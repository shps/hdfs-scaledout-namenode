<?xml version="1.0" encoding="UTF-8"?>
<!--
  Licensed under the Apache License, Version 2.0 (the "License");
  you may not use this file except in compliance with the License.
  You may obtain a copy of the License at

    http://www.apache.org/licenses/LICENSE-2.0

  Unless required by applicable law or agreed to in writing, software
  distributed under the License is distributed on an "AS IS" BASIS,
  WITHOUT WARRANTIES OR CONDITIONS OF ANY KIND, either express or implied.
  See the License for the specific language governing permissions and
  limitations under the License. See accompanying LICENSE file.
-->
<project>
  <modelVersion>4.0.0</modelVersion>
  <groupId>org.apache.hadoop</groupId>
  <artifactId>hadoop-project</artifactId>
  <version>0.24.0-SNAPSHOT</version>
  <description>Apache Hadoop Project POM</description>
  <name>Apache Hadoop Project POM</name>
  <packaging>pom</packaging>

  <distributionManagement>
    <repository>
      <id>apache.releases.https</id>
      <name>Apache Release Distribution Repository</name>
      <url>https://repository.apache.org/service/local/staging/deploy/maven2</url>
    </repository>
    <snapshotRepository>
      <id>apache.snapshots.https</id>
      <name>${distMgmtSnapshotsName}</name>
      <url>${distMgmtSnapshotsUrl}</url>
    </snapshotRepository>
  </distributionManagement>

  <repositories>
    <repository>
      <id>apache.snapshots.https</id>
      <name>${distMgmtSnapshotsName}</name>
      <url>${distMgmtSnapshotsUrl}</url>
    </repository>
  </repositories>

  <licenses>
    <license>
      <name>The Apache Software License, Version 2.0</name>
      <url>http://www.apache.org/licenses/LICENSE-2.0.txt</url>
    </license>
  </licenses>

  <organization>
    <name>Apache Software Foundation</name>
    <url>http://www.apache.org</url>
  </organization>

  <properties>
    <failIfNoTests>false</failIfNoTests>
    <maven.test.redirectTestOutputToFile>true</maven.test.redirectTestOutputToFile>

    <test.exclude>_</test.exclude>
    <test.exclude.pattern>_</test.exclude.pattern>

    <!-- platform encoding override -->
    <project.build.sourceEncoding>UTF-8</project.build.sourceEncoding>
    <project.reporting.outputEncoding>UTF-8</project.reporting.outputEncoding>

    <!-- These 2 versions are defined here becuase they are used in the *-docs -->
    <!-- module(s) for JDIFF generation from embedded ant in the antrun plugin -->
    <hadoop.annotations.version>${project.version}</hadoop.annotations.version>
    <jdiff.version>1.0.9</jdiff.version>

    <hadoop.assemblies.version>${project.version}</hadoop.assemblies.version>

    <distMgmtSnapshotsName>Apache Development Snapshot Repository</distMgmtSnapshotsName>
    <distMgmtSnapshotsUrl>https://repository.apache.org/content/repositories/snapshots</distMgmtSnapshotsUrl>

    <commons-daemon.version>1.0.3</commons-daemon.version>
  </properties>

  <dependencyManagement>
    <dependencies>
      <dependency>
        <groupId>jdiff</groupId>
        <artifactId>jdiff</artifactId>
        <version>${jdiff.version}</version>
      </dependency>
      <dependency>
        <groupId>org.apache.hadoop</groupId>
        <artifactId>hadoop-assemblies</artifactId>
        <version>${hadoop.assemblies.version}</version>
      </dependency>
      <dependency>
        <groupId>org.apache.hadoop</groupId>
        <artifactId>hadoop-annotations</artifactId>
        <version>${hadoop.annotations.version}</version>
      </dependency>
      <dependency>
        <groupId>org.apache.hadoop</groupId>
        <artifactId>hadoop-common</artifactId>
        <version>${project.version}</version>
      </dependency>
      <dependency>
        <groupId>org.apache.hadoop</groupId>
        <artifactId>hadoop-common</artifactId>
        <version>${project.version}</version>
        <type>test-jar</type>
      </dependency>
      <dependency>
        <groupId>org.apache.hadoop</groupId>
        <artifactId>hadoop-auth</artifactId>
        <version>${project.version}</version>
      </dependency>
      <dependency>
        <groupId>com.google.guava</groupId>
        <artifactId>guava</artifactId>
        <version>r09</version>
      </dependency>
      <dependency>
        <groupId>commons-cli</groupId>
        <artifactId>commons-cli</artifactId>
        <version>1.2</version>
      </dependency>
      <dependency>
        <groupId>org.apache.commons</groupId>
        <artifactId>commons-math</artifactId>
        <version>2.1</version>
      </dependency>
      <dependency>
        <groupId>xmlenc</groupId>
        <artifactId>xmlenc</artifactId>
        <version>0.52</version>
      </dependency>
      <dependency>
        <groupId>commons-httpclient</groupId>
        <artifactId>commons-httpclient</artifactId>
        <version>3.1</version>
      </dependency>
      <dependency>
        <groupId>commons-codec</groupId>
        <artifactId>commons-codec</artifactId>
        <version>1.4</version>
      </dependency>
      <dependency>
        <groupId>commons-net</groupId>
        <artifactId>commons-net</artifactId>
        <version>1.4.1</version>
      </dependency>
      <dependency>
        <groupId>javax.servlet</groupId>
        <artifactId>servlet-api</artifactId>
        <version>2.5</version>
      </dependency>
      <dependency>
        <groupId>org.mortbay.jetty</groupId>
        <artifactId>jetty</artifactId>
        <version>6.1.26</version>
        <exclusions>
          <exclusion>
            <groupId>org.mortbay.jetty</groupId>
            <artifactId>servlet-api</artifactId>
          </exclusion>
        </exclusions>
      </dependency>
      <dependency>
        <groupId>org.mortbay.jetty</groupId>
        <artifactId>jetty-util</artifactId>
        <version>6.1.26</version>
      </dependency>

      <dependency>
        <groupId>asm</groupId>
        <artifactId>asm</artifactId>
        <version>3.2</version>
      </dependency>
      <dependency>
        <groupId>com.sun.jersey</groupId>
        <artifactId>jersey-core</artifactId>
        <version>1.8</version>
      </dependency>
      <dependency>
        <groupId>com.sun.jersey</groupId>
        <artifactId>jersey-json</artifactId>
        <version>1.8</version>
      </dependency>
      <dependency>
        <groupId>com.sun.jersey</groupId>
        <artifactId>jersey-server</artifactId>
        <version>1.8</version>
      </dependency>

      <dependency>
        <groupId>tomcat</groupId>
        <artifactId>jasper-compiler</artifactId>
        <version>5.5.23</version>
        <exclusions>
          <exclusion>
            <groupId>javax.servlet</groupId>
            <artifactId>jsp-api</artifactId>
          </exclusion>
          <exclusion>
            <groupId>ant</groupId>
            <artifactId>ant</artifactId>
          </exclusion>
        </exclusions>
      </dependency>
      <dependency>
        <groupId>tomcat</groupId>
        <artifactId>jasper-runtime</artifactId>
        <version>5.5.23</version>
      </dependency>
      <dependency>
        <groupId>javax.servlet.jsp</groupId>
        <artifactId>jsp-api</artifactId>
        <version>2.1</version>
      </dependency>
      <dependency>
        <groupId>commons-el</groupId>
        <artifactId>commons-el</artifactId>
        <version>1.0</version>
      </dependency>
      <dependency>
        <groupId>commons-logging</groupId>
        <artifactId>commons-logging</artifactId>
        <version>1.1.1</version>
        <exclusions>
          <exclusion>
            <groupId>avalon-framework</groupId>
            <artifactId>avalon-framework</artifactId>
          </exclusion>
          <exclusion>
            <groupId>logkit</groupId>
            <artifactId>logkit</artifactId>
          </exclusion>
          <exclusion>
            <groupId>javax.servlet</groupId>
            <artifactId>servlet-api</artifactId>
          </exclusion>
        </exclusions>
      </dependency>
      <dependency>
        <groupId>commons-logging</groupId>
        <artifactId>commons-logging-api</artifactId>
        <version>1.1</version>
      </dependency>
      <dependency>
        <groupId>log4j</groupId>
        <artifactId>log4j</artifactId>
        <version>1.2.15</version>
        <exclusions>
          <exclusion>
            <groupId>com.sun.jdmk</groupId>
            <artifactId>jmxtools</artifactId>
          </exclusion>
          <exclusion>
            <groupId>com.sun.jmx</groupId>
            <artifactId>jmxri</artifactId>
          </exclusion>
          <exclusion>
            <groupId>javax.mail</groupId>
            <artifactId>mail</artifactId>
          </exclusion>
          <exclusion>
            <groupId>javax.jms</groupId>
            <artifactId>jmx</artifactId>
          </exclusion>
          <exclusion>
            <groupId>javax.jms</groupId>
            <artifactId>jms</artifactId>
          </exclusion>
        </exclusions>
      </dependency>
      <dependency>
        <groupId>net.java.dev.jets3t</groupId>
        <artifactId>jets3t</artifactId>
        <version>0.6.1</version>
      </dependency>
      <dependency>
        <groupId>org.apache.mina</groupId>
        <artifactId>mina-core</artifactId>
        <version>2.0.0-M5</version>
      </dependency>
      <dependency>
        <groupId>org.apache.ftpserver</groupId>
        <artifactId>ftplet-api</artifactId>
        <version>1.0.0</version>
      </dependency>
      <dependency>
        <groupId>org.apache.ftpserver</groupId>
        <artifactId>ftpserver-core</artifactId>
        <version>1.0.0</version>
      </dependency>
      <dependency>
        <groupId>org.apache.ftpserver</groupId>
        <artifactId>ftpserver-deprecated</artifactId>
        <version>1.0.0-M2</version>
      </dependency>
      <dependency>
        <groupId>junit</groupId>
        <artifactId>junit</artifactId>
        <version>4.8.1</version>
      </dependency>
      <dependency>
        <groupId>commons-lang</groupId>
        <artifactId>commons-lang</artifactId>
        <version>2.5</version>
      </dependency>
      <dependency>
        <groupId>commons-collections</groupId>
        <artifactId>commons-collections</artifactId>
        <version>3.2.1</version>
      </dependency>
      <dependency>
        <groupId>commons-configuration</groupId>
        <artifactId>commons-configuration</artifactId>
        <version>1.6</version>
      </dependency>
      <dependency>
        <groupId>hsqldb</groupId>
        <artifactId>hsqldb</artifactId>
        <version>1.8.0.7</version>
      </dependency>
      <dependency>
        <groupId>org.slf4j</groupId>
        <artifactId>slf4j-api</artifactId>
        <version>1.5.11</version>
      </dependency>
      <dependency>
        <groupId>org.slf4j</groupId>
        <artifactId>slf4j-log4j12</artifactId>
        <version>1.5.11</version>
      </dependency>
      <dependency>
        <groupId>org.eclipse.jdt</groupId>
        <artifactId>core</artifactId>
        <version>3.1.1</version>
      </dependency>
      <dependency>
        <groupId>oro</groupId>
        <artifactId>oro</artifactId>
        <version>2.0.8</version>
      </dependency>
      <dependency>
        <groupId>org.codehaus.jackson</groupId>
        <artifactId>jackson-mapper-asl</artifactId>
        <version>1.7.1</version>
      </dependency>
      <dependency>
        <groupId>org.aspectj</groupId>
        <artifactId>aspectjtools</artifactId>
        <version>1.6.5</version>
      </dependency>
      <dependency>
        <groupId>org.aspectj</groupId>
        <artifactId>aspectjrt</artifactId>
        <version>1.6.5</version>
      </dependency>
      <dependency>
        <groupId>org.mockito</groupId>
        <artifactId>mockito-all</artifactId>
        <version>1.8.5</version>
      </dependency>
      <dependency>
        <groupId>org.apache.avro</groupId>
        <artifactId>avro</artifactId>
        <version>1.5.3</version>
      </dependency>
      <dependency>
        <groupId>org.apache.avro</groupId>
        <artifactId>avro-ipc</artifactId>
        <version>1.5.3</version>
      </dependency>
      <dependency>
        <groupId>net.sf.kosmosfs</groupId>
        <artifactId>kfs</artifactId>
        <version>0.3</version>
      </dependency>
      <dependency>
        <groupId>org.apache.ant</groupId>
        <artifactId>ant</artifactId>
        <version>1.8.1</version>
      </dependency>
      <dependency>
        <groupId>com.google.protobuf</groupId>
        <artifactId>protobuf-java</artifactId>
        <version>2.4.0a</version>
      </dependency>
      <dependency>
        <groupId>commons-daemon</groupId>
        <artifactId>commons-daemon</artifactId>
        <version>${commons-daemon.version}</version>
      </dependency>
    </dependencies>
  </dependencyManagement>

  <build>
    <pluginManagement>
      <plugins>
        <plugin>
          <groupId>org.apache.maven.plugins</groupId>
          <artifactId>maven-enforcer-plugin</artifactId>
          <version>1.0</version>
        </plugin>
        <plugin>
          <groupId>org.apache.maven.plugins</groupId>
          <artifactId>maven-compiler-plugin</artifactId>
          <version>2.3.2</version>
        </plugin>
        <plugin>
          <groupId>org.apache.maven.plugins</groupId>
          <artifactId>maven-dependency-plugin</artifactId>
          <version>2.1</version>
        </plugin>
        <plugin>
          <groupId>org.codehaus.mojo</groupId>
          <artifactId>build-helper-maven-plugin</artifactId>
          <version>1.5</version>
        </plugin>
        <plugin>
          <groupId>org.apache.maven.plugins</groupId>
          <artifactId>maven-surefire-plugin</artifactId>
          <version>2.6</version>
        </plugin>
        <plugin>
          <groupId>org.apache.maven.plugins</groupId>
          <artifactId>maven-jar-plugin</artifactId>
          <version>2.3.1</version>
        </plugin>
        <plugin>
          <groupId>org.apache.maven.plugins</groupId>
          <artifactId>maven-assembly-plugin</artifactId>
          <version>2.2-beta-3</version>
        </plugin>
        <plugin>
          <groupId>org.apache.maven.plugins</groupId>
          <artifactId>maven-javadoc-plugin</artifactId>
          <version>2.7</version>
        </plugin>
        <plugin>
          <groupId>org.apache.maven.plugins</groupId>
          <artifactId>maven-antrun-plugin</artifactId>
          <version>1.6</version>
        </plugin>
        <plugin>
          <groupId>org.apache.maven.plugins</groupId>
          <artifactId>maven-war-plugin</artifactId>
          <version>2.1</version>
        </plugin>
        <plugin>
          <groupId>org.codehaus.mojo</groupId>
          <artifactId>findbugs-maven-plugin</artifactId>
          <version>2.3.2</version>
        </plugin>
        <plugin>
          <groupId>com.atlassian.maven.plugins</groupId>
          <artifactId>maven-clover2-plugin</artifactId>
          <version>3.0.5</version>
        </plugin>
        <plugin>
          <groupId>org.apache.maven.plugins</groupId>
          <artifactId>maven-checkstyle-plugin</artifactId>
          <version>2.6</version>
        </plugin>
        <plugin>
          <groupId>org.apache.rat</groupId>
          <artifactId>apache-rat-plugin</artifactId>
          <version>0.7</version>
        </plugin>
        <plugin>
          <groupId>org.codehaus.mojo</groupId>
          <artifactId>native-maven-plugin</artifactId>
          <version>1.0-alpha-7</version>
        </plugin>
        <plugin>
          <groupId>org.codehaus.mojo</groupId>
          <artifactId>make-maven-plugin</artifactId>
          <version>1.0-beta-1</version>
        </plugin>
        <plugin>
          <groupId>org.apache.maven.plugins</groupId>
          <artifactId>maven-source-plugin</artifactId>
          <version>2.1.2</version>
        </plugin>
        <plugin>
          <groupId>org.apache.maven.plugins</groupId>
          <artifactId>maven-deploy-plugin</artifactId>
          <version>2.5</version>
        </plugin>
        <plugin>
          <groupId>org.apache.avro</groupId>
          <artifactId>avro-maven-plugin</artifactId>
          <version>1.5.3</version>
        </plugin>
        <plugin>
          <groupId>org.codehaus.mojo.jspc</groupId>
          <artifactId>jspc-maven-plugin</artifactId>
          <version>2.0-alpha-3</version>
        </plugin>
        <plugin>
          <groupId>org.apache.maven.plugins</groupId>
          <artifactId>maven-site-plugin</artifactId>
          <version>2.1.1</version>
        </plugin>
        <plugin>
          <groupId>org.apache.maven.plugins</groupId>
          <artifactId>maven-project-info-reports-plugin</artifactId>
          <version>2.4</version>
        </plugin>
        <plugin>
          <groupId>org.codehaus.mojo</groupId>
          <artifactId>exec-maven-plugin</artifactId>
          <version>1.2</version>
        </plugin>
      </plugins>
    </pluginManagement>

    <plugins>
      <plugin>
        <groupId>org.apache.maven.plugins</groupId>
        <artifactId>maven-enforcer-plugin</artifactId>
        <inherited>false</inherited>
        <configuration>
          <rules>
            <requireMavenVersion>
              <version>[3.0.0,)</version>
            </requireMavenVersion>
            <requireJavaVersion>
              <version>1.6</version>
            </requireJavaVersion>
          </rules>
        </configuration>
        <executions>
          <execution>
            <id>clean</id>
            <goals>
              <goal>enforce</goal>
            </goals>
            <phase>pre-clean</phase>
          </execution>
          <execution>
            <id>default</id>
            <goals>
              <goal>enforce</goal>
            </goals>
            <phase>validate</phase>
          </execution>
          <execution>
            <id>site</id>
            <goals>
              <goal>enforce</goal>
            </goals>
            <phase>pre-site</phase>
          </execution>
        </executions>
      </plugin>
      <plugin>
        <groupId>org.apache.maven.plugins</groupId>
        <artifactId>maven-compiler-plugin</artifactId>
        <configuration>
          <source>1.6</source>
          <target>1.6</target>
        </configuration>
      </plugin>
      <plugin>
        <groupId>org.apache.maven.plugins</groupId>
        <artifactId>maven-surefire-plugin</artifactId>
        <configuration>
	<!--<systemproperties>
		<property>
			<name>log4j.configuration</name>
			<value>test-log4j.properties</value>
		</property>
	</systemproperties> -->
          <printSummary>true</printSummary>
          <forkMode>always</forkMode>
          <forkedProcessTimeoutInSeconds>900</forkedProcessTimeoutInSeconds>
          <argLine>-Xmx1024m</argLine>
          <environmentVariables>
            <LD_LIBRARY_PATH>${env.LD_LIBRARY_PATH}:${project.build.directory}/native/target/usr/local/lib</LD_LIBRARY_PATH>
          </environmentVariables>
          <systemPropertyVariables>


            <!-- TODO: all references in testcases should be updated to this default -->
            <test.build.dir>${test.build.dir}</test.build.dir>
            <hadoop.tmp.dir>${hadoop.tmp.dir}</hadoop.tmp.dir>
            <test.build.data>${test.build.data}</test.build.data>
            <test.build.webapps>${test.build.webapps}</test.build.webapps>
            <test.cache.data>${test.cache.data}</test.cache.data>
            <hadoop.log.dir>${hadoop.log.dir}</hadoop.log.dir>
            <test.build.classes>${test.build.classes}</test.build.classes>

            <java.net.preferIPv4Stack>true</java.net.preferIPv4Stack>
            <java.security.krb5.conf>${basedir}/src/test/resources/krb5.conf</java.security.krb5.conf>
          </systemPropertyVariables>
          <includes>
            <include>**/Test*.java</include>
          </includes>
          <excludes>
            <exclude>**/${test.exclude}.java</exclude>
            <exclude>${test.exclude.pattern}</exclude>
            <exclude>**/Test*$*.java</exclude>
<!--hold start-->
<!--hold end-->
            <exclude>**/TestCorruptFilesJsp.java</exclude>
            <exclude>**/TestFsLimits.java</exclude>
            <exclude>**/TestDfsOverAvroRpc.java</exclude>
            <exclude>**/TestListCorruptFileBlocks.java</exclude> <!-- Either it stucks in a loop or very time consuming one-->
            <exclude>**/TestInjectionForSimulatedStorage.java</exclude>
            <exclude>**/TestNameNodeMetrics.java</exclude>
            <exclude>**/TestLargeDirectoryDelete.java</exclude>
            <exclude>**/TestDistributedUpgrade.java</exclude>
            <exclude>**/TestDatanodeBlockScanner.java</exclude> <!--kamal: will be fixed at the point of NN restart support-->
            <exclude>**/TestDecommission.java</exclude>
            <exclude>**/TestJMXGet.java</exclude>
            <exclude>**/TestDeleteBlockPool.java</exclude>
            <exclude>**/TestBlocksWithNotEnoughRacks.java</exclude>
            <exclude>**/TestFsck.java</exclude>
            <exclude>**/TestHeartbeatHandling.java</exclude>
            <exclude>**/TestClientReportBadBlock.java</exclude>
            <exclude>**/TestQuota.java</exclude>
            <exclude>**/TestMetaSave.java</exclude>
            <exclude>**/TestDFSShell.java</exclude> 
            <exclude>**/TestNNThroughputBenchmark.java</exclude>
            <exclude>**/TestDFSUpgradeFromImage.java</exclude>
            <exclude>**/TestHDFSCLI.java</exclude>
            <exclude>**/TestDataNodeVolumeFailureReporting.java</exclude>
            <exclude>**/TestDFSStorageStateRecovery.java</exclude>
            <exclude>**/TestHDFSTrash.java</exclude>
            
            <exclude>**/TestBalancer.java</exclude> <!-- Needs the getBlocks RPC in NN -->
            <exclude>**/TestBalancerWithMultipleNameNodes.java</exclude> <!-- Needs the getBlocks RPC in NN -->
            <exclude>**/TestDataNodeMultipleRegistrations.java</exclude> <!--Federated NN -->
            <exclude>**/TestGetBlocks.java</exclude> <!-- Needs the getBlocks RPC in NN, just needed for admin commands -->
            <exclude>**/TestRefreshNamenodes.java</exclude> <!--Federetd NN -->
            <exclude>**/TestBlockManager.java</exclude> <!-- uses mocking -->
          </excludes>
        </configuration>
      </plugin>
    </plugins>
  </build>

  <profiles>
    <profile>
      <id>os.linux</id>
      <activation>
        <os>
          <family>!Mac</family>
        </os>
      </activation>
      <properties>
        <build.platform>${os.name}-${os.arch}-${sun.arch.data.model}</build.platform>
      </properties>
      <dependencies>
        <dependency>
          <groupId>jdk.tools</groupId>
          <artifactId>jdk.tools</artifactId>
          <version>1.6</version>
          <scope>system</scope>
<<<<<<< HEAD
          <systemPath>${env.JAVA_HOME}/lib/tools.jar</systemPath> 
=======
          <systemPath>${java.home}/lib/tools.jar</systemPath> 
>>>>>>> 5350d8ff
        </dependency>
      </dependencies>
    </profile>
    <profile>
      <id>os.mac</id>
      <activation>
        <os>
          <family>Mac</family>
        </os>
      </activation>
      <properties>
        <build.platform>Mac_OS_X-${sun.arch.data.model}</build.platform>
      </properties>
    </profile>

    <profile>
      <id>clover</id>
      <activation>
        <activeByDefault>false</activeByDefault>
        <property>
          <name>clover</name>
        </property>
      </activation>
      <properties>
        <cloverLicenseLocation>${user.home}/.clover.license</cloverLicenseLocation>
        <cloverDatabase>${project.build.directory}/clover/hadoop-coverage.db</cloverDatabase>
      </properties>
      <build>
        <plugins>
          <plugin>
            <groupId>com.atlassian.maven.plugins</groupId>
            <artifactId>maven-clover2-plugin</artifactId>
            <configuration>
              <includesTestSourceRoots>true</includesTestSourceRoots>
              <licenseLocation>${cloverLicenseLocation}</licenseLocation>
              <cloverDatabase>${cloverDatabase}</cloverDatabase>
              <targetPercentage>50%</targetPercentage>
              <outputDirectory>${project.build.directory}/clover</outputDirectory>
              <generateHtml>true</generateHtml>
              <generateXml>true</generateXml>
            </configuration>
            <executions>
              <execution>
                <id>setup</id>
                <phase>generate-sources</phase>
                <goals>
                  <goal>setup</goal>
                </goals>
              </execution>
              <execution>
                <id>clover</id>
                <phase>test</phase>
                <goals>
                  <goal>clover</goal>
                </goals>
              </execution>
            </executions>
          </plugin>
        </plugins>
      </build>
    </profile>
    <profile>
      <id>test-patch</id>
      <activation>
        <activeByDefault>false</activeByDefault>
      </activation>
      <build>
        <plugins>
          <plugin>
            <groupId>org.apache.maven.plugins</groupId>
            <artifactId>maven-compiler-plugin</artifactId>
            <configuration>
              <fork>true</fork>
              <source>1.6</source>
              <target>1.6</target>
              <compilerArguments>
                <Xlint/>
                <Xmaxwarns>9999</Xmaxwarns>
              </compilerArguments>
            </configuration>
          </plugin>
        </plugins>
      </build>
    </profile>
  </profiles>
</project><|MERGE_RESOLUTION|>--- conflicted
+++ resolved
@@ -657,11 +657,7 @@
           <artifactId>jdk.tools</artifactId>
           <version>1.6</version>
           <scope>system</scope>
-<<<<<<< HEAD
-          <systemPath>${env.JAVA_HOME}/lib/tools.jar</systemPath> 
-=======
           <systemPath>${java.home}/lib/tools.jar</systemPath> 
->>>>>>> 5350d8ff
         </dependency>
       </dependencies>
     </profile>
