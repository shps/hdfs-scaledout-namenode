<?xml version="1.0" encoding="UTF-8"?>
<!--
  Licensed under the Apache License, Version 2.0 (the "License");
  you may not use this file except in compliance with the License.
  You may obtain a copy of the License at

    http://www.apache.org/licenses/LICENSE-2.0

  Unless required by applicable law or agreed to in writing, software
  distributed under the License is distributed on an "AS IS" BASIS,
  WITHOUT WARRANTIES OR CONDITIONS OF ANY KIND, either express or implied.
  See the License for the specific language governing permissions and
  limitations under the License. See accompanying LICENSE file.
-->
<project>
  <modelVersion>4.0.0</modelVersion>
  <groupId>org.apache.hadoop</groupId>
  <artifactId>hadoop-project</artifactId>
  <version>0.24.0-SNAPSHOT</version>
  <description>Apache Hadoop Project POM</description>
  <name>Apache Hadoop Project POM</name>
  <packaging>pom</packaging>

  <distributionManagement>
    <repository>
      <id>apache.releases.https</id>
      <name>Apache Release Distribution Repository</name>
      <url>https://repository.apache.org/service/local/staging/deploy/maven2</url>
    </repository>
    <snapshotRepository>
      <id>apache.snapshots.https</id>
      <name>${distMgmtSnapshotsName}</name>
      <url>${distMgmtSnapshotsUrl}</url>
    </snapshotRepository>
  </distributionManagement>

  <repositories>
    <repository>
      <id>apache.snapshots.https</id>
      <name>${distMgmtSnapshotsName}</name>
      <url>${distMgmtSnapshotsUrl}</url>
    </repository>

<!--
<repository>
            <id>sics-release</id>
            <name>SICS Release Repository</name>
            <url>http://kompics.sics.se/maven/repository</url>
        </repository>

-->
  </repositories>

  <licenses>
    <license>
      <name>The Apache Software License, Version 2.0</name>
      <url>http://www.apache.org/licenses/LICENSE-2.0.txt</url>
    </license>
  </licenses>

  <organization>
    <name>Apache Software Foundation</name>
    <url>http://www.apache.org</url>
  </organization>

  <properties>
    <failIfNoTests>false</failIfNoTests>
    <maven.test.redirectTestOutputToFile>true</maven.test.redirectTestOutputToFile>

    <test.exclude>_</test.exclude>
    <test.exclude.pattern>_</test.exclude.pattern>

    <!-- platform encoding override -->
    <project.build.sourceEncoding>UTF-8</project.build.sourceEncoding>
    <project.reporting.outputEncoding>UTF-8</project.reporting.outputEncoding>

    <!-- These 2 versions are defined here becuase they are used in the *-docs -->
    <!-- module(s) for JDIFF generation from embedded ant in the antrun plugin -->
    <hadoop.annotations.version>${project.version}</hadoop.annotations.version>
    <jdiff.version>1.0.9</jdiff.version>

    <hadoop.assemblies.version>${project.version}</hadoop.assemblies.version>

    <distMgmtSnapshotsName>Apache Development Snapshot Repository</distMgmtSnapshotsName>
    <distMgmtSnapshotsUrl>https://repository.apache.org/content/repositories/snapshots</distMgmtSnapshotsUrl>

    <commons-daemon.version>1.0.3</commons-daemon.version>
  </properties>

  <dependencyManagement>
    <dependencies>
      <dependency>
        <groupId>jdiff</groupId>
        <artifactId>jdiff</artifactId>
        <version>${jdiff.version}</version>
      </dependency>
      <dependency>
        <groupId>org.apache.hadoop</groupId>
        <artifactId>hadoop-assemblies</artifactId>
        <version>${hadoop.assemblies.version}</version>
      </dependency>
      <dependency>
        <groupId>org.apache.hadoop</groupId>
        <artifactId>hadoop-annotations</artifactId>
        <version>${hadoop.annotations.version}</version>
      </dependency>
      <dependency>
        <groupId>org.apache.hadoop</groupId>
        <artifactId>hadoop-common</artifactId>
        <version>${project.version}</version>
      </dependency>
      <dependency>
        <groupId>org.apache.hadoop</groupId>
        <artifactId>hadoop-common</artifactId>
        <version>${project.version}</version>
        <type>test-jar</type>
      </dependency>
      <dependency>
        <groupId>org.apache.hadoop</groupId>
        <artifactId>hadoop-auth</artifactId>
        <version>${project.version}</version>
      </dependency>
<!--<dependency>
<groupId>se.sics.dight</groupId>
    <artifactId>clusterj</artifactId>
    <version>1.0-SNAPSHOT</version>
      </dependency>-->
      <dependency>
        <groupId>com.google.guava</groupId>
        <artifactId>guava</artifactId>
        <version>r09</version>
      </dependency>
      <dependency>
        <groupId>commons-cli</groupId>
        <artifactId>commons-cli</artifactId>
        <version>1.2</version>
      </dependency>
      <dependency>
        <groupId>org.apache.commons</groupId>
        <artifactId>commons-math</artifactId>
        <version>2.1</version>
      </dependency>
      <dependency>
        <groupId>xmlenc</groupId>
        <artifactId>xmlenc</artifactId>
        <version>0.52</version>
      </dependency>
      <dependency>
        <groupId>commons-httpclient</groupId>
        <artifactId>commons-httpclient</artifactId>
        <version>3.1</version>
      </dependency>
      <dependency>
        <groupId>commons-codec</groupId>
        <artifactId>commons-codec</artifactId>
        <version>1.4</version>
      </dependency>
      <dependency>
        <groupId>commons-net</groupId>
        <artifactId>commons-net</artifactId>
        <version>1.4.1</version>
      </dependency>
      <dependency>
        <groupId>javax.servlet</groupId>
        <artifactId>servlet-api</artifactId>
        <version>2.5</version>
      </dependency>
      <dependency>
        <groupId>org.mortbay.jetty</groupId>
        <artifactId>jetty</artifactId>
        <version>6.1.26</version>
        <exclusions>
          <exclusion>
            <groupId>org.mortbay.jetty</groupId>
            <artifactId>servlet-api</artifactId>
          </exclusion>
        </exclusions>
      </dependency>
      <dependency>
        <groupId>org.mortbay.jetty</groupId>
        <artifactId>jetty-util</artifactId>
        <version>6.1.26</version>
      </dependency>

      <dependency>
        <groupId>asm</groupId>
        <artifactId>asm</artifactId>
        <version>3.2</version>
      </dependency>
      <dependency>
        <groupId>com.sun.jersey</groupId>
        <artifactId>jersey-core</artifactId>
        <version>1.8</version>
      </dependency>
      <dependency>
        <groupId>com.sun.jersey</groupId>
        <artifactId>jersey-json</artifactId>
        <version>1.8</version>
      </dependency>
      <dependency>
        <groupId>com.sun.jersey</groupId>
        <artifactId>jersey-server</artifactId>
        <version>1.8</version>
      </dependency>

      <dependency>
        <groupId>tomcat</groupId>
        <artifactId>jasper-compiler</artifactId>
        <version>5.5.23</version>
        <exclusions>
          <exclusion>
            <groupId>javax.servlet</groupId>
            <artifactId>jsp-api</artifactId>
          </exclusion>
          <exclusion>
            <groupId>ant</groupId>
            <artifactId>ant</artifactId>
          </exclusion>
        </exclusions>
      </dependency>
      <dependency>
        <groupId>tomcat</groupId>
        <artifactId>jasper-runtime</artifactId>
        <version>5.5.23</version>
      </dependency>
      <dependency>
        <groupId>javax.servlet.jsp</groupId>
        <artifactId>jsp-api</artifactId>
        <version>2.1</version>
      </dependency>
      <dependency>
        <groupId>commons-el</groupId>
        <artifactId>commons-el</artifactId>
        <version>1.0</version>
      </dependency>
      <dependency>
        <groupId>commons-logging</groupId>
        <artifactId>commons-logging</artifactId>
        <version>1.1.1</version>
        <exclusions>
          <exclusion>
            <groupId>avalon-framework</groupId>
            <artifactId>avalon-framework</artifactId>
          </exclusion>
          <exclusion>
            <groupId>logkit</groupId>
            <artifactId>logkit</artifactId>
          </exclusion>
          <exclusion>
            <groupId>javax.servlet</groupId>
            <artifactId>servlet-api</artifactId>
          </exclusion>
        </exclusions>
      </dependency>
      <dependency>
        <groupId>commons-logging</groupId>
        <artifactId>commons-logging-api</artifactId>
        <version>1.1</version>
      </dependency>
      <dependency>
        <groupId>log4j</groupId>
        <artifactId>log4j</artifactId>
        <version>1.2.15</version>
        <exclusions>
          <exclusion>
            <groupId>com.sun.jdmk</groupId>
            <artifactId>jmxtools</artifactId>
          </exclusion>
          <exclusion>
            <groupId>com.sun.jmx</groupId>
            <artifactId>jmxri</artifactId>
          </exclusion>
          <exclusion>
            <groupId>javax.mail</groupId>
            <artifactId>mail</artifactId>
          </exclusion>
          <exclusion>
            <groupId>javax.jms</groupId>
            <artifactId>jmx</artifactId>
          </exclusion>
          <exclusion>
            <groupId>javax.jms</groupId>
            <artifactId>jms</artifactId>
          </exclusion>
        </exclusions>
      </dependency>
      <dependency>
        <groupId>net.java.dev.jets3t</groupId>
        <artifactId>jets3t</artifactId>
        <version>0.6.1</version>
      </dependency>
      <dependency>
        <groupId>org.apache.mina</groupId>
        <artifactId>mina-core</artifactId>
        <version>2.0.0-M5</version>
      </dependency>
      <dependency>
        <groupId>org.apache.ftpserver</groupId>
        <artifactId>ftplet-api</artifactId>
        <version>1.0.0</version>
      </dependency>
      <dependency>
        <groupId>org.apache.ftpserver</groupId>
        <artifactId>ftpserver-core</artifactId>
        <version>1.0.0</version>
      </dependency>
      <dependency>
        <groupId>org.apache.ftpserver</groupId>
        <artifactId>ftpserver-deprecated</artifactId>
        <version>1.0.0-M2</version>
      </dependency>
      <dependency>
        <groupId>junit</groupId>
        <artifactId>junit</artifactId>
        <version>4.8.1</version>
      </dependency>
      <dependency>
        <groupId>commons-lang</groupId>
        <artifactId>commons-lang</artifactId>
        <version>2.5</version>
      </dependency>
      <dependency>
        <groupId>commons-collections</groupId>
        <artifactId>commons-collections</artifactId>
        <version>3.2.1</version>
      </dependency>
      <dependency>
        <groupId>commons-configuration</groupId>
        <artifactId>commons-configuration</artifactId>
        <version>1.6</version>
      </dependency>
      <dependency>
        <groupId>hsqldb</groupId>
        <artifactId>hsqldb</artifactId>
        <version>1.8.0.7</version>
      </dependency>
      <dependency>
        <groupId>org.slf4j</groupId>
        <artifactId>slf4j-api</artifactId>
        <version>1.5.11</version>
      </dependency>
      <dependency>
        <groupId>org.slf4j</groupId>
        <artifactId>slf4j-log4j12</artifactId>
        <version>1.5.11</version>
      </dependency>
      <dependency>
        <groupId>org.eclipse.jdt</groupId>
        <artifactId>core</artifactId>
        <version>3.1.1</version>
      </dependency>
      <dependency>
        <groupId>oro</groupId>
        <artifactId>oro</artifactId>
        <version>2.0.8</version>
      </dependency>
      <dependency>
        <groupId>org.codehaus.jackson</groupId>
        <artifactId>jackson-mapper-asl</artifactId>
        <version>1.7.1</version>
      </dependency>
      <dependency>
        <groupId>org.aspectj</groupId>
        <artifactId>aspectjtools</artifactId>
        <version>1.6.5</version>
      </dependency>
      <dependency>
        <groupId>org.aspectj</groupId>
        <artifactId>aspectjrt</artifactId>
        <version>1.6.5</version>
      </dependency>
      <dependency>
        <groupId>org.mockito</groupId>
        <artifactId>mockito-all</artifactId>
        <version>1.8.5</version>
      </dependency>
      <dependency>
        <groupId>org.apache.avro</groupId>
        <artifactId>avro</artifactId>
        <version>1.5.3</version>
      </dependency>
      <dependency>
        <groupId>org.apache.avro</groupId>
        <artifactId>avro-ipc</artifactId>
        <version>1.5.3</version>
      </dependency>
      <dependency>
        <groupId>net.sf.kosmosfs</groupId>
        <artifactId>kfs</artifactId>
        <version>0.3</version>
      </dependency>
      <dependency>
        <groupId>org.apache.ant</groupId>
        <artifactId>ant</artifactId>
        <version>1.8.1</version>
      </dependency>
      <dependency>
        <groupId>com.google.protobuf</groupId>
        <artifactId>protobuf-java</artifactId>
        <version>2.4.0a</version>
      </dependency>
      <dependency>
        <groupId>commons-daemon</groupId>
        <artifactId>commons-daemon</artifactId>
        <version>${commons-daemon.version}</version>
      </dependency>
    </dependencies>
  </dependencyManagement>

  <build>
    <pluginManagement>
      <plugins>
        <plugin>
          <groupId>org.apache.maven.plugins</groupId>
          <artifactId>maven-enforcer-plugin</artifactId>
          <version>1.0</version>
        </plugin>
        <plugin>
          <groupId>org.apache.maven.plugins</groupId>
          <artifactId>maven-compiler-plugin</artifactId>
          <version>2.3.2</version>
        </plugin>
        <plugin>
          <groupId>org.apache.maven.plugins</groupId>
          <artifactId>maven-dependency-plugin</artifactId>
          <version>2.1</version>
        </plugin>
        <plugin>
          <groupId>org.codehaus.mojo</groupId>
          <artifactId>build-helper-maven-plugin</artifactId>
          <version>1.5</version>
        </plugin>
        <plugin>
          <groupId>org.apache.maven.plugins</groupId>
          <artifactId>maven-surefire-plugin</artifactId>
          <version>2.6</version>
        </plugin>
        <plugin>
          <groupId>org.apache.maven.plugins</groupId>
          <artifactId>maven-jar-plugin</artifactId>
          <version>2.3.1</version>
        </plugin>
        <plugin>
          <groupId>org.apache.maven.plugins</groupId>
          <artifactId>maven-assembly-plugin</artifactId>
          <version>2.2-beta-3</version>
        </plugin>
        <plugin>
          <groupId>org.apache.maven.plugins</groupId>
          <artifactId>maven-javadoc-plugin</artifactId>
          <version>2.7</version>
        </plugin>
        <plugin>
          <groupId>org.apache.maven.plugins</groupId>
          <artifactId>maven-antrun-plugin</artifactId>
          <version>1.6</version>
        </plugin>
        <plugin>
          <groupId>org.apache.maven.plugins</groupId>
          <artifactId>maven-war-plugin</artifactId>
          <version>2.1</version>
        </plugin>
        <plugin>
          <groupId>org.codehaus.mojo</groupId>
          <artifactId>findbugs-maven-plugin</artifactId>
          <version>2.3.2</version>
        </plugin>
        <plugin>
          <groupId>com.atlassian.maven.plugins</groupId>
          <artifactId>maven-clover2-plugin</artifactId>
          <version>3.0.5</version>
        </plugin>
        <plugin>
          <groupId>org.apache.maven.plugins</groupId>
          <artifactId>maven-checkstyle-plugin</artifactId>
          <version>2.6</version>
        </plugin>
        <plugin>
          <groupId>org.apache.rat</groupId>
          <artifactId>apache-rat-plugin</artifactId>
          <version>0.7</version>
        </plugin>
        <plugin>
          <groupId>org.codehaus.mojo</groupId>
          <artifactId>native-maven-plugin</artifactId>
          <version>1.0-alpha-7</version>
        </plugin>
        <plugin>
          <groupId>org.codehaus.mojo</groupId>
          <artifactId>make-maven-plugin</artifactId>
          <version>1.0-beta-1</version>
        </plugin>
        <plugin>
          <groupId>org.apache.maven.plugins</groupId>
          <artifactId>maven-source-plugin</artifactId>
          <version>2.1.2</version>
        </plugin>
        <plugin>
          <groupId>org.apache.maven.plugins</groupId>
          <artifactId>maven-deploy-plugin</artifactId>
          <version>2.5</version>
        </plugin>
        <plugin>
          <groupId>org.apache.avro</groupId>
          <artifactId>avro-maven-plugin</artifactId>
          <version>1.5.3</version>
        </plugin>
        <plugin>
          <groupId>org.codehaus.mojo.jspc</groupId>
          <artifactId>jspc-maven-plugin</artifactId>
          <version>2.0-alpha-3</version>
        </plugin>
        <plugin>
          <groupId>org.apache.maven.plugins</groupId>
          <artifactId>maven-site-plugin</artifactId>
          <version>2.1.1</version>
        </plugin>
        <plugin>
          <groupId>org.apache.maven.plugins</groupId>
          <artifactId>maven-project-info-reports-plugin</artifactId>
          <version>2.4</version>
        </plugin>
        <plugin>
          <groupId>org.codehaus.mojo</groupId>
          <artifactId>exec-maven-plugin</artifactId>
          <version>1.2</version>
        </plugin>
      </plugins>
    </pluginManagement>

    <plugins>
      <plugin>
        <groupId>org.apache.maven.plugins</groupId>
        <artifactId>maven-enforcer-plugin</artifactId>
        <inherited>false</inherited>
        <configuration>
          <rules>
            <requireMavenVersion>
              <version>[3.0.0,)</version>
            </requireMavenVersion>
            <requireJavaVersion>
              <version>1.6</version>
            </requireJavaVersion>
          </rules>
        </configuration>
        <executions>
          <execution>
            <id>clean</id>
            <goals>
              <goal>enforce</goal>
            </goals>
            <phase>pre-clean</phase>
          </execution>
          <execution>
            <id>default</id>
            <goals>
              <goal>enforce</goal>
            </goals>
            <phase>validate</phase>
          </execution>
          <execution>
            <id>site</id>
            <goals>
              <goal>enforce</goal>
            </goals>
            <phase>pre-site</phase>
          </execution>
        </executions>
      </plugin>
      <plugin>
        <groupId>org.apache.maven.plugins</groupId>
        <artifactId>maven-compiler-plugin</artifactId>
        <configuration>
          <source>1.6</source>
          <target>1.6</target>
        </configuration>
      </plugin>
      <plugin>
        <groupId>org.apache.maven.plugins</groupId>
        <artifactId>maven-surefire-plugin</artifactId>
        <configuration>
	<!--<systemproperties>
		<property>
			<name>log4j.configuration</name>
			<value>test-log4j.properties</value>
		</property>
	</systemproperties> -->
          <forkMode>always</forkMode>
          <forkedProcessTimeoutInSeconds>900</forkedProcessTimeoutInSeconds>
          <argLine>-Xmx1024m</argLine>
          <environmentVariables>
            <LD_LIBRARY_PATH>${env.LD_LIBRARY_PATH}:${project.build.directory}/native/target/usr/local/lib</LD_LIBRARY_PATH>
          </environmentVariables>
          <systemPropertyVariables>


            <!-- TODO: all references in testcases should be updated to this default -->
            <test.build.dir>${test.build.dir}</test.build.dir>
            <hadoop.tmp.dir>${hadoop.tmp.dir}</hadoop.tmp.dir>
            <test.build.data>${test.build.data}</test.build.data>
            <test.build.webapps>${test.build.webapps}</test.build.webapps>
            <test.cache.data>${test.cache.data}</test.cache.data>
            <hadoop.log.dir>${hadoop.log.dir}</hadoop.log.dir>
            <test.build.classes>${test.build.classes}</test.build.classes>

            <java.net.preferIPv4Stack>true</java.net.preferIPv4Stack>
            <java.security.krb5.conf>${basedir}/src/test/resources/krb5.conf</java.security.krb5.conf>
          </systemPropertyVariables>
          <includes>
            <include>**/Test*.java</include>
          </includes>
          <excludes>
            <exclude>**/${test.exclude}.java</exclude>
            <exclude>${test.exclude.pattern}</exclude>
            <exclude>**/Test*$*.java</exclude>


			<!-- Sometimes passes and sometimes fails --><exclude>**/TestDataNodeVolumeFailureReporting.java</exclude>
			<!-- FIXED <exclude>**/TestDatanodeDeath.java</exclude> (part of DN restart with different port and DN lookup by storageID) -->
			<!-- TODO--><exclude>**/TestStreamFile.java</exclude>

			<!-- TODO --><exclude>**/TestDataNodeVolumeFailureReporting.java</exclude>

			<!-- TODO--><exclude>**/TestFsck.java</exclude>
			<!-- TODO--> <exclude>**/TestFsLimits.java</exclude>
			<!-- TODO--><exclude>**/TestBlockManager.java</exclude>
<<<<<<< HEAD
			<!-- TODO--><exclude>**/TestDatanodeBlockScanner.java</exclude>
=======

			<!-- TODO--><exclude>**/TestListFilesInFileContext.java</exclude>
			<!-- FIXED <exclude>**/TestFileCreationNamenodeRestart.java</exclude> (part of DN restart with different port and DN lookup by storageID) -->
			<!-- FIXED<exclude>**/TestDatanodeDescriptor.java</exclude> (part of DN restart with different port and DN lookup by storageID) -->
			<!-- FIXED <exclude>**/TestDeadDatanode.java</exclude> (part of DN restart with different port and DN lookup by storageID) -->
			<!-- FIXED <exclude>**/TestDatanodeRestart.java</exclude> (part of DN restart with different port and DN lookup by storageID)-->
			<!-- TODO--><exclude>**/TestDataTransferProtocol.java</exclude>
			<exclude>**/TestDFSFinalize.java</exclude><!-- upgrade stuff-->
			<exclude>**/TestDFSRollback.java</exclude><!-- upgrade stuff-->
			<exclude>**/TestDFSStartupVersions.java</exclude><!-- upgrade stuff-->
			<exclude>**/TestRefreshUserMappings.java</exclude>
			<exclude>**/TestViewFsFileStatusHdfs.java</exclude>
			<!-- FIXED <exclude>**/TestDatanodeJsp.java</exclude>  (part of DN restart with different port and DN lookup by storageID)-->

			<!-- TODO--><exclude>**/TestDatanodeBlockScanner</exclude>
>>>>>>> 9b30583c
			<!-- TODO--><exclude>**/TestDFSStorageStateRecovery.java</exclude> <!-- infinite loop for MiniCluster to come up -->
			<!-- TODO--><exclude>**/TestListCorruptFileBlocks.java</exclude> <!-- Either it stucks in a loop or very time consuming one-->
			<!-- TODO--><exclude>**/TestNameNodeMetrics.java</exclude>
			<!-- TODO--><exclude>**/TestDfsOverAvroRpc.java</exclude>
			<!-- TODO--><exclude>**/TestJMXGet.java</exclude>
			<!-- TODO--><exclude>**/TestDeleteBlockPool.java</exclude>
			<!-- TODO--><exclude>**/TestViewFsHdfs.java</exclude> <!-- 39/40 test-cases are passing, it's worth to fix -->
			<!-- TODO--><exclude>**/TestFileCorruption.java</exclude>
			<!-- TODO--><exclude>**/TestModTime.java</exclude>
			<!-- TODO--><exclude>**/TestDataNodeVolumeFailureToleration.java</exclude><!-- Either it stucks in a loop or very time consuming one-->
			<!-- TODO--><exclude>**/TestGetBlocks.java</exclude> <!-- Needs the getBlocks RPC in NN, just needed for admin commands -->
			<!-- TODO--><exclude>**/TestFileLimit.java</exclude>

                        <exclude>**/TestDFSFinalize.java</exclude><!-- upgrade stuff--> <!-- infinite loop for MiniCluster to come up -->
			<exclude>**/TestDFSRollback.java</exclude><!-- upgrade stuff--> <!-- infinite loop for MiniCluster to come up -->
			<exclude>**/TestDFSStartupVersions.java</exclude><!-- upgrade stuff--> <!-- infinite loop for MiniCluster to come up -->

			<exclude>**/TestBalancer.java</exclude>
			<exclude>**/TestBalancerWithMultipleNameNodes.java</exclude>
			<exclude>**/TestDecommissioningStatus.java</exclude>
			<exclude>**/TestInjectionForSimulatedStorage.java</exclude>
			<exclude>**/TestLargeDirectoryDelete.java</exclude><!--passes though it is very time-consuming -->
			<exclude>**/TestDistributedUpgrade.java</exclude>
			<exclude>**/TestDecommission.java</exclude>

			<exclude>**/TestCrcCorruption.java</exclude>
			<exclude>**/TestSafeMode.java</exclude>
			<exclude>**/TestJMXGet.java</exclude>
			<exclude>**/TestDeleteBlockPool.java</exclude>
			<exclude>**/TestOverReplicatedBlocks.java</exclude>
			<exclude>**/TestViewFsHdfs.java</exclude>
			<exclude>**/TestNNMetricFilesInGetListingOps.java</exclude>
			<exclude>**/TestQuota.java</exclude>

			<exclude>**/TestCrcCorruption.java</exclude><!-- Either it stucks in a loop or very time consuming one-->
			<exclude>**/TestRestartDFS.java</exclude>
			<exclude>**/TestNNMetricFilesInGetListingOps.java</exclude><!-- Either it stucks in a loop or very time consuming one-->

			<exclude>**/TestMetaSave.java</exclude>
			<exclude>**/TestWriteConfigurationToDFS.java</exclude>
			<exclude>**/TestNNThroughputBenchmark.java</exclude> <!-- seems very time consuming-->
			<exclude>**/TestDFSUpgradeFromImage.java</exclude>
			<exclude>**/TestHDFSCLI.java</exclude>
			<exclude>**/TestDataNodeMultipleRegistrations.java</exclude> <!--Federated NN -->
			<exclude>**/TestRefreshNamenodes.java</exclude> <!--Federetd NN -->

			<exclude>**/TestGetBlocks.java</exclude> <!-- Needs the getBlocks RPC in NN, just needed for admin commands -->
                        <exclude>**/TestFsLimits.java</exclude>

          </excludes>
        </configuration>
      </plugin>
    </plugins>
  </build>

  <profiles>
    <profile>
      <id>os.linux</id>
      <activation>
        <os>
          <family>!Mac</family>
        </os>
      </activation>
      <properties>
        <build.platform>${os.name}-${os.arch}-${sun.arch.data.model}</build.platform>
      </properties>
      <dependencies>
        <dependency>
          <groupId>jdk.tools</groupId>
          <artifactId>jdk.tools</artifactId>
          <version>1.6</version>
          <scope>system</scope>
      <systemPath>${env.JAVA_HOME}/lib/tools.jar</systemPath> 
        </dependency>
      </dependencies>
    </profile>
    <profile>
      <id>os.mac</id>
      <activation>
        <os>
          <family>Mac</family>
        </os>
      </activation>
      <properties>
        <build.platform>Mac_OS_X-${sun.arch.data.model}</build.platform>
      </properties>
    </profile>

    <profile>
      <id>clover</id>
      <activation>
        <activeByDefault>false</activeByDefault>
        <property>
          <name>clover</name>
        </property>
      </activation>
      <properties>
        <cloverLicenseLocation>${user.home}/.clover.license</cloverLicenseLocation>
        <cloverDatabase>${project.build.directory}/clover/hadoop-coverage.db</cloverDatabase>
      </properties>
      <build>
        <plugins>
          <plugin>
            <groupId>com.atlassian.maven.plugins</groupId>
            <artifactId>maven-clover2-plugin</artifactId>
            <configuration>
              <includesTestSourceRoots>true</includesTestSourceRoots>
              <licenseLocation>${cloverLicenseLocation}</licenseLocation>
              <cloverDatabase>${cloverDatabase}</cloverDatabase>
              <targetPercentage>50%</targetPercentage>
              <outputDirectory>${project.build.directory}/clover</outputDirectory>
              <generateHtml>true</generateHtml>
              <generateXml>true</generateXml>
            </configuration>
            <executions>
              <execution>
                <id>setup</id>
                <phase>generate-sources</phase>
                <goals>
                  <goal>setup</goal>
                </goals>
              </execution>
              <execution>
                <id>clover</id>
                <phase>test</phase>
                <goals>
                  <goal>clover</goal>
                </goals>
              </execution>
            </executions>
          </plugin>
        </plugins>
      </build>
    </profile>
    <profile>
      <id>test-patch</id>
      <activation>
        <activeByDefault>false</activeByDefault>
      </activation>
      <build>
        <plugins>
          <plugin>
            <groupId>org.apache.maven.plugins</groupId>
            <artifactId>maven-compiler-plugin</artifactId>
            <configuration>
              <fork>true</fork>
              <source>1.6</source>
              <target>1.6</target>
              <compilerArguments>
                <Xlint/>
                <Xmaxwarns>9999</Xmaxwarns>
              </compilerArguments>
            </configuration>
          </plugin>
        </plugins>
      </build>
    </profile>
  </profiles>
</project><|MERGE_RESOLUTION|>--- conflicted
+++ resolved
@@ -616,33 +616,20 @@
 
 
 			<!-- Sometimes passes and sometimes fails --><exclude>**/TestDataNodeVolumeFailureReporting.java</exclude>
-			<!-- FIXED <exclude>**/TestDatanodeDeath.java</exclude> (part of DN restart with different port and DN lookup by storageID) -->
 			<!-- TODO--><exclude>**/TestStreamFile.java</exclude>
-
 			<!-- TODO --><exclude>**/TestDataNodeVolumeFailureReporting.java</exclude>
 
 			<!-- TODO--><exclude>**/TestFsck.java</exclude>
 			<!-- TODO--> <exclude>**/TestFsLimits.java</exclude>
 			<!-- TODO--><exclude>**/TestBlockManager.java</exclude>
-<<<<<<< HEAD
-			<!-- TODO--><exclude>**/TestDatanodeBlockScanner.java</exclude>
-=======
-
 			<!-- TODO--><exclude>**/TestListFilesInFileContext.java</exclude>
-			<!-- FIXED <exclude>**/TestFileCreationNamenodeRestart.java</exclude> (part of DN restart with different port and DN lookup by storageID) -->
-			<!-- FIXED<exclude>**/TestDatanodeDescriptor.java</exclude> (part of DN restart with different port and DN lookup by storageID) -->
-			<!-- FIXED <exclude>**/TestDeadDatanode.java</exclude> (part of DN restart with different port and DN lookup by storageID) -->
-			<!-- FIXED <exclude>**/TestDatanodeRestart.java</exclude> (part of DN restart with different port and DN lookup by storageID)-->
 			<!-- TODO--><exclude>**/TestDataTransferProtocol.java</exclude>
 			<exclude>**/TestDFSFinalize.java</exclude><!-- upgrade stuff-->
 			<exclude>**/TestDFSRollback.java</exclude><!-- upgrade stuff-->
 			<exclude>**/TestDFSStartupVersions.java</exclude><!-- upgrade stuff-->
 			<exclude>**/TestRefreshUserMappings.java</exclude>
 			<exclude>**/TestViewFsFileStatusHdfs.java</exclude>
-			<!-- FIXED <exclude>**/TestDatanodeJsp.java</exclude>  (part of DN restart with different port and DN lookup by storageID)-->
-
 			<!-- TODO--><exclude>**/TestDatanodeBlockScanner</exclude>
->>>>>>> 9b30583c
 			<!-- TODO--><exclude>**/TestDFSStorageStateRecovery.java</exclude> <!-- infinite loop for MiniCluster to come up -->
 			<!-- TODO--><exclude>**/TestListCorruptFileBlocks.java</exclude> <!-- Either it stucks in a loop or very time consuming one-->
 			<!-- TODO--><exclude>**/TestNameNodeMetrics.java</exclude>
