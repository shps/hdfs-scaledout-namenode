--- conflicted
+++ resolved
@@ -251,12 +251,6 @@
           + block.getBlockId() + ", expected id = " + getBlockId());
     blockUCState = BlockUCState.COMMITTED;
     this.set(getBlockId(), block.getNumBytes(), block.getGenerationStamp());
-<<<<<<< HEAD
-=======
-//    BlocksHelper.updateBlockInfoInDB(this.getINode().getID(),this, isTransactional);
-    //[Hooman] Atleast -1 selectUsingPKey on BlockInfoTable
-    BlocksHelper.updateBlockInfoInDB(this.getINodeFromMemory().getID(),this, isTransactional);
->>>>>>> 9b30583c
   }
   
 
