--- conflicted
+++ resolved
@@ -425,16 +425,10 @@
           throw new IOException("Found lease for directory " + path);
         }
         INodeFile oldnode = (INodeFile) old;
-<<<<<<< HEAD
         //[Hooman]TODO: add isTransactional whenever you reach this method from the callers.
         fsDir.replaceNode(path, oldnode, cons, false);
         //[Hooman]TODO: add isTransactional whenever you reach this method from the callers.
         namesystem.leaseManager.addLease(cons.getClientName(), path, false); 
-=======
-        // KTHFS: Added 'true' for isTransactional. Later needs to be changed when we add the begin and commit tran clause
-        fsDir.replaceNode(path, oldnode, cons, false);
-        namesystem.leaseManager.addLease(cons.getClientName(), path); 
->>>>>>> a7efd534
       }
     }
 
