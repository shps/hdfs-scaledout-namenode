/**
 * Licensed to the Apache Software Foundation (ASF) under one
 * or more contributor license agreements.  See the NOTICE file
 * distributed with this work for additional information
 * regarding copyright ownership.  The ASF licenses this file
 * to you under the Apache License, Version 2.0 (the
 * "License"); you may not use this file except in compliance
 * with the License.  You may obtain a copy of the License at
 *
 *     http://www.apache.org/licenses/LICENSE-2.0
 *
 * Unless required by applicable law or agreed to in writing, software
 * distributed under the License is distributed on an "AS IS" BASIS,
 * WITHOUT WARRANTIES OR CONDITIONS OF ANY KIND, either express or implied.
 * See the License for the specific language governing permissions and
 * limitations under the License.
 */
package org.apache.hadoop.hdfs.server.blockmanagement;

import com.mysql.clusterj.ClusterJException;
import static org.apache.hadoop.hdfs.server.common.Util.now;

import java.io.IOException;
import java.io.PrintWriter;
import java.net.InetAddress;
import java.net.UnknownHostException;
import java.util.ArrayList;
import java.util.Arrays;
import java.util.HashMap;
import java.util.Iterator;
import java.util.List;
import java.util.NavigableMap;
import java.util.Set;
import java.util.TreeMap;

import org.apache.commons.logging.Log;
import org.apache.commons.logging.LogFactory;
import org.apache.hadoop.HadoopIllegalArgumentException;
import org.apache.hadoop.classification.InterfaceAudience;
import org.apache.hadoop.classification.InterfaceStability;
import org.apache.hadoop.conf.Configuration;
import org.apache.hadoop.hdfs.DFSConfigKeys;
import org.apache.hadoop.hdfs.DFSUtil;
import org.apache.hadoop.hdfs.HdfsConfiguration;
import org.apache.hadoop.hdfs.protocol.Block;
import org.apache.hadoop.hdfs.protocol.DatanodeID;
import org.apache.hadoop.hdfs.protocol.DatanodeInfo;
import org.apache.hadoop.hdfs.protocol.ExtendedBlock;
import org.apache.hadoop.hdfs.protocol.HdfsConstants.DatanodeReportType;
import org.apache.hadoop.hdfs.protocol.LocatedBlock;
import org.apache.hadoop.hdfs.protocol.UnregisteredNodeException;
import org.apache.hadoop.hdfs.server.blockmanagement.DatanodeDescriptor.BlockTargetPair;
import org.apache.hadoop.hdfs.server.common.Util;
import org.apache.hadoop.hdfs.server.namenode.DBConnector;
import org.apache.hadoop.hdfs.server.namenode.DatanodeHelper;
import org.apache.hadoop.hdfs.server.namenode.FSNamesystem;
import org.apache.hadoop.hdfs.server.namenode.NameNode;
import org.apache.hadoop.hdfs.server.namenode.persistance.EntityManager;
import org.apache.hadoop.hdfs.server.protocol.BalancerBandwidthCommand;
import org.apache.hadoop.hdfs.server.protocol.BlockCommand;
import org.apache.hadoop.hdfs.server.protocol.BlockRecoveryCommand;
import org.apache.hadoop.hdfs.server.protocol.BlockRecoveryCommand.RecoveringBlock;
import org.apache.hadoop.hdfs.server.protocol.DatanodeCommand;
import org.apache.hadoop.hdfs.server.protocol.DatanodeProtocol;
import org.apache.hadoop.hdfs.server.protocol.DatanodeRegistration;
import org.apache.hadoop.hdfs.server.protocol.DisallowedDatanodeException;
import org.apache.hadoop.hdfs.util.CyclicIteration;
import org.apache.hadoop.ipc.Server;
import org.apache.hadoop.net.CachedDNSToSwitchMapping;
import org.apache.hadoop.net.DNSToSwitchMapping;
import org.apache.hadoop.net.NetworkTopology;
import org.apache.hadoop.net.ScriptBasedMapping;
import org.apache.hadoop.util.Daemon;
import org.apache.hadoop.util.HostsFileReader;
import org.apache.hadoop.util.ReflectionUtils;

/**
 * Manage datanodes, include decommission and other activities.
 */
@InterfaceAudience.Private
@InterfaceStability.Evolving
public class DatanodeManager {
  static final Log LOG = LogFactory.getLog(DatanodeManager.class);

  private final FSNamesystem namesystem;
  private final BlockManager blockManager;

  private final HeartbeatManager heartbeatManager;
  
  private static EntityManager em = EntityManager.getInstance();

  /**
   * Stores the datanode -> block map.  
   * <p>
   * Done by storing a set of {@link DatanodeDescriptor} objects, sorted by 
   * storage id. In order to keep the storage map consistent it tracks 
   * all storages ever registered with the namenode.
   * A descriptor corresponding to a specific storage id can be
   * <ul> 
   * <li>added to the map if it is a new storage id;</li>
   * <li>updated with a new datanode started as a replacement for the old one 
   * with the same storage id; and </li>
   * <li>removed if and only if an existing datanode is restarted to serve a
   * different storage id.</li>
   * </ul> <br>
   * The list of the {@link DatanodeDescriptor}s in the map is checkpointed
   * in the namespace image file. Only the {@link DatanodeInfo} part is 
   * persistent, the list of blocks is restored from the datanode block
   * reports. 
   * <p>
   * Mapping: StorageID -> DatanodeDescriptor
   */
  private final NavigableMap<String, DatanodeDescriptor> datanodeMap
      = new TreeMap<String, DatanodeDescriptor>();

  /** Cluster network topology */
  private final NetworkTopology networktopology = new NetworkTopology();

  /** Host names to datanode descriptors mapping. */
  private final Host2NodesMap host2DatanodeMap = new Host2NodesMap();

  private final DNSToSwitchMapping dnsToSwitchMapping;

  /** Read include/exclude files*/
  private final HostsFileReader hostsReader;

  /** The period to wait for datanode heartbeat.*/
  private final long heartbeatExpireInterval;
  /** Ask Datanode only up to this many blocks to delete. */
  final int blockInvalidateLimit;
  
  DatanodeManager(final BlockManager blockManager,
      final FSNamesystem namesystem, final Configuration conf
      ) throws IOException {
    this.namesystem = namesystem;
    this.blockManager = blockManager;

    this.heartbeatManager = new HeartbeatManager(namesystem, conf);

    this.hostsReader = new HostsFileReader(
        conf.get(DFSConfigKeys.DFS_HOSTS, ""),
        conf.get(DFSConfigKeys.DFS_HOSTS_EXCLUDE, ""));

    this.dnsToSwitchMapping = ReflectionUtils.newInstance(
        conf.getClass(DFSConfigKeys.NET_TOPOLOGY_NODE_SWITCH_MAPPING_IMPL_KEY, 
            ScriptBasedMapping.class, DNSToSwitchMapping.class), conf);
    
    // If the dns to switch mapping supports cache, resolve network
    // locations of those hosts in the include list and store the mapping
    // in the cache; so future calls to resolve will be fast.
    if (dnsToSwitchMapping instanceof CachedDNSToSwitchMapping) {
      dnsToSwitchMapping.resolve(new ArrayList<String>(hostsReader.getHosts()));
    }
    
    final long heartbeatIntervalSeconds = conf.getLong(
        DFSConfigKeys.DFS_HEARTBEAT_INTERVAL_KEY,
        DFSConfigKeys.DFS_HEARTBEAT_INTERVAL_DEFAULT);
    final int heartbeatRecheckInterval = conf.getInt(
        DFSConfigKeys.DFS_NAMENODE_HEARTBEAT_RECHECK_INTERVAL_KEY, 
        DFSConfigKeys.DFS_NAMENODE_HEARTBEAT_RECHECK_INTERVAL_DEFAULT); // 5 minutes
    this.heartbeatExpireInterval = 2 * heartbeatRecheckInterval
        + 10 * 1000 * heartbeatIntervalSeconds;
    this.blockInvalidateLimit = Math.max(20*(int)(heartbeatIntervalSeconds),
        DFSConfigKeys.DFS_BLOCK_INVALIDATE_LIMIT_DEFAULT);
    LOG.info(DFSConfigKeys.DFS_BLOCK_INVALIDATE_LIMIT_KEY
        + "=" + this.blockInvalidateLimit);
  }

  private Daemon decommissionthread = null;

  void activate(final Configuration conf) {
    this.decommissionthread = new Daemon(new DecommissionManager(namesystem).new Monitor(
        conf.getInt(DFSConfigKeys.DFS_NAMENODE_DECOMMISSION_INTERVAL_KEY, 
                    DFSConfigKeys.DFS_NAMENODE_DECOMMISSION_INTERVAL_DEFAULT),
        conf.getInt(DFSConfigKeys.DFS_NAMENODE_DECOMMISSION_NODES_PER_INTERVAL_KEY, 
                    DFSConfigKeys.DFS_NAMENODE_DECOMMISSION_NODES_PER_INTERVAL_DEFAULT)));
    decommissionthread.start();

    heartbeatManager.activate(conf);
  }

  void close() {
    if (decommissionthread != null) decommissionthread.interrupt();
    heartbeatManager.close();
  }

  /** @return the network topology. */
  public NetworkTopology getNetworkTopology() {
    return networktopology;
  }

  /** @return the heartbeat manager. */
  HeartbeatManager getHeartbeatManager() {
    return heartbeatManager;
  }

  /** @return the datanode statistics. */
  public DatanodeStatistics getDatanodeStatistics() {
    return heartbeatManager;
  }

  /** Sort the located blocks by the distance to the target host. */
  public void sortLocatedBlocks(final String targethost,
      final List<LocatedBlock> locatedblocks) {
    //sort the blocks
    final DatanodeDescriptor client = getDatanodeByHost(targethost);
    for (LocatedBlock b : locatedblocks) {
      networktopology.pseudoSortByDistance(client, b.getLocations());
      
      // Move decommissioned datanodes to the bottom
      Arrays.sort(b.getLocations(), DFSUtil.DECOM_COMPARATOR);
    }    
  }

  CyclicIteration<String, DatanodeDescriptor> getDatanodeCyclicIteration(
      final String firstkey) {
    return new CyclicIteration<String, DatanodeDescriptor>(
        datanodeMap, firstkey);
  }

  /** @return the datanode descriptor for the host. */
  public DatanodeDescriptor getDatanodeByHost(final String host) {
    return host2DatanodeMap.getDatanodeByHost(host);
  }
  
  public DatanodeDescriptor getDatanodeByName(final String hostName) {
	return host2DatanodeMap.getDatanodeByName(hostName);
  }  

  /** Get a datanode descriptor given corresponding storageID */
  public DatanodeDescriptor getDatanode(final String storageID) {
    return datanodeMap.get(storageID);
  }

  /**
   * Get data node by storage ID.
   * 
   * @param nodeID
   * @return DatanodeDescriptor or null if the node is not found.
   * @throws UnregisteredNodeException
   */
  public DatanodeDescriptor getDatanode(DatanodeID nodeID
      ) throws UnregisteredNodeException {
    final DatanodeDescriptor node = getDatanode(nodeID.getStorageID());
    if (node == null) 
      return null;
    if (!node.getName().equals(nodeID.getName())) {
      final UnregisteredNodeException e = new UnregisteredNodeException(
          nodeID, node);
      NameNode.stateChangeLog.fatal("BLOCK* NameSystem.getDatanode: "
                                    + e.getLocalizedMessage());
      throw e;
    }
    return node;
  }

  /** Prints information about all datanodes. */
  void datanodeDump(final PrintWriter out) {
    synchronized (datanodeMap) {
      out.println("Metasave: Number of datanodes: " + datanodeMap.size());
      for(Iterator<DatanodeDescriptor> it = datanodeMap.values().iterator(); it.hasNext();) {
        DatanodeDescriptor node = it.next();
        out.println(node.dumpDatanode());
      }
    }
  }

  /**
   * Remove a datanode descriptor.
   * @param nodeInfo datanode descriptor.
   * @throws IOException 
   */
  private void removeDatanode(DatanodeDescriptor nodeInfo, boolean isTransactional) throws IOException {
    assert namesystem.hasWriteLock();
    //FIXME[H]: Important! What happens if dnd info is removed from in memory datastructures but it fails to remove them from DB?
    heartbeatManager.removeDatanode(nodeInfo);
    blockManager.removeBlocksAssociatedTo(nodeInfo, isTransactional);
    networktopology.remove(nodeInfo);
    host2DatanodeMap.remove(nodeInfo);
    if (LOG.isDebugEnabled()) {
      LOG.debug("remove datanode " + nodeInfo.getName());
    }
    namesystem.checkSafeMode(isTransactional);
    DatanodeHelper.removeDatanode(nodeInfo.getStorageID(), isTransactional);
  }

  /**
   * Remove a datanode
   * @throws UnregisteredNodeException 
   */
  public void removeDatanode(final DatanodeID node) throws UnregisteredNodeException, IOException {
    namesystem.writeLock();
    int tries = DBConnector.RETRY_COUNT;
    boolean done = false;
    try {
      final DatanodeDescriptor descriptor = getDatanode(node);
      if (descriptor != null) {
        while (!done && tries > 0) {
          try {
            DBConnector.beginTransaction();
            removeDatanode(descriptor, true);
            DBConnector.commit();
            done = true;
          } catch (ClusterJException e) {
            tries--;
            DBConnector.safeRollback();
            LOG.error(e.getMessage(), e);
          }
        }
      } else {
        NameNode.stateChangeLog.warn("BLOCK* removeDatanode: "
                + node.getName() + " does not exist");
      }
    } finally {
      DBConnector.safeRollback();
      namesystem.writeUnlock();
    }
  }

  /** Remove a dead datanode. 
   * @throws IOException */
  void removeDeadDatanode(final DatanodeID nodeID, boolean isTransactional) throws IOException {
      synchronized(datanodeMap) {
        DatanodeDescriptor d;
        try {
          d = getDatanode(nodeID);
        } catch(IOException e) {
          d = null;
        }
        if (d != null && isDatanodeDead(d)) {
          NameNode.stateChangeLog.info(
              "BLOCK* removeDeadDatanode: lost heartbeat from " + d.getName());
          removeDatanode(d, isTransactional);
        }
      }
  }

  /** Is the datanode dead? */
  boolean isDatanodeDead(DatanodeDescriptor node) {
    return (node.getLastUpdate() <
            (Util.now() - heartbeatExpireInterval));
  }

  /** Add a datanode. */
  private void addDatanode(final DatanodeDescriptor node) {
    // To keep host2DatanodeMap consistent with datanodeMap,
    // remove  from host2DatanodeMap the datanodeDescriptor removed
    // from datanodeMap before adding node to host2DatanodeMap.
    synchronized(datanodeMap) {
      host2DatanodeMap.remove(datanodeMap.put(node.getStorageID(), node));
    }

    host2DatanodeMap.add(node);
    networktopology.add(node);

    if (LOG.isDebugEnabled()) {
      LOG.debug(getClass().getSimpleName() + ".addDatanode: "
          + "node " + node.getName() + " is added to datanodeMap.");
    }
  }

  /** Physically remove node from datanodeMap. */
  private void wipeDatanode(final DatanodeID node) throws IOException {
    final String key = node.getStorageID();
    synchronized (datanodeMap) {
      host2DatanodeMap.remove(datanodeMap.remove(key));
    }
    if (LOG.isDebugEnabled()) {
      LOG.debug(getClass().getSimpleName() + ".wipeDatanode("
          + node.getName() + "): storage " + key 
          + " is removed from datanodeMap.");
    }
  }

  /* Resolve a node's network location */
  private void resolveNetworkLocation (DatanodeDescriptor node) {
    List<String> names = new ArrayList<String>(1);
    if (dnsToSwitchMapping instanceof CachedDNSToSwitchMapping) {
      // get the node's IP address
      names.add(node.getHost());
    } else {
      // get the node's host name
      String hostName = node.getHostName();
      int colon = hostName.indexOf(":");
      hostName = (colon==-1)?hostName:hostName.substring(0,colon);
      names.add(hostName);
    }
    
    // resolve its network location
    List<String> rName = dnsToSwitchMapping.resolve(names);
    String networkLocation;
    if (rName == null) {
      LOG.error("The resolve call returned null! Using " + 
          NetworkTopology.DEFAULT_RACK + " for host " + names);
      networkLocation = NetworkTopology.DEFAULT_RACK;
    } else {
      networkLocation = rName.get(0);
    }
    node.setNetworkLocation(networkLocation);
  }

  private boolean inHostsList(DatanodeID node, String ipAddr) {
     return checkInList(node, ipAddr, hostsReader.getHosts(), false);
  }
  
  private boolean inExcludedHostsList(DatanodeID node, String ipAddr) {
    return checkInList(node, ipAddr, hostsReader.getExcludedHosts(), true);
  }

  /**
   * Remove an already decommissioned data node who is neither in include nor
   * exclude hosts lists from the the list of live or dead nodes.  This is used
   * to not display an already decommssioned data node to the operators.
   * The operation procedure of making a already decommissioned data node not
   * to be displayed is as following:
   * <ol>
   *   <li> 
   *   Host must have been in the include hosts list and the include hosts list
   *   must not be empty.
   *   </li>
   *   <li>
   *   Host is decommissioned by remaining in the include hosts list and added
   *   into the exclude hosts list. Name node is updated with the new 
   *   information by issuing dfsadmin -refreshNodes command.
   *   </li>
   *   <li>
   *   Host is removed from both include hosts and exclude hosts lists.  Name 
   *   node is updated with the new informationby issuing dfsamin -refreshNodes 
   *   command.
   *   <li>
   * </ol>
   * 
   * @param nodeList
   *          , array list of live or dead nodes.
   */
  private void removeDecomNodeFromList(final List<DatanodeDescriptor> nodeList) {
    // If the include list is empty, any nodes are welcomed and it does not
    // make sense to exclude any nodes from the cluster. Therefore, no remove.
    if (hostsReader.getHosts().isEmpty()) {
      return;
    }
    
    for (Iterator<DatanodeDescriptor> it = nodeList.iterator(); it.hasNext();) {
      DatanodeDescriptor node = it.next();
      if ((!inHostsList(node, null)) && (!inExcludedHostsList(node, null))
          && node.isDecommissioned()) {
        // Include list is not empty, an existing datanode does not appear
        // in both include or exclude lists and it has been decommissioned.
        // Remove it from the node list.
        it.remove();
      }
    }
  }

  /**
   * Check if the given node (of DatanodeID or ipAddress) is in the (include or
   * exclude) list.  If ipAddress in null, check only based upon the given 
   * DatanodeID.  If ipAddress is not null, the ipAddress should refers to the
   * same host that given DatanodeID refers to.
   * 
   * @param node, the host DatanodeID
   * @param ipAddress, if not null, should refers to the same host
   *                   that DatanodeID refers to
   * @param hostsList, the list of hosts in the include/exclude file
   * @param isExcludeList, boolean, true if this is the exclude list
   * @return boolean, if in the list
   */
  private static boolean checkInList(final DatanodeID node,
      final String ipAddress,
      final Set<String> hostsList,
      final boolean isExcludeList) {
    final InetAddress iaddr;
    if (ipAddress != null) {
      try {
        iaddr = InetAddress.getByName(ipAddress);
      } catch (UnknownHostException e) {
        LOG.warn("Unknown ip address: " + ipAddress, e);
        return isExcludeList;
      }
    } else {
      try {
        iaddr = InetAddress.getByName(node.getHost());
      } catch (UnknownHostException e) {
        LOG.warn("Unknown host: " + node.getHost(), e);
        return isExcludeList;
      }
    }

    // if include list is empty, host is in include list
    if ( (!isExcludeList) && (hostsList.isEmpty()) ){
      return true;
    }
    return // compare ipaddress(:port)
    (hostsList.contains(iaddr.getHostAddress().toString()))
        || (hostsList.contains(iaddr.getHostAddress().toString() + ":"
            + node.getPort()))
        // compare hostname(:port)
        || (hostsList.contains(iaddr.getHostName()))
        || (hostsList.contains(iaddr.getHostName() + ":" + node.getPort()))
        || ((node instanceof DatanodeInfo) && hostsList
            .contains(((DatanodeInfo) node).getHostName()));
  }

  /**
   * Decommission the node if it is in exclude list.
   */
<<<<<<< HEAD
  private void checkDecommissioning(DatanodeDescriptor nodeReg, String ipAddr, boolean isTransactional) 
    throws IOException {
    // If the registered node is in exclude list, then decommission it
    if (inExcludedHostsList(nodeReg, ipAddr)) {
      startDecommission(nodeReg, isTransactional);
=======
  private void checkDecommissioning(DatanodeDescriptor nodeReg, String ipAddr, boolean transactional) 
    throws IOException {
    // If the registered node is in exclude list, then decommission it
    if (inExcludedHostsList(nodeReg, ipAddr)) {
      startDecommission(nodeReg, transactional);
>>>>>>> d7b8743c
    }
  }

  /**
   * Change, if appropriate, the admin state of a datanode to 
   * decommission completed. Return true if decommission is complete.
   * @throws IOException 
   */
  boolean checkDecommissionState(DatanodeDescriptor node, boolean isTransactional) throws IOException {
    // Check to see if all blocks in this decommissioned
    // node has reached their target replication factor.
    if (node.isDecommissionInProgress()) {
      if (!blockManager.isReplicationInProgress(node, isTransactional)) {
        node.setDecommissioned();
        LOG.info("Decommission complete for node " + node.getName());
      }
    }
    return node.isDecommissioned();
  }

  /** Start decommissioning the specified datanode. */
<<<<<<< HEAD
  private void startDecommission(DatanodeDescriptor node, boolean isTransactional) throws IOException {
=======
  private void startDecommission(DatanodeDescriptor node, boolean transactional) throws IOException {
>>>>>>> d7b8743c
    if (!node.isDecommissionInProgress() && !node.isDecommissioned()) {
      LOG.info("Start Decommissioning node " + node.getName() + " with " + 
          node.numBlocks() +  " blocks.");
      heartbeatManager.startDecommission(node);
      node.decommissioningStatus.setStartTime(now());
<<<<<<< HEAD
      DatanodeHelper.updateDatanodeInfo(node, isTransactional);
=======
      DatanodeHelper.updateDatanodeInfo(node, transactional);
>>>>>>> d7b8743c
      
      // all the blocks that reside on this node have to be replicated.
      checkDecommissionState(node, isTransactional);
    }
  }

  /** Stop decommissioning the specified datanodes. */
  void stopDecommission(DatanodeDescriptor node, boolean transactional) throws IOException {
    if (node.isDecommissionInProgress() || node.isDecommissioned()) {
      LOG.info("Stop Decommissioning node " + node.getName());
      heartbeatManager.stopDecommission(node);
      blockManager.processOverReplicatedBlocksOnReCommission(node);
      
      DatanodeHelper.updateDatanodeInfo(node, transactional);
    }
  }

  /**
   * Generate new storage ID.
   * 
   * @return unique storage ID
   * 
   * Note: that collisions are still possible if somebody will try 
   * to bring in a data storage from a different cluster.
   */
  private String newStorageID() {
    String newID = null;
    while(newID == null) {
      newID = "DS" + Integer.toString(DFSUtil.getRandom().nextInt());
      if (datanodeMap.get(newID) != null)
        newID = null;
    }
    return newID;
  }

  public void registerDatanode(DatanodeRegistration nodeReg,
      boolean transactional) throws IOException {
    String dnAddress = Server.getRemoteAddress();
    if (dnAddress == null) {
      // Mostly called inside an RPC.
      // But if not, use address passed by the data-node.
      dnAddress = nodeReg.getHost();
    }      

    // Checks if the node is not on the hosts list.  If it is not, then
    // it will be disallowed from registering. 
    if (!inHostsList(nodeReg, dnAddress)) {
      throw new DisallowedDatanodeException(nodeReg);
    }

    String hostName = nodeReg.getHost();
      
    // update the datanode's name with ip:port
    DatanodeID dnReg = new DatanodeID(dnAddress + ":" + nodeReg.getPort(),
                                      nodeReg.getStorageID(),
                                      nodeReg.getInfoPort(),
                                      nodeReg.getIpcPort());
    nodeReg.updateRegInfo(dnReg);
    nodeReg.exportedKeys = blockManager.getBlockKeys();
      
    NameNode.stateChangeLog.info("BLOCK* NameSystem.registerDatanode: "
        + "node registration from " + nodeReg.getName()
        + " storage " + nodeReg.getStorageID());

    DatanodeDescriptor nodeS = datanodeMap.get(nodeReg.getStorageID());
    DatanodeDescriptor nodeN = getDatanodeByHost(nodeReg.getName());
      
    if (nodeN != null && nodeN != nodeS) {
      NameNode.LOG.info("BLOCK* NameSystem.registerDatanode: "
                        + "node from name: " + nodeN.getName());
      // nodeN previously served a different data storage, 
      // which is not served by anybody anymore.
      removeDatanode(nodeN, transactional);
      // physically remove node from datanodeMap
      wipeDatanode(nodeN);
      nodeN = null;
    }

    if (nodeS != null) {
      if (nodeN == nodeS) {
        // The same datanode has been just restarted to serve the same data 
        // storage. We do not need to remove old data blocks, the delta will
        // be calculated on the next block report from the datanode
        if(NameNode.stateChangeLog.isDebugEnabled()) {
          NameNode.stateChangeLog.debug("BLOCK* NameSystem.registerDatanode: "
                                        + "node restarted.");
        }
      } else {
        // nodeS is found
        /* The registering datanode is a replacement node for the existing 
          data storage, which from now on will be served by a new node.
          If this message repeats, both nodes might have same storageID 
          by (insanely rare) random chance. User needs to restart one of the
          nodes with its data cleared (or user can just remove the StorageID
          value in "VERSION" file under the data directory of the datanode,
          but this is might not work if VERSION file format has changed 
       */        
        NameNode.stateChangeLog.info( "BLOCK* NameSystem.registerDatanode: "
                                      + "node " + nodeS.getName()
                                      + " is replaced by " + nodeReg.getName() + 
                                      " with the same storageID " +
                                      nodeReg.getStorageID());
      }
      // update cluster map
      getNetworkTopology().remove(nodeS);
      nodeS.updateRegInfo(nodeReg);
      nodeS.setHostName(hostName);
      nodeS.setDisallowed(false); // Node is in the include list
      
      // resolve network location
      resolveNetworkLocation(nodeS);
      getNetworkTopology().add(nodeS);
        
      // also treat the registration message as a heartbeat
      heartbeatManager.register(nodeS);
      checkDecommissioning(nodeS, dnAddress, transactional);
      
      DatanodeHelper.updateDatanodeInfo(nodeS, transactional);
      return;
    } 

    // this is a new datanode serving a new data storage
    if (nodeReg.getStorageID().equals("")) {
      // this data storage has never been registered
      // it is either empty or was created by pre-storageID version of DFS
      nodeReg.storageID = newStorageID();
      if(NameNode.stateChangeLog.isDebugEnabled()) {
        NameNode.stateChangeLog.debug(
            "BLOCK* NameSystem.registerDatanode: "
            + "new storageID " + nodeReg.getStorageID() + " assigned.");
      }
    }
    // register new datanode
    DatanodeDescriptor nodeDescr 
      = new DatanodeDescriptor(nodeReg, NetworkTopology.DEFAULT_RACK, hostName);
    resolveNetworkLocation(nodeDescr);
    addDatanode(nodeDescr);
    checkDecommissioning(nodeDescr, dnAddress, transactional);
    
    // also treat the registration message as a heartbeat
    // no need to update its timestamp
    // because its is done when the descriptor is created
    heartbeatManager.addDatanode(nodeDescr);
    
    DatanodeHelper.registerDatanode(nodeDescr, transactional);
  }

  /**
   * Rereads conf to get hosts and exclude list file names.
   * Rereads the files to update the hosts and exclude lists.  It
   * checks if any of the hosts have changed states:
   */
  public void refreshNodes(final Configuration conf) throws IOException {
    namesystem.checkSuperuserPrivilege();
    refreshHostsReader(conf);
    namesystem.writeLock();
    try {
<<<<<<< HEAD
      boolean isDone = false;
      int tries = DBConnector.RETRY_COUNT;
      try {
        while (!isDone && tries > 0) {
          try {
            DBConnector.beginTransaction();
            refreshDatanodes(true);
            DBConnector.commit();
            isDone = true;
          }
          catch (ClusterJException ex) {
            if (!isDone) {
              DBConnector.safeRollback();
              tries--;
              LOG.error("refreshNodes() :: failed to refresh Nodes. Exception: " + ex.getMessage(), ex);
            }
          } // end catch
        } // end while
      } // end try-finally
      finally {
        if (!isDone) {
          DBConnector.safeRollback();
        }
      }
    }
    finally {
=======
      int tries = DBConnector.RETRY_COUNT;
      boolean done = false;
      while (!done && tries > 0) {
        try {
          DBConnector.beginTransaction();
          refreshDatanodes(true);
          DBConnector.commit();
          done = true;
        } catch (ClusterJException e) {
          tries--;
          DBConnector.safeRollback();
          LOG.error(e.getMessage(), e);
        }
      }
    } finally {
      DBConnector.safeRollback();
>>>>>>> d7b8743c
      namesystem.writeUnlock();
    }
  }

  /** Reread include/exclude files. */
  private void refreshHostsReader(Configuration conf) throws IOException {
    // Reread the conf to get dfs.hosts and dfs.hosts.exclude filenames.
    // Update the file names and refresh internal includes and excludes list.
    if (conf == null) {
      conf = new HdfsConfiguration();
    }
    hostsReader.updateFileNames(conf.get(DFSConfigKeys.DFS_HOSTS, ""), 
                                conf.get(DFSConfigKeys.DFS_HOSTS_EXCLUDE, ""));
    hostsReader.refresh();
  }
  
  /**
   * 1. Added to hosts  --> no further work needed here.
   * 2. Removed from hosts --> mark AdminState as decommissioned. 
   * 3. Added to exclude --> start decommission.
   * 4. Removed from exclude --> stop decommission.
   */
<<<<<<< HEAD
  private void refreshDatanodes(boolean isTransactional) throws IOException {
=======
  private void refreshDatanodes(boolean transactional) throws IOException {
>>>>>>> d7b8743c
    for(DatanodeDescriptor node : datanodeMap.values()) {
      // Check if not include.
      if (!inHostsList(node, null)) {
        node.setDisallowed(true); // case 2.
      } else {
        if (inExcludedHostsList(node, null)) {
<<<<<<< HEAD
          startDecommission(node, isTransactional); // case 3.
=======
          startDecommission(node, transactional); // case 3.
>>>>>>> d7b8743c
        } else {
          stopDecommission(node, transactional); // case 4.
        }
      }
    }
  }

  /** @return the number of live datanodes. */
  public int getNumLiveDataNodes() {
    int numLive = 0;
    synchronized (datanodeMap) {
      for(DatanodeDescriptor dn : datanodeMap.values()) {
        if (!isDatanodeDead(dn) ) {
          numLive++;
        }
      }
    }
    return numLive;
  }

  /** @return the number of dead datanodes. */
  public int getNumDeadDataNodes() {
    int numDead = 0;
    synchronized (datanodeMap) {   
      for(DatanodeDescriptor dn : datanodeMap.values()) {
        if (isDatanodeDead(dn) ) {
          numDead++;
        }
      }
    }
    return numDead;
  }

  /** @return list of datanodes where decommissioning is in progress. */
  public List<DatanodeDescriptor> getDecommissioningNodes() {
    namesystem.readLock();
    try {
      final List<DatanodeDescriptor> decommissioningNodes
          = new ArrayList<DatanodeDescriptor>();
      final List<DatanodeDescriptor> results = getDatanodeListForReport(
          DatanodeReportType.LIVE);
      for(DatanodeDescriptor node : results) {
        if (node.isDecommissionInProgress()) {
          decommissioningNodes.add(node);
        }
      }
      return decommissioningNodes;
    } finally {
      namesystem.readUnlock();
    }
  }


  /** Fetch live and dead datanodes. */
  public void fetchDatanodes(final List<DatanodeDescriptor> live, 
      final List<DatanodeDescriptor> dead, final boolean removeDecommissionNode) {
    if (live == null && dead == null) {
      throw new HadoopIllegalArgumentException("Both live and dead lists are null");
    }

    namesystem.readLock();
    try {
      final List<DatanodeDescriptor> results =
          getDatanodeListForReport(DatanodeReportType.ALL);    
      for(DatanodeDescriptor node : results) {
        if (isDatanodeDead(node)) {
          if (dead != null) {
            dead.add(node);
          }
        } else {
          if (live != null) {
            live.add(node);
          }
        }
      }
    } finally {
      namesystem.readUnlock();
    }
    
    if (removeDecommissionNode) {
      if (live != null) {
        removeDecomNodeFromList(live);
      }
      if (dead != null) {
        removeDecomNodeFromList(dead);
      }
    }
  }

  /** For generating datanode reports */
  public List<DatanodeDescriptor> getDatanodeListForReport(
      final DatanodeReportType type) {
    boolean listLiveNodes = type == DatanodeReportType.ALL ||
                            type == DatanodeReportType.LIVE;
    boolean listDeadNodes = type == DatanodeReportType.ALL ||
                            type == DatanodeReportType.DEAD;

    HashMap<String, String> mustList = new HashMap<String, String>();

    if (listDeadNodes) {
      //first load all the nodes listed in include and exclude files.
      Iterator<String> it = hostsReader.getHosts().iterator();
      while (it.hasNext()) {
        mustList.put(it.next(), "");
      }
      it = hostsReader.getExcludedHosts().iterator(); 
      while (it.hasNext()) {
        mustList.put(it.next(), "");
      }
    }

    ArrayList<DatanodeDescriptor> nodes = null;
    
    synchronized(datanodeMap) {
      nodes = new ArrayList<DatanodeDescriptor>(datanodeMap.size() + 
                                                mustList.size());
      Iterator<DatanodeDescriptor> it = datanodeMap.values().iterator();
      while (it.hasNext()) { 
        DatanodeDescriptor dn = it.next();
        final boolean isDead = isDatanodeDead(dn);
        if ( (isDead && listDeadNodes) || (!isDead && listLiveNodes) ) {
          nodes.add(dn);
        }
        //Remove any form of the this datanode in include/exclude lists.
        try {
          InetAddress inet = InetAddress.getByName(dn.getHost());
          // compare hostname(:port)
          mustList.remove(inet.getHostName());
          mustList.remove(inet.getHostName()+":"+dn.getPort());
          // compare ipaddress(:port)
          mustList.remove(inet.getHostAddress().toString());
          mustList.remove(inet.getHostAddress().toString()+ ":" +dn.getPort());
        } catch ( UnknownHostException e ) {
          mustList.remove(dn.getName());
          mustList.remove(dn.getHost());
          LOG.warn(e);
        }
      }
    }
    
    if (listDeadNodes) {
      Iterator<String> it = mustList.keySet().iterator();
      while (it.hasNext()) {
        DatanodeDescriptor dn = 
            new DatanodeDescriptor(new DatanodeID(it.next()));
        dn.setLastUpdate(0);
        nodes.add(dn);
      }
    }
    return nodes;
  }
  
  private void setDatanodeDead(DatanodeDescriptor node) throws IOException {
    node.setLastUpdate(0);
  }

  /** Handle heartbeat from datanodes. */
  public DatanodeCommand[] handleHeartbeat(DatanodeRegistration nodeReg,
      final String blockPoolId,
      long capacity, long dfsUsed, long remaining, long blockPoolUsed,
      int xceiverCount, int maxTransfers, int failedVolumes
      ) throws IOException {
    synchronized (heartbeatManager) {
      synchronized (datanodeMap) {
        DatanodeDescriptor nodeinfo = null;
        try {
          nodeinfo = getDatanode(nodeReg);
        } catch(UnregisteredNodeException e) {
          return new DatanodeCommand[]{DatanodeCommand.REGISTER};
        }
        
        // Check if this datanode should actually be shutdown instead. 
        if (nodeinfo != null && nodeinfo.isDisallowed()) {
          setDatanodeDead(nodeinfo);
          throw new DisallowedDatanodeException(nodeinfo);
        }
         
        if (nodeinfo == null || !nodeinfo.isAlive) {
          return new DatanodeCommand[]{DatanodeCommand.REGISTER};
        }

        heartbeatManager.updateHeartbeat(nodeinfo, capacity, dfsUsed,
            remaining, blockPoolUsed, xceiverCount, failedVolumes);
        
        //check lease recovery
        BlockInfoUnderConstruction[] blocks = nodeinfo
            .getLeaseRecoveryCommand(Integer.MAX_VALUE);
        if (blocks != null) {
          BlockRecoveryCommand brCommand = new BlockRecoveryCommand(
              blocks.length);
          for (BlockInfoUnderConstruction b : blocks) {
            brCommand.add(new RecoveringBlock(
                new ExtendedBlock(blockPoolId, b), b.getExpectedLocations(), b
                    .getBlockRecoveryId()));
          }
          return new DatanodeCommand[] { brCommand };
        }

        final List<DatanodeCommand> cmds = new ArrayList<DatanodeCommand>();
        //check pending replication
        List<BlockTargetPair> pendingList = nodeinfo.getReplicationCommand(
              maxTransfers);
        if (pendingList != null) {
          cmds.add(new BlockCommand(DatanodeProtocol.DNA_TRANSFER, blockPoolId,
              pendingList));
        }
        //check block invalidation
        Block[] blks = nodeinfo.getInvalidateBlocks(blockInvalidateLimit);
        
        if (blks != null) {
          cmds.add(new BlockCommand(DatanodeProtocol.DNA_INVALIDATE,
              blockPoolId, blks));
        }
        
        blockManager.addKeyUpdateCommand(cmds, nodeinfo);

        // check for balancer bandwidth update
        if (nodeinfo.getBalancerBandwidth() > 0) {
          cmds.add(new BalancerBandwidthCommand(nodeinfo.getBalancerBandwidth()));
          // set back to 0 to indicate that datanode has been sent the new value
          nodeinfo.setBalancerBandwidth(0);
        }

        if (!cmds.isEmpty()) {
          return cmds.toArray(new DatanodeCommand[cmds.size()]);
        }
      }
    }

    return null;
  }

  /**
   * Tell all datanodes to use a new, non-persistent bandwidth value for
   * dfs.balance.bandwidthPerSec.
   *
   * A system administrator can tune the balancer bandwidth parameter
   * (dfs.datanode.balance.bandwidthPerSec) dynamically by calling
   * "dfsadmin -setBalanacerBandwidth newbandwidth", at which point the
   * following 'bandwidth' variable gets updated with the new value for each
   * node. Once the heartbeat command is issued to update the value on the
   * specified datanode, this value will be set back to 0.
   *
   * @param bandwidth Blanacer bandwidth in bytes per second for all datanodes.
   * @throws IOException
   */
  public void setBalancerBandwidth(long bandwidth) throws IOException {
    synchronized(datanodeMap) {
      for (DatanodeDescriptor nodeInfo : datanodeMap.values()) {
        nodeInfo.setBalancerBandwidth(bandwidth);
      }
    }
  }
}<|MERGE_RESOLUTION|>--- conflicted
+++ resolved
@@ -504,19 +504,11 @@
   /**
    * Decommission the node if it is in exclude list.
    */
-<<<<<<< HEAD
   private void checkDecommissioning(DatanodeDescriptor nodeReg, String ipAddr, boolean isTransactional) 
     throws IOException {
     // If the registered node is in exclude list, then decommission it
     if (inExcludedHostsList(nodeReg, ipAddr)) {
       startDecommission(nodeReg, isTransactional);
-=======
-  private void checkDecommissioning(DatanodeDescriptor nodeReg, String ipAddr, boolean transactional) 
-    throws IOException {
-    // If the registered node is in exclude list, then decommission it
-    if (inExcludedHostsList(nodeReg, ipAddr)) {
-      startDecommission(nodeReg, transactional);
->>>>>>> d7b8743c
     }
   }
 
@@ -538,21 +530,13 @@
   }
 
   /** Start decommissioning the specified datanode. */
-<<<<<<< HEAD
   private void startDecommission(DatanodeDescriptor node, boolean isTransactional) throws IOException {
-=======
-  private void startDecommission(DatanodeDescriptor node, boolean transactional) throws IOException {
->>>>>>> d7b8743c
     if (!node.isDecommissionInProgress() && !node.isDecommissioned()) {
       LOG.info("Start Decommissioning node " + node.getName() + " with " + 
           node.numBlocks() +  " blocks.");
       heartbeatManager.startDecommission(node);
       node.decommissioningStatus.setStartTime(now());
-<<<<<<< HEAD
       DatanodeHelper.updateDatanodeInfo(node, isTransactional);
-=======
-      DatanodeHelper.updateDatanodeInfo(node, transactional);
->>>>>>> d7b8743c
       
       // all the blocks that reside on this node have to be replicated.
       checkDecommissionState(node, isTransactional);
@@ -710,7 +694,6 @@
     refreshHostsReader(conf);
     namesystem.writeLock();
     try {
-<<<<<<< HEAD
       boolean isDone = false;
       int tries = DBConnector.RETRY_COUNT;
       try {
@@ -737,24 +720,6 @@
       }
     }
     finally {
-=======
-      int tries = DBConnector.RETRY_COUNT;
-      boolean done = false;
-      while (!done && tries > 0) {
-        try {
-          DBConnector.beginTransaction();
-          refreshDatanodes(true);
-          DBConnector.commit();
-          done = true;
-        } catch (ClusterJException e) {
-          tries--;
-          DBConnector.safeRollback();
-          LOG.error(e.getMessage(), e);
-        }
-      }
-    } finally {
-      DBConnector.safeRollback();
->>>>>>> d7b8743c
       namesystem.writeUnlock();
     }
   }
@@ -777,22 +742,14 @@
    * 3. Added to exclude --> start decommission.
    * 4. Removed from exclude --> stop decommission.
    */
-<<<<<<< HEAD
   private void refreshDatanodes(boolean isTransactional) throws IOException {
-=======
-  private void refreshDatanodes(boolean transactional) throws IOException {
->>>>>>> d7b8743c
     for(DatanodeDescriptor node : datanodeMap.values()) {
       // Check if not include.
       if (!inHostsList(node, null)) {
         node.setDisallowed(true); // case 2.
       } else {
         if (inExcludedHostsList(node, null)) {
-<<<<<<< HEAD
           startDecommission(node, isTransactional); // case 3.
-=======
-          startDecommission(node, transactional); // case 3.
->>>>>>> d7b8743c
         } else {
           stopDecommission(node, transactional); // case 4.
         }
