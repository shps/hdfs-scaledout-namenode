/**
 * Licensed to the Apache Software Foundation (ASF) under one or more
 * contributor license agreements. See the NOTICE file distributed with this
 * work for additional information regarding copyright ownership. The ASF
 * licenses this file to you under the Apache License, Version 2.0 (the
 * "License"); you may not use this file except in compliance with the License.
 * You may obtain a copy of the License at
 *
 * http://www.apache.org/licenses/LICENSE-2.0
 *
 * Unless required by applicable law or agreed to in writing, software
 * distributed under the License is distributed on an "AS IS" BASIS, WITHOUT
 * WARRANTIES OR CONDITIONS OF ANY KIND, either express or implied. See the
 * License for the specific language governing permissions and limitations under
 * the License.
 */
package org.apache.hadoop.hdfs.server.namenode;

import static org.apache.hadoop.hdfs.DFSConfigKeys.*;

import java.io.File;
import java.io.IOException;
import java.net.InetSocketAddress;
import java.net.URI;
import java.util.Collection;
import java.util.Iterator;
import java.util.List;

import org.apache.commons.logging.Log;
import org.apache.commons.logging.LogFactory;
import org.apache.hadoop.classification.InterfaceAudience;
import org.apache.hadoop.conf.Configuration;
import org.apache.hadoop.fs.CommonConfigurationKeys;
import org.apache.hadoop.fs.FileSystem;
import org.apache.hadoop.fs.FileUtil;
import org.apache.hadoop.fs.Trash;
import org.apache.hadoop.hdfs.DFSConfigKeys;
import org.apache.hadoop.hdfs.DFSUtil;
import org.apache.hadoop.hdfs.HdfsConfiguration;
import org.apache.hadoop.hdfs.protocol.HdfsConstants;
import org.apache.hadoop.hdfs.server.common.HdfsServerConstants.NamenodeRole;
import org.apache.hadoop.hdfs.server.common.HdfsServerConstants.StartupOption;
import org.apache.hadoop.hdfs.server.common.StorageInfo;
import org.apache.hadoop.hdfs.server.namenode.metrics.NameNodeMetrics;
import org.apache.hadoop.hdfs.server.namenode.persistance.LightWeightRequestHandler;
import org.apache.hadoop.hdfs.server.namenode.persistance.PersistanceException;
import org.apache.hadoop.hdfs.server.namenode.persistance.RequestHandler.OperationType;
import org.apache.hadoop.hdfs.server.namenode.persistance.data_access.entity.StorageInfoDataAccess;
import org.apache.hadoop.hdfs.server.namenode.persistance.storage.StorageException;
import org.apache.hadoop.hdfs.server.namenode.persistance.storage.StorageFactory;
import org.apache.hadoop.hdfs.server.protocol.NamenodeProtocols;
import org.apache.hadoop.hdfs.server.protocol.NamenodeRegistration;
import org.apache.hadoop.net.NetUtils;
import org.apache.hadoop.security.SecurityUtil;
import org.apache.hadoop.security.UserGroupInformation;
import org.apache.hadoop.util.ServicePlugin;
import org.apache.hadoop.util.StringUtils;

/**
 * ********************************************************
 * NameNode serves as both directory namespace manager and "inode table" for the
 * Hadoop DFS. There is a single NameNode running in any DFS deployment. (Well,
 * except when there is a second backup/failover NameNode, or when using
 * federated NameNodes.)
 *
 * The NameNode controls two critical tables: 1) filename->blocksequence
 * (namespace) 2) block->machinelist ("inodes")
 *
 * The first table is stored on disk and is very precious. The second table is
 * rebuilt every time the NameNode comes up.
 *
 * 'NameNode' refers to both this class as well as the 'NameNode server'. The
 * 'FSNamesystem' class actually performs most of the filesystem management. The
 * majority of the 'NameNode' class itself is concerned with exposing the IPC
 * interface and the HTTP server to the outside world, plus some configuration
 * management.
 *
 * NameNode implements the
 * {@link org.apache.hadoop.hdfs.protocol.ClientProtocol} interface, which
 * allows clients to ask for DFS services.
 * {@link org.apache.hadoop.hdfs.protocol.ClientProtocol} is not designed for
 * direct use by authors of DFS client code. End-users should instead use the
 * {@link org.apache.hadoop.fs.FileSystem} class.
 *
 * NameNode also implements the
 * {@link org.apache.hadoop.hdfs.server.protocol.DatanodeProtocol} interface,
 * used by DataNodes that actually store DFS data blocks. These methods are
 * invoked repeatedly and automatically by all the DataNodes in a DFS
 * deployment.
 *
 * NameNode also implements the
 * {@link org.apache.hadoop.hdfs.server.protocol.NamenodeProtocol} interface,
 * used by secondary namenodes or rebalancing processes to get partial NameNode
 * state, for example partial blocksMap etc.
 *********************************************************
 */
@InterfaceAudience.Private
public class NameNode
{

    static
    {
        HdfsConfiguration.init();
    }
    /**
     * HDFS federation configuration can have two types of parameters: <ol>
     * <li>Parameter that is common for all the name services in the
     * cluster.</li> <li>Parameters that are specific to a name service. This
     * keys are suffixed with nameserviceId in the configuration. For example,
     * "dfs.namenode.rpc-address.nameservice1".</li> </ol>
     *
     * Following are nameservice specific keys.
     */
    public static final String[] NAMESERVICE_SPECIFIC_KEYS =
    {
        DFS_NAMENODE_RPC_ADDRESS_KEY,
        DFS_NAMENODE_NAME_DIR_KEY,
        DFS_NAMENODE_EDITS_DIR_KEY,
        DFS_NAMENODE_CHECKPOINT_DIR_KEY,
        DFS_NAMENODE_CHECKPOINT_EDITS_DIR_KEY,
        DFS_NAMENODE_SERVICE_RPC_ADDRESS_KEY,
        DFS_NAMENODE_HTTP_ADDRESS_KEY,
        DFS_NAMENODE_HTTPS_ADDRESS_KEY,
        DFS_NAMENODE_KEYTAB_FILE_KEY,
        DFS_NAMENODE_SECONDARY_HTTP_ADDRESS_KEY,
        DFS_SECONDARY_NAMENODE_KEYTAB_FILE_KEY,
        DFS_NAMENODE_BACKUP_ADDRESS_KEY,
        DFS_NAMENODE_BACKUP_HTTP_ADDRESS_KEY,
        DFS_NAMENODE_BACKUP_SERVICE_RPC_ADDRESS_KEY
    };
    public static final int DEFAULT_PORT = 8020;
    public static final Log LOG = LogFactory.getLog(NameNode.class);
    public static final Log stateChangeLog = LogFactory.getLog("org.apache.hadoop.hdfs.StateChange");
    protected FSNamesystem namesystem;
    protected NamenodeRole role;
    /**
     * httpServer
     */
    protected NameNodeHttpServer httpServer;
    private Thread emptier;
    /**
     * only used for testing purposes
     */
    protected boolean stopRequested = false;
    /**
     * Registration information of this name-node
     */
    protected NamenodeRegistration nodeRegistration;
    /**
     * Activated plug-ins.
     */
    private List<ServicePlugin> plugins;
    private NameNodeRpcServer rpcServer;
    /*Id of the Namenode*/
    private long id = LeaderElection.LEADER_INITIALIZATION_ID;
    protected LeaderElection leaderAlgo;

    /**
     * Format a new filesystem. Destroys any filesystem that may already exist
     * at this location.  *
     */
    public static void format(Configuration conf) throws IOException
    {
        format(conf, false);
    }
    static NameNodeMetrics metrics;

    /**
     * Return the {@link FSNamesystem} object.
     *
     * @return {@link FSNamesystem} object.
     */
    public FSNamesystem getNamesystem()
    {
        return namesystem;
    }

    /**
     * Return the {@link LeaderElection} object.
     *
     * @return {@link LeaderElection} object.
     */
    public LeaderElection getLeaderAlgo()
    {
        return leaderAlgo;
    }

    public NamenodeProtocols getRpcServer()
    {
        return rpcServer;
    }

    static void initMetrics(Configuration conf, NamenodeRole role)
    {
        metrics = NameNodeMetrics.create(conf, role);
    }

    public static NameNodeMetrics getNameNodeMetrics()
    {
        return metrics;
    }

    public static InetSocketAddress getAddress(String address)
    {
        return NetUtils.createSocketAddr(address, DEFAULT_PORT);
    }

    /**
     * Set the configuration property for the service rpc address to address
     */
    public static void setServiceAddress(Configuration conf,
                                         String address)
    {
        LOG.info("Setting ADDRESS " + address);
        conf.set(DFS_NAMENODE_SERVICE_RPC_ADDRESS_KEY, address);
    }

    /**
     * Fetches the address for services to use when connecting to namenode based
     * on the value of fallback returns null if the special address is not
     * specified or returns the default namenode address to be used by both
     * clients and services. Services here are datanodes, backup node, any non
     * client connection
     */
    public static InetSocketAddress getServiceAddress(Configuration conf,
                                                      boolean fallback)
    {
        String addr = conf.get(DFS_NAMENODE_SERVICE_RPC_ADDRESS_KEY);
        if (addr == null || addr.isEmpty())
        {
            return fallback ? getAddress(conf) : null;
        }
        return getAddress(addr);
    }

    public static InetSocketAddress getAddress(Configuration conf)
    {
        URI filesystemURI = FileSystem.getDefaultUri(conf);
        return getAddress(filesystemURI);
    }

    /**
     * TODO:FEDERATION
     *
     * @param filesystemURI
     * @return address of file system
     */
    static InetSocketAddress getAddress(URI filesystemURI)
    {
        String authority = filesystemURI.getAuthority();
        if (authority == null)
        {
            throw new IllegalArgumentException(String.format(
                    "Invalid URI for NameNode address (check %s): %s has no authority.",
                    FileSystem.FS_DEFAULT_NAME_KEY, filesystemURI.toString()));
        }
        if (!HdfsConstants.HDFS_URI_SCHEME.equalsIgnoreCase(
                filesystemURI.getScheme()))
        {
            throw new IllegalArgumentException(String.format(
                    "Invalid URI for NameNode address (check %s): %s is not of scheme '%s'.",
                    FileSystem.FS_DEFAULT_NAME_KEY, filesystemURI.toString(),
                    HdfsConstants.HDFS_URI_SCHEME));
        }
        return getAddress(authority);
    }

    public static URI getUri(InetSocketAddress namenode)
    {
        int port = namenode.getPort();
        String portString = port == DEFAULT_PORT ? "" : (":" + port);
        return URI.create(HdfsConstants.HDFS_URI_SCHEME + "://"
                + namenode.getHostName() + portString);
    }

    /**
     * Compose a "host:port" string from the address.
     */
    public static String getHostPortString(InetSocketAddress addr)
    {
        return addr.getHostName() + ":" + addr.getPort();
    }

    //
    // Common NameNode methods implementation for the active name-node role.
    //
    public NamenodeRole getRole()
    {
        return role;
    }

    boolean isRole(NamenodeRole that)
    {
        return role.equals(that);
    }

    public boolean isLeader()
    {
        return role.equals(NamenodeRole.LEADER);
    }

    /**
     * Given a configuration get the address of the service rpc server If the
     * service rpc is not configured returns null
     */
    protected InetSocketAddress getServiceRpcServerAddress(Configuration conf)
            throws IOException
    {
        return NameNode.getServiceAddress(conf, false);
    }

    protected InetSocketAddress getRpcServerAddress(Configuration conf) throws IOException
    {
        return getAddress(conf);
    }

    /**
     * Modifies the configuration passed to contain the service rpc address
     * setting
     */
    protected void setRpcServiceServerAddress(Configuration conf,
                                              InetSocketAddress serviceRPCAddress)
    {
        setServiceAddress(conf, getHostPortString(serviceRPCAddress));
    }

    protected void setRpcServerAddress(Configuration conf,
                                       InetSocketAddress rpcAddress)
    {
        FileSystem.setDefaultUri(conf, getUri(rpcAddress));
    }

    protected InetSocketAddress getHttpServerAddress(Configuration conf)
    {
        return NetUtils.createSocketAddr(
                conf.get(DFS_NAMENODE_HTTP_ADDRESS_KEY, DFS_NAMENODE_HTTP_ADDRESS_DEFAULT));
    }

    protected void setHttpServerAddress(Configuration conf)
    {
        conf.set(DFS_NAMENODE_HTTP_ADDRESS_KEY,
                getHostPortString(getHttpAddress()));
    }

    protected void loadNamesystem(Configuration conf) throws IOException
    {
        this.namesystem = new FSNamesystem(conf, this);
    }

    NamenodeRegistration getRegistration()
    {
        return nodeRegistration;
    }

  NamenodeRegistration setRegistration() throws IOException {
    LightWeightRequestHandler getStorageInfoHandler = new LightWeightRequestHandler(OperationType.GET_STORAGE_INFO) {
      @Override
      public Object performTask() throws PersistanceException, IOException {
        StorageInfoDataAccess da = (StorageInfoDataAccess) StorageFactory.getDataAccess(StorageInfoDataAccess.class);
        return da.findByPk(StorageInfo.DEFAULT_ROW_ID);
      }
    };
    nodeRegistration = new NamenodeRegistration(
            getHostPortString(rpcServer.getRpcAddress()),
            getHostPortString(getHttpAddress()),
            (StorageInfo) getStorageInfoHandler.handle(),
            getRole());
    return nodeRegistration;
  }

    /**
     * Login as the configured user for the NameNode.
     */
    void loginAsNameNodeUser(Configuration conf) throws IOException
    {
        InetSocketAddress socAddr = getRpcServerAddress(conf);
        SecurityUtil.login(conf, DFS_NAMENODE_KEYTAB_FILE_KEY,
                DFS_NAMENODE_USER_NAME_KEY, socAddr.getHostName());
    }

    /**
     * Initialize name-node.
     *
     * @param conf the configuration
     */
    protected void initialize(Configuration conf) throws IOException
    {
        UserGroupInformation.setConfiguration(conf);
        loginAsNameNodeUser(conf);

        NameNode.initMetrics(conf, this.getRole());
        loadNamesystem(conf);

        rpcServer = createRpcServer(conf);

        // Initialize the leader election algorithm (only once rpc server is created)
        leaderAlgo = new LeaderElection(conf, this);
        leaderAlgo.initialize();
        try
        {
            validateConfigurationSettings(conf);
        }
        catch (IOException e)
        {
            LOG.fatal(e.toString());
            throw e;
        }

        activate(conf);


        LOG.info(getRole() + " up at: " + rpcServer.getRpcAddress());
        if (rpcServer.getServiceRpcAddress() != null)
        {
            LOG.info(getRole() + " service server is up at: " + rpcServer.getServiceRpcAddress());
        }
    }

    /**
     * Create the RPC server implementation. Used as an extension point for the
     * BackupNode.
     */
    protected NameNodeRpcServer createRpcServer(Configuration conf)
            throws IOException
    {
        return new NameNodeRpcServer(conf, this);
    }

    /**
     * Verifies that the final Configuration Settings look ok for the NameNode
     * to properly start up Things to check for include: - HTTP Server Port does
     * not equal the RPC Server Port
     *
     * @param conf
     * @throws IOException
     */
    protected void validateConfigurationSettings(final Configuration conf)
            throws IOException
    {
        // check to make sure the web port and rpc port do not match 
        if (getHttpServerAddress(conf).getPort()
                == getRpcServerAddress(conf).getPort())
        {
            String errMsg = "dfs.namenode.rpc-address "
                    + "(" + getRpcServerAddress(conf) + ") and "
                    + "dfs.namenode.http-address (" + getHttpServerAddress(conf) + ") "
                    + "configuration keys are bound to the same port, unable to start "
                    + "NameNode. Port: " + getRpcServerAddress(conf).getPort();
            throw new IOException(errMsg);
        }
    }

    /**
     * Activate name-node servers and threads.
     */
    void activate(Configuration conf) throws IOException
    {
        if ((isRole(NamenodeRole.LEADER) || isRole(NamenodeRole.SECONDARY))
                && (UserGroupInformation.isSecurityEnabled()))
        {
            namesystem.activateSecretManager();
        }
        try
        {
            namesystem.activate(conf);
        }
        catch (StorageException ex)
        {
            throw new RuntimeException(ex);
        }
        catch (PersistanceException ex)
        {
            throw new RuntimeException(ex);
        }
        startHttpServer(conf);
        rpcServer.start();
        startTrashEmptier(conf);

        plugins = conf.getInstances(DFS_NAMENODE_PLUGINS_KEY,
                ServicePlugin.class);
        for (ServicePlugin p : plugins)
        {
            try
            {
                p.start(this);
            }
            catch (Throwable t)
            {
                LOG.warn("ServicePlugin " + p + " could not be started", t);
            }
        }
    }

    private void startTrashEmptier(Configuration conf) throws IOException
    {
        long trashInterval = conf.getLong(CommonConfigurationKeys.FS_TRASH_INTERVAL_KEY,
                CommonConfigurationKeys.FS_TRASH_INTERVAL_DEFAULT);
        if (trashInterval == 0)
        {
            return;
        }
        this.emptier = new Thread(new Trash(conf).getEmptier(), "Trash Emptier");
        this.emptier.setDaemon(true);
        this.emptier.start();
    }

    private void startHttpServer(final Configuration conf) throws IOException
    {
        httpServer = new NameNodeHttpServer(conf, this, getHttpServerAddress(conf));
        httpServer.start();
        setHttpServerAddress(conf);
    }

    /**
     * Start NameNode. <p> The name-node can be started with one of the
     * following startup options: <ul> <li>{@link StartupOption#REGULAR REGULAR}
     * - normal name node startup</li> <li>{@link StartupOption#FORMAT FORMAT} -
     * format name node</li> <li>{@link StartupOption#BACKUP BACKUP} - start
     * backup node</li> <li>{@link StartupOption#CHECKPOINT CHECKPOINT} - start
     * checkpoint node</li> <li>{@link StartupOption#UPGRADE UPGRADE} - start
     * the cluster upgrade and create a snapshot of the current file system
     * state</li> <li>{@link StartupOption#ROLLBACK ROLLBACK} - roll the cluster
     * back to the previous state</li>
     * <li>{@link StartupOption#FINALIZE FINALIZE} - finalize previous
     * upgrade</li> <li>{@link StartupOption#IMPORT IMPORT} - import
     * checkpoint</li> </ul> The option is passed via configuration field:
     * <tt>dfs.namenode.startup</tt>
     *
     * The conf will be modified to reflect the actual ports on which the
     * NameNode is up and running if the user passes the port as
     * <code>zero</code> in the conf.
     *
     * @param conf confirguration
     * @throws IOException
     */
    public NameNode(Configuration conf) throws IOException
    {
        this(conf, NamenodeRole.SECONDARY);
    }

    protected NameNode(Configuration conf, NamenodeRole role)
            throws IOException
    {

        this.role = role;
        try
        {
            initializeGenericKeys(conf);
            initialize(conf);
        }
        catch (IOException e)
        {
            this.stop();
            throw e;
        }
    }

    /**
     * Wait for service to finish. (Normally, it runs forever.)
     */
    public void join()
    {
        try
        {
            this.rpcServer.join();
        }
        catch (InterruptedException ie)
        {
        }
    }

    /**
     * Stop all NameNode threads and wait for all to finish.
     */
    public void stop()
    {
        synchronized (this)
        {
            if (stopRequested)
            {
                return;
            }
            stopRequested = true;
        }
        if (plugins != null)
        {
            for (ServicePlugin p : plugins)
            {
                try
                {
                    p.stop();
                }
                catch (Throwable t)
                {
                    LOG.warn("ServicePlugin " + p + " could not be stopped", t);
                }
            }
        }

// TODO [Jude]: Commented only for throughput benchmarking! Some configuration problem with cloud18 and cloud16    
        try
        {
            if (httpServer != null)
            {
                httpServer.stop();
            }
            System.out.println("Stopped");
        }
        catch (Exception e)
        {
            LOG.error("Exception while stopping httpserver", e);
        }
        if (namesystem != null)
        {
            namesystem.close();
        }
        if (emptier != null)
        {
            emptier.interrupt();
        }
        if (rpcServer != null)
        {
            rpcServer.stop();
        }
        if (metrics != null)
        {
            metrics.shutdown();
        }

        if (namesystem != null)
        {
            namesystem.shutdown();
        }
    }

    synchronized boolean isStopRequested()
    {
        return stopRequested;
    }

    /**
     * Is the cluster currently in safe mode?
     */
    public boolean isInSafeMode() throws PersistanceException
    {
        return namesystem.isInSafeMode();
    }

    /**
     * Returns the address on which the NameNodes is listening to.
     *
     * @return namenode rpc address
     */
    public InetSocketAddress getNameNodeAddress()
    {
        return rpcServer.getRpcAddress();
    }

    /**
     * Returns namenode service rpc address, if set. Otherwise returns namenode
     * rpc address.
     *
     * @return namenode service rpc address used by datanodes
     */
    public InetSocketAddress getServiceRpcAddress()
    {
        return rpcServer.getServiceRpcAddress() != null ? rpcServer.getServiceRpcAddress() : rpcServer.getRpcAddress();
    }

    /**
     * Returns the address of the NameNodes http server, which is used to access
     * the name-node web UI.
     *
     * @return the http address.
     */
    public InetSocketAddress getHttpAddress()
    {
        return httpServer.getHttpAddress();
    }

<<<<<<< HEAD
    /**
     * Verify that configured directories exist, then Interactively confirm that
     * formatting is desired for each existing directory and format them.
     *
     * @param conf
     * @param isConfirmationNeeded
     * @return true if formatting was aborted, false otherwise
     * @throws IOException
     */
    private static boolean format(Configuration conf,
                                  boolean isConfirmationNeeded)
            throws IOException
    {
        if (!conf.getBoolean(DFS_NAMENODE_SUPPORT_ALLOW_FORMAT_KEY,
                DFS_NAMENODE_SUPPORT_ALLOW_FORMAT_DEFAULT))
        {
            throw new IOException("The option " + DFS_NAMENODE_SUPPORT_ALLOW_FORMAT_KEY
                    + " is set to false for this filesystem, so it "
                    + "cannot be formatted. You will need to set "
                    + DFS_NAMENODE_SUPPORT_ALLOW_FORMAT_KEY + " parameter "
                    + "to true in order to format this filesystem");
        }

        Collection<URI> dirsToFormat = FSNamesystem.getNamespaceDirs(conf);
        Collection<URI> editDirsToFormat =
                FSNamesystem.getNamespaceEditsDirs(conf);
        for (Iterator<URI> it = dirsToFormat.iterator(); it.hasNext();)
        {
            File curDir = new File(it.next().getPath());
            // Its alright for a dir not to exist, or to exist (properly accessible)
            // and be completely empty.
            if (!curDir.exists()
                    || (curDir.isDirectory() && FileUtil.listFiles(curDir).length == 0))
            {
                continue;
            }
            if (isConfirmationNeeded)
            {
                if (!confirmPrompt("Re-format filesystem in " + curDir + " ?"))
                {
                    System.err.println("Format aborted in " + curDir);
                    return true;
                }
            }

            // clear cache
            if (DFSConfigKeys.DFS_INODE_CACHE_ENABLED)
            {
                MemcacheForINode cache = MemcacheForINode.getInstance();
                cache.setConfiguration(conf);
                cache.clear();
            }
        }

        // if clusterID is not provided - see if you can find the current one
        String clusterId = StartupOption.FORMAT.getClusterId();
        if (clusterId == null || clusterId.equals(""))
        {
            //Get the clusterId from config
            // TODO - JIM Store this in NDB or get from NDB
            clusterId = NNStorage.newClusterID();
        }
        LOG.info("Formatting using clusterid: " + clusterId);

        // Format storage
        try
        {
        if( !StorageFactory.getConnector().formatStorage() )
        {
          return false;
        }
        }catch(PersistanceException e)
        {
          LOG.error("Format Failed"+e);
        }
        
        
//    StorageFactory.setConfiguration(conf);
//    StorageConnector connector = StorageFactory.getConnector();
//    try {
//      assert (connector.formatStorage());
//    } catch (StorageException ex) {
//      LOG.error(ex.getMessage(), ex);
//    }

        FSImage fsImage = new FSImage(conf, null, dirsToFormat, editDirsToFormat);
        FSNamesystem nsys = new FSNamesystem(fsImage, conf);
        nsys.dir.fsImage.format(clusterId);
        return false;
    }
=======
  /**
   * Verify that configured directories exist, then Interactively confirm that
   * formatting is desired for each existing directory and format them.
   *
   * @param conf
   * @param isConfirmationNeeded
   * @return true if formatting was aborted, false otherwise
   * @throws IOException
   */
  private static boolean format(Configuration conf,
          boolean isConfirmationNeeded)
          throws IOException {
    if (!conf.getBoolean(DFS_NAMENODE_SUPPORT_ALLOW_FORMAT_KEY,
            DFS_NAMENODE_SUPPORT_ALLOW_FORMAT_DEFAULT)) {
      throw new IOException("The option " + DFS_NAMENODE_SUPPORT_ALLOW_FORMAT_KEY
              + " is set to false for this filesystem, so it "
              + "cannot be formatted. You will need to set "
              + DFS_NAMENODE_SUPPORT_ALLOW_FORMAT_KEY + " parameter "
              + "to true in order to format this filesystem");
    }

    Collection<URI> dirsToFormat = FSNamesystem.getNamespaceDirs(conf);
    Collection<URI> editDirsToFormat =
            FSNamesystem.getNamespaceEditsDirs(conf);
    for (Iterator<URI> it = dirsToFormat.iterator(); it.hasNext();) {
      File curDir = new File(it.next().getPath());
      // Its alright for a dir not to exist, or to exist (properly accessible)
      // and be completely empty.
      if (!curDir.exists()
              || (curDir.isDirectory() && FileUtil.listFiles(curDir).length == 0)) {
        continue;
      }
      if (isConfirmationNeeded) {
        if (!confirmPrompt("Re-format filesystem in " + curDir + " ?")) {
          System.err.println("Format aborted in " + curDir);
          return true;
        }
      }

      // clear cache
      if (DFSConfigKeys.DFS_INODE_CACHE_ENABLED) {
        MemcacheForINode cache = MemcacheForINode.getInstance();
        cache.setConfiguration(conf);
        cache.clear();
      }
    }

    // if clusterID is not provided - see if you can find the current one
    String clusterId = StartupOption.FORMAT.getClusterId();
    if (clusterId == null || clusterId.equals("")) {
      clusterId = NNStorage.newClusterID();
    }
    LOG.info("Formatting using clusterid: " + clusterId);

    NNStorage.formatStorageInfo(clusterId);
    return false;
  }
>>>>>>> a87cf3be

    private static boolean finalize(Configuration conf,
                                    boolean isConfirmationNeeded) throws IOException
    {
        System.err.print(
                "\"finalize\" will remove the previous state of the files system.\n"
                + "Recent upgrade will become permanent.\n"
                + "Rollback option will not be available anymore.\n");
        if (isConfirmationNeeded)
        {
            if (!confirmPrompt("Finalize filesystem state?"))
            {
                System.err.println("Finalize aborted.");
                return true;
            }
        }
        return false;
    }

    private static void printUsage()
    {
        System.err.println(
                "Usage: java NameNode ["
                + StartupOption.BACKUP.getName() + "] | ["
                + StartupOption.CHECKPOINT.getName() + "] | ["
                + StartupOption.FORMAT.getName() + "[" + StartupOption.CLUSTERID.getName()
                + " cid ]] | ["
                + StartupOption.UPGRADE.getName() + "] | ["
                + StartupOption.ROLLBACK.getName() + "] | ["
                + StartupOption.FINALIZE.getName() + "] | ["
                + StartupOption.IMPORT.getName() + "]");
    }

    private static StartupOption parseArguments(String args[])
    {
        int argsLen = (args == null) ? 0 : args.length;
        StartupOption startOpt = StartupOption.REGULAR;
        for (int i = 0; i < argsLen; i++)
        {
            String cmd = args[i];
            if (StartupOption.FORMAT.getName().equalsIgnoreCase(cmd))
            {
                startOpt = StartupOption.FORMAT;
                // might be followed by two args
                if (i + 2 < argsLen
                        && args[i + 1].equalsIgnoreCase(StartupOption.CLUSTERID.getName()))
                {
                    i += 2;
                    startOpt.setClusterId(args[i]);
                }
            }
            else if (StartupOption.GENCLUSTERID.getName().equalsIgnoreCase(cmd))
            {
                startOpt = StartupOption.GENCLUSTERID;
            }
            else if (StartupOption.REGULAR.getName().equalsIgnoreCase(cmd))
            {
                startOpt = StartupOption.REGULAR;
            }
            else if (StartupOption.BACKUP.getName().equalsIgnoreCase(cmd))
            {
                startOpt = StartupOption.BACKUP;
            }
            else if (StartupOption.CHECKPOINT.getName().equalsIgnoreCase(cmd))
            {
                startOpt = StartupOption.CHECKPOINT;
            }
            else if (StartupOption.UPGRADE.getName().equalsIgnoreCase(cmd))
            {
                startOpt = StartupOption.UPGRADE;
                // might be followed by two args
                if (i + 2 < argsLen
                        && args[i + 1].equalsIgnoreCase(StartupOption.CLUSTERID.getName()))
                {
                    i += 2;
                    startOpt.setClusterId(args[i]);
                }
            }
            else if (StartupOption.ROLLBACK.getName().equalsIgnoreCase(cmd))
            {
                startOpt = StartupOption.ROLLBACK;
            }
            else if (StartupOption.FINALIZE.getName().equalsIgnoreCase(cmd))
            {
                startOpt = StartupOption.FINALIZE;
            }
            else if (StartupOption.IMPORT.getName().equalsIgnoreCase(cmd))
            {
                startOpt = StartupOption.IMPORT;
            }
            else
            {
                return null;
            }
        }
        return startOpt;
    }

    private static void setStartupOption(Configuration conf, StartupOption opt)
    {
        conf.set(DFS_NAMENODE_STARTUP_KEY, opt.toString());
    }

    static StartupOption getStartupOption(Configuration conf)
    {
        return StartupOption.valueOf(conf.get(DFS_NAMENODE_STARTUP_KEY,
                StartupOption.REGULAR.toString()));
    }

    /**
     * Print out a prompt to the user, and return true if the user responds with
     * "Y" or "yes".
     */
    static boolean confirmPrompt(String prompt) throws IOException
    {
        while (true)
        {
            System.err.print(prompt + " (Y or N) ");
            StringBuilder responseBuilder = new StringBuilder();
            while (true)
            {
                int c = System.in.read();
                if (c == -1 || c == '\r' || c == '\n')
                {
                    break;
                }
                responseBuilder.append((char) c);
            }

            String response = responseBuilder.toString();
            if (response.equalsIgnoreCase("y")
                    || response.equalsIgnoreCase("yes"))
            {
                return true;
            }
            else if (response.equalsIgnoreCase("n")
                    || response.equalsIgnoreCase("no"))
            {
                return false;
            }
            // else ask them again
        }
    }

    public static NameNode createNameNode(String argv[], Configuration conf)
            throws IOException
    {
        if (conf == null)
        {
            conf = new HdfsConfiguration();    
        }
        
        // Setting the configuration for DBConnector
        StorageFactory.setConfiguration(conf);
        
        StartupOption startOpt = parseArguments(argv);
        if (startOpt == null)
        {
            printUsage();
            return null;
        }
        setStartupOption(conf, startOpt);

        switch (startOpt)
        {
            case FORMAT:
                boolean aborted = format(conf, true);
                System.exit(aborted ? 1 : 0);
                return null; // avoid warning
            case GENCLUSTERID:
                System.err.println("Generating new cluster id:");
                LOG.info(NNStorage.newClusterID());
                System.exit(0);
                return null;
            case FINALIZE:
                aborted = finalize(conf, true);
                System.exit(aborted ? 1 : 0);
                return null; // avoid warning
            default:
                DefaultMetricsSystem.initialize("NameNode");
                return new NameNode(conf, NamenodeRole.SECONDARY);
        }
    }

    /**
     * In federation configuration is set for a set of namenode and secondary
     * namenode/backup/checkpointer, which are grouped under a logical
     * nameservice ID. The configuration keys specific to them have suffix set
     * to configured nameserviceId.
     *
     * This method copies the value from specific key of format
     * key.nameserviceId to key, to set up the generic configuration. Once this
     * is done, only generic version of the configuration is read in rest of the
     * code, for backward compatibility and simpler code changes.
     *
     * @param conf Configuration object to lookup specific key and to set the
     * value to the key passed. Note the conf object is modified
     * @see DFSUtil#setGenericConf(Configuration, String, String...)
     */
    public static void initializeGenericKeys(Configuration conf)
    {
        final String nameserviceId = DFSUtil.getNameServiceId(conf);
        if ((nameserviceId == null) || nameserviceId.isEmpty())
        {
            return;
        }

        DFSUtil.setGenericConf(conf, nameserviceId, NAMESERVICE_SPECIFIC_KEYS);

        if (conf.get(DFS_NAMENODE_RPC_ADDRESS_KEY) != null)
        {
            URI defaultUri = URI.create(HdfsConstants.HDFS_URI_SCHEME + "://"
                    + conf.get(DFS_NAMENODE_RPC_ADDRESS_KEY));
            conf.set(FS_DEFAULT_NAME_KEY, defaultUri.toString());
        }
    }

    /**
     * Returns the id of this namenode
     */
    public long getId()
    {
        return id;
    }

    /**
     * Sets a new id incase of crash
     */
    void setId(long value)
    {
        id = value;
    }

    /**
     * Set the role for Namenode
     */
    synchronized void setRole(NamenodeRole role)
    {
        this.role = role;
    }

    /**
     */
    public static void main(String argv[]) throws Exception
    {
        try
        {
            StringUtils.startupShutdownMessage(NameNode.class, argv, LOG);
            NameNode namenode = createNameNode(argv, null);
            if (namenode != null)
            {
                namenode.join();
            }
        }
        catch (Throwable e)
        {
            LOG.error("Exception in namenode join", e);
            System.exit(-1);
        }
    }
}<|MERGE_RESOLUTION|>--- conflicted
+++ resolved
@@ -50,6 +50,7 @@
 import org.apache.hadoop.hdfs.server.namenode.persistance.storage.StorageFactory;
 import org.apache.hadoop.hdfs.server.protocol.NamenodeProtocols;
 import org.apache.hadoop.hdfs.server.protocol.NamenodeRegistration;
+import org.apache.hadoop.metrics2.lib.DefaultMetricsSystem;
 import org.apache.hadoop.net.NetUtils;
 import org.apache.hadoop.security.SecurityUtil;
 import org.apache.hadoop.security.UserGroupInformation;
@@ -360,13 +361,13 @@
         return da.findByPk(StorageInfo.DEFAULT_ROW_ID);
       }
     };
-    nodeRegistration = new NamenodeRegistration(
-            getHostPortString(rpcServer.getRpcAddress()),
-            getHostPortString(getHttpAddress()),
+        nodeRegistration = new NamenodeRegistration(
+                getHostPortString(rpcServer.getRpcAddress()),
+                getHostPortString(getHttpAddress()),
             (StorageInfo) getStorageInfoHandler.handle(),
             getRole());
-    return nodeRegistration;
-  }
+        return nodeRegistration;
+    }
 
     /**
      * Login as the configured user for the NameNode.
@@ -387,6 +388,7 @@
     {
         UserGroupInformation.setConfiguration(conf);
         loginAsNameNodeUser(conf);
+
 
         NameNode.initMetrics(conf, this.getRole());
         loadNamesystem(conf);
@@ -678,7 +680,6 @@
         return httpServer.getHttpAddress();
     }
 
-<<<<<<< HEAD
     /**
      * Verify that configured directories exist, then Interactively confirm that
      * formatting is desired for each existing directory and format them.
@@ -690,11 +691,9 @@
      */
     private static boolean format(Configuration conf,
                                   boolean isConfirmationNeeded)
-            throws IOException
-    {
+          throws IOException {
         if (!conf.getBoolean(DFS_NAMENODE_SUPPORT_ALLOW_FORMAT_KEY,
-                DFS_NAMENODE_SUPPORT_ALLOW_FORMAT_DEFAULT))
-        {
+            DFS_NAMENODE_SUPPORT_ALLOW_FORMAT_DEFAULT)) {
             throw new IOException("The option " + DFS_NAMENODE_SUPPORT_ALLOW_FORMAT_KEY
                     + " is set to false for this filesystem, so it "
                     + "cannot be formatted. You will need to set "
@@ -705,28 +704,23 @@
         Collection<URI> dirsToFormat = FSNamesystem.getNamespaceDirs(conf);
         Collection<URI> editDirsToFormat =
                 FSNamesystem.getNamespaceEditsDirs(conf);
-        for (Iterator<URI> it = dirsToFormat.iterator(); it.hasNext();)
-        {
+    for (Iterator<URI> it = dirsToFormat.iterator(); it.hasNext();) {
             File curDir = new File(it.next().getPath());
             // Its alright for a dir not to exist, or to exist (properly accessible)
             // and be completely empty.
             if (!curDir.exists()
-                    || (curDir.isDirectory() && FileUtil.listFiles(curDir).length == 0))
-            {
+              || (curDir.isDirectory() && FileUtil.listFiles(curDir).length == 0)) {
                 continue;
             }
-            if (isConfirmationNeeded)
-            {
-                if (!confirmPrompt("Re-format filesystem in " + curDir + " ?"))
-                {
+      if (isConfirmationNeeded) {
+        if (!confirmPrompt("Re-format filesystem in " + curDir + " ?")) {
                     System.err.println("Format aborted in " + curDir);
                     return true;
                 }
             }
 
             // clear cache
-            if (DFSConfigKeys.DFS_INODE_CACHE_ENABLED)
-            {
+      if (DFSConfigKeys.DFS_INODE_CACHE_ENABLED) {
                 MemcacheForINode cache = MemcacheForINode.getInstance();
                 cache.setConfiguration(conf);
                 cache.clear();
@@ -735,10 +729,7 @@
 
         // if clusterID is not provided - see if you can find the current one
         String clusterId = StartupOption.FORMAT.getClusterId();
-        if (clusterId == null || clusterId.equals(""))
-        {
-            //Get the clusterId from config
-            // TODO - JIM Store this in NDB or get from NDB
+    if (clusterId == null || clusterId.equals("")) {
             clusterId = NNStorage.newClusterID();
         }
         LOG.info("Formatting using clusterid: " + clusterId);
@@ -754,80 +745,11 @@
         {
           LOG.error("Format Failed"+e);
         }
-        
-        
-//    StorageFactory.setConfiguration(conf);
-//    StorageConnector connector = StorageFactory.getConnector();
-//    try {
-//      assert (connector.formatStorage());
-//    } catch (StorageException ex) {
-//      LOG.error(ex.getMessage(), ex);
-//    }
-
-        FSImage fsImage = new FSImage(conf, null, dirsToFormat, editDirsToFormat);
-        FSNamesystem nsys = new FSNamesystem(fsImage, conf);
-        nsys.dir.fsImage.format(clusterId);
+        NNStorage.formatStorageInfo(clusterId);
+	
+
         return false;
     }
-=======
-  /**
-   * Verify that configured directories exist, then Interactively confirm that
-   * formatting is desired for each existing directory and format them.
-   *
-   * @param conf
-   * @param isConfirmationNeeded
-   * @return true if formatting was aborted, false otherwise
-   * @throws IOException
-   */
-  private static boolean format(Configuration conf,
-          boolean isConfirmationNeeded)
-          throws IOException {
-    if (!conf.getBoolean(DFS_NAMENODE_SUPPORT_ALLOW_FORMAT_KEY,
-            DFS_NAMENODE_SUPPORT_ALLOW_FORMAT_DEFAULT)) {
-      throw new IOException("The option " + DFS_NAMENODE_SUPPORT_ALLOW_FORMAT_KEY
-              + " is set to false for this filesystem, so it "
-              + "cannot be formatted. You will need to set "
-              + DFS_NAMENODE_SUPPORT_ALLOW_FORMAT_KEY + " parameter "
-              + "to true in order to format this filesystem");
-    }
-
-    Collection<URI> dirsToFormat = FSNamesystem.getNamespaceDirs(conf);
-    Collection<URI> editDirsToFormat =
-            FSNamesystem.getNamespaceEditsDirs(conf);
-    for (Iterator<URI> it = dirsToFormat.iterator(); it.hasNext();) {
-      File curDir = new File(it.next().getPath());
-      // Its alright for a dir not to exist, or to exist (properly accessible)
-      // and be completely empty.
-      if (!curDir.exists()
-              || (curDir.isDirectory() && FileUtil.listFiles(curDir).length == 0)) {
-        continue;
-      }
-      if (isConfirmationNeeded) {
-        if (!confirmPrompt("Re-format filesystem in " + curDir + " ?")) {
-          System.err.println("Format aborted in " + curDir);
-          return true;
-        }
-      }
-
-      // clear cache
-      if (DFSConfigKeys.DFS_INODE_CACHE_ENABLED) {
-        MemcacheForINode cache = MemcacheForINode.getInstance();
-        cache.setConfiguration(conf);
-        cache.clear();
-      }
-    }
-
-    // if clusterID is not provided - see if you can find the current one
-    String clusterId = StartupOption.FORMAT.getClusterId();
-    if (clusterId == null || clusterId.equals("")) {
-      clusterId = NNStorage.newClusterID();
-    }
-    LOG.info("Formatting using clusterid: " + clusterId);
-
-    NNStorage.formatStorageInfo(clusterId);
-    return false;
-  }
->>>>>>> a87cf3be
 
     private static boolean finalize(Configuration conf,
                                     boolean isConfirmationNeeded) throws IOException
@@ -977,12 +899,8 @@
     {
         if (conf == null)
         {
-            conf = new HdfsConfiguration();    
-        }
-        
-        // Setting the configuration for DBConnector
-        StorageFactory.setConfiguration(conf);
-        
+            conf = new HdfsConfiguration();
+        }
         StartupOption startOpt = parseArguments(argv);
         if (startOpt == null)
         {
@@ -1007,7 +925,8 @@
                 System.exit(aborted ? 1 : 0);
                 return null; // avoid warning
             default:
-                DefaultMetricsSystem.initialize("NameNode");
+                // FIXME[Hooman]: Metrics throws exceptions.
+//        DefaultMetricsSystem.initialize("NameNode");
                 return new NameNode(conf, NamenodeRole.SECONDARY);
         }
     }
