/**
 * Licensed to the Apache Software Foundation (ASF) under one
 * or more contributor license agreements.  See the NOTICE file
 * distributed with this work for additional information
 * regarding copyright ownership.  The ASF licenses this file
 * to you under the Apache License, Version 2.0 (the
 * "License"); you may not use this file except in compliance
 * with the License.  You may obtain a copy of the License at
 *
 *     http://www.apache.org/licenses/LICENSE-2.0
 *
 * Unless required by applicable law or agreed to in writing, software
 * distributed under the License is distributed on an "AS IS" BASIS,
 * WITHOUT WARRANTIES OR CONDITIONS OF ANY KIND, either express or implied.
 * See the License for the specific language governing permissions and
 * limitations under the License.
 */
package org.apache.hadoop.hdfs.server.namenode;

import static org.apache.hadoop.hdfs.DFSConfigKeys.*;

import java.io.File;
import java.io.IOException;
import java.net.InetSocketAddress;
import java.net.URI;
import java.util.Collection;
import java.util.Iterator;
import java.util.List;

import org.apache.commons.logging.Log;
import org.apache.commons.logging.LogFactory;
import org.apache.hadoop.classification.InterfaceAudience;
import org.apache.hadoop.conf.Configuration;
import org.apache.hadoop.fs.CommonConfigurationKeys;
import org.apache.hadoop.fs.FileSystem;
import org.apache.hadoop.fs.FileUtil;
import org.apache.hadoop.fs.Trash;
import org.apache.hadoop.hdfs.DFSConfigKeys;
import org.apache.hadoop.hdfs.DFSUtil;
import org.apache.hadoop.hdfs.HdfsConfiguration;
import org.apache.hadoop.hdfs.protocol.HdfsConstants;
import org.apache.hadoop.hdfs.server.common.HdfsServerConstants.NamenodeRole;
import org.apache.hadoop.hdfs.server.common.HdfsServerConstants.StartupOption;
import org.apache.hadoop.hdfs.server.namenode.metrics.NameNodeMetrics;
import org.apache.hadoop.hdfs.server.namenode.persistance.DBConnector;
import org.apache.hadoop.hdfs.server.namenode.persistance.PersistanceException;
import org.apache.hadoop.hdfs.server.namenode.persistance.storage.StorageException;
import org.apache.hadoop.hdfs.server.protocol.NamenodeProtocols;
import org.apache.hadoop.hdfs.server.protocol.NamenodeRegistration;
import org.apache.hadoop.metrics2.lib.DefaultMetricsSystem;
import org.apache.hadoop.net.NetUtils;
import org.apache.hadoop.security.SecurityUtil;
import org.apache.hadoop.security.UserGroupInformation;
import org.apache.hadoop.util.ServicePlugin;
import org.apache.hadoop.util.StringUtils;

/**********************************************************
 * NameNode serves as both directory namespace manager and
 * "inode table" for the Hadoop DFS.  There is a single NameNode
 * running in any DFS deployment.  (Well, except when there
 * is a second backup/failover NameNode, or when using federated NameNodes.)
 *
 * The NameNode controls two critical tables:
 *   1)  filename->blocksequence (namespace)
 *   2)  block->machinelist ("inodes")
 *
 * The first table is stored on disk and is very precious.
 * The second table is rebuilt every time the NameNode comes up.
 *
 * 'NameNode' refers to both this class as well as the 'NameNode server'.
 * The 'FSNamesystem' class actually performs most of the filesystem
 * management.  The majority of the 'NameNode' class itself is concerned
 * with exposing the IPC interface and the HTTP server to the outside world,
 * plus some configuration management.
 *
 * NameNode implements the
 * {@link org.apache.hadoop.hdfs.protocol.ClientProtocol} interface, which
 * allows clients to ask for DFS services.
 * {@link org.apache.hadoop.hdfs.protocol.ClientProtocol} is not designed for
 * direct use by authors of DFS client code.  End-users should instead use the
 * {@link org.apache.hadoop.fs.FileSystem} class.
 *
 * NameNode also implements the
 * {@link org.apache.hadoop.hdfs.server.protocol.DatanodeProtocol} interface,
 * used by DataNodes that actually store DFS data blocks.  These
 * methods are invoked repeatedly and automatically by all the
 * DataNodes in a DFS deployment.
 *
 * NameNode also implements the
 * {@link org.apache.hadoop.hdfs.server.protocol.NamenodeProtocol} interface,
 * used by secondary namenodes or rebalancing processes to get partial
 * NameNode state, for example partial blocksMap etc.
 **********************************************************/
 @InterfaceAudience.Private
public class NameNode {
  static{
    HdfsConfiguration.init();
  }
  
  /**
   * HDFS federation configuration can have two types of parameters:
   * <ol>
   * <li>Parameter that is common for all the name services in the cluster.</li>
   * <li>Parameters that are specific to a name service. This keys are suffixed
   * with nameserviceId in the configuration. For example,
   * "dfs.namenode.rpc-address.nameservice1".</li>
   * </ol>
   * 
   * Following are nameservice specific keys.
   */
  public static final String[] NAMESERVICE_SPECIFIC_KEYS = {
    DFS_NAMENODE_RPC_ADDRESS_KEY,
    DFS_NAMENODE_NAME_DIR_KEY,
    DFS_NAMENODE_EDITS_DIR_KEY,
    DFS_NAMENODE_CHECKPOINT_DIR_KEY,
    DFS_NAMENODE_CHECKPOINT_EDITS_DIR_KEY,
    DFS_NAMENODE_SERVICE_RPC_ADDRESS_KEY,
    DFS_NAMENODE_HTTP_ADDRESS_KEY,
    DFS_NAMENODE_HTTPS_ADDRESS_KEY,
    DFS_NAMENODE_KEYTAB_FILE_KEY,
    DFS_NAMENODE_SECONDARY_HTTP_ADDRESS_KEY,
    DFS_SECONDARY_NAMENODE_KEYTAB_FILE_KEY,
    DFS_NAMENODE_BACKUP_ADDRESS_KEY,
    DFS_NAMENODE_BACKUP_HTTP_ADDRESS_KEY,
    DFS_NAMENODE_BACKUP_SERVICE_RPC_ADDRESS_KEY
  };
  

  public static final int DEFAULT_PORT = 8020;

  public static final Log LOG = LogFactory.getLog(NameNode.class.getName());
  public static final Log stateChangeLog = LogFactory.getLog("org.apache.hadoop.hdfs.StateChange");
  
  protected FSNamesystem namesystem; 
  protected NamenodeRole role;
  /** httpServer */
  protected NameNodeHttpServer httpServer;
  private Thread emptier;
  /** only used for testing purposes  */
  protected boolean stopRequested = false;
  /** Registration information of this name-node  */
  protected NamenodeRegistration nodeRegistration;
  /** Activated plug-ins. */
  private List<ServicePlugin> plugins;
  
  private NameNodeRpcServer rpcServer;
  
  /*Id of the Namenode*/
  private long id = LeaderElection.LEADER_INITIALIZATION_ID;
  
  protected LeaderElection leaderAlgo;
  
  /** Format a new filesystem.  Destroys any filesystem that may already
   * exist at this location.  **/
  public static void format(Configuration conf) throws IOException {
    format(conf, false);
  }

  static NameNodeMetrics metrics;

  /** Return the {@link FSNamesystem} object.
   * @return {@link FSNamesystem} object.
   */
  public FSNamesystem getNamesystem() {
    return namesystem;
  }

  /** Return the {@link LeaderElection} object.
   * @return {@link LeaderElection} object.
   */
  public LeaderElection getLeaderAlgo() {
    return leaderAlgo;
  }

  public NamenodeProtocols getRpcServer() {
    return rpcServer;
  }
  
  static void initMetrics(Configuration conf, NamenodeRole role) {
    metrics = NameNodeMetrics.create(conf, role);
  }

  public static NameNodeMetrics getNameNodeMetrics() {
    return metrics;
  }
  
  public static InetSocketAddress getAddress(String address) {
    return NetUtils.createSocketAddr(address, DEFAULT_PORT);
  }
  
  /**
   * Set the configuration property for the service rpc address
   * to address
   */
  public static void setServiceAddress(Configuration conf,
                                           String address) {
    LOG.info("Setting ADDRESS " + address);
    conf.set(DFS_NAMENODE_SERVICE_RPC_ADDRESS_KEY, address);
  }
  
  /**
   * Fetches the address for services to use when connecting to namenode
   * based on the value of fallback returns null if the special
   * address is not specified or returns the default namenode address
   * to be used by both clients and services.
   * Services here are datanodes, backup node, any non client connection
   */
  public static InetSocketAddress getServiceAddress(Configuration conf,
                                                        boolean fallback) {
    String addr = conf.get(DFS_NAMENODE_SERVICE_RPC_ADDRESS_KEY);
    if (addr == null || addr.isEmpty()) {
      return fallback ? getAddress(conf) : null;
    }
    return getAddress(addr);
  }

  //TODO:kamal, add for reading NN
  public static InetSocketAddress getAddress(Configuration conf) {
    URI filesystemURI = FileSystem.getDefaultUri(conf);
    return getAddress(filesystemURI);
  }


  /**
   * TODO:Kamal, reading NN
   * TODO:FEDERATION
   * @param filesystemURI
   * @return address of file system
   */
  static InetSocketAddress getAddress(URI filesystemURI) {
    String authority = filesystemURI.getAuthority();
    if (authority == null) {
      throw new IllegalArgumentException(String.format(
          "Invalid URI for NameNode address (check %s): %s has no authority.",
          FileSystem.FS_DEFAULT_NAME_KEY, filesystemURI.toString()));
    }
    if (!HdfsConstants.HDFS_URI_SCHEME.equalsIgnoreCase(
        filesystemURI.getScheme())) {
      throw new IllegalArgumentException(String.format(
          "Invalid URI for NameNode address (check %s): %s is not of scheme '%s'.",
          FileSystem.FS_DEFAULT_NAME_KEY, filesystemURI.toString(),
          HdfsConstants.HDFS_URI_SCHEME));
    }
    return getAddress(authority);
  }

  public static URI getUri(InetSocketAddress namenode) {
    int port = namenode.getPort();
    String portString = port == DEFAULT_PORT ? "" : (":"+port);
    return URI.create(HdfsConstants.HDFS_URI_SCHEME + "://" 
        + namenode.getHostName()+portString);
  }

  /**
   * Compose a "host:port" string from the address.
   */
  public static String getHostPortString(InetSocketAddress addr) {
    return addr.getHostName() + ":" + addr.getPort();
  }

  //
  // Common NameNode methods implementation for the active name-node role.
  //
  public NamenodeRole getRole() {
    return role;
  }

  boolean isRole(NamenodeRole that) {
    return role.equals(that);
  }
  
<<<<<<< HEAD
  public boolean isLeader() {
      return role.equals(NamenodeRole.LEADER);
=======
  // TODO Jude - we no longer have READER and WRITER
  boolean isWritingNN() {
      return role.equals(NamenodeRole.WRITER);
>>>>>>> ad3784cd
  }

  /**
   * Given a configuration get the address of the service rpc server
   * If the service rpc is not configured returns null
   */
  protected InetSocketAddress getServiceRpcServerAddress(Configuration conf)
    throws IOException {
    return NameNode.getServiceAddress(conf, false);
  }

  protected InetSocketAddress getRpcServerAddress(Configuration conf) throws IOException {
    return getAddress(conf);
  }
  
  /**
   * Modifies the configuration passed to contain the service rpc address setting
   */
  protected void setRpcServiceServerAddress(Configuration conf,
      InetSocketAddress serviceRPCAddress) {
    setServiceAddress(conf, getHostPortString(serviceRPCAddress));
  }

  protected void setRpcServerAddress(Configuration conf,
      InetSocketAddress rpcAddress) {
    FileSystem.setDefaultUri(conf, getUri(rpcAddress));
  }

  protected InetSocketAddress getHttpServerAddress(Configuration conf) {
    return  NetUtils.createSocketAddr(
        conf.get(DFS_NAMENODE_HTTP_ADDRESS_KEY, DFS_NAMENODE_HTTP_ADDRESS_DEFAULT));
  }
  
  protected void setHttpServerAddress(Configuration conf) {
    conf.set(DFS_NAMENODE_HTTP_ADDRESS_KEY,
        getHostPortString(getHttpAddress()));
  }

  protected void loadNamesystem(Configuration conf) throws IOException {
    this.namesystem = new FSNamesystem(conf, this);
  }

  NamenodeRegistration getRegistration() {
    return nodeRegistration;
  }

  NamenodeRegistration setRegistration() {
    nodeRegistration = new NamenodeRegistration(
        getHostPortString(rpcServer.getRpcAddress()),
        getHostPortString(getHttpAddress()),
        getFSImage().getStorage(), getRole());
    return nodeRegistration;
  }

  /**
   * Login as the configured user for the NameNode.
   */
  void loginAsNameNodeUser(Configuration conf) throws IOException {
    InetSocketAddress socAddr = getRpcServerAddress(conf);
    SecurityUtil.login(conf, DFS_NAMENODE_KEYTAB_FILE_KEY,
        DFS_NAMENODE_USER_NAME_KEY, socAddr.getHostName());
  }
  
  /**
   * Initialize name-node.
   * 
   * @param conf the configuration
   */
  protected void initialize(Configuration conf) throws IOException, StorageException, PersistanceException {
    UserGroupInformation.setConfiguration(conf);
    loginAsNameNodeUser(conf);

    // Setting the configuration for DBConnector
    DBConnector.setConfiguration(conf);

    NameNode.initMetrics(conf, this.getRole());
    loadNamesystem(conf);

    rpcServer = createRpcServer(conf);

    // Initialize the leader election algorithm (only once rpc server is created)
    leaderAlgo = new LeaderElection(conf, this);
    leaderAlgo.initialize();
    try {
      validateConfigurationSettings(conf);
    } catch (IOException e) {
      LOG.fatal(e.toString());
      throw e;
    }

    activate(conf);


    LOG.info(getRole() + " up at: " + rpcServer.getRpcAddress());
    if (rpcServer.getServiceRpcAddress() != null) {
      LOG.info(getRole() + " service server is up at: " + rpcServer.getServiceRpcAddress()); 
    }
  }
  
  /**
   * Create the RPC server implementation. Used as an extension point for the
   * BackupNode.
   */
  protected NameNodeRpcServer createRpcServer(Configuration conf)
      throws IOException {
    return new NameNodeRpcServer(conf, this);
  }

  /**
   * Verifies that the final Configuration Settings look ok for the NameNode to
   * properly start up
   * Things to check for include:
   * - HTTP Server Port does not equal the RPC Server Port
   * @param conf
   * @throws IOException
   */
  protected void validateConfigurationSettings(final Configuration conf) 
      throws IOException {
    // check to make sure the web port and rpc port do not match 
    if(getHttpServerAddress(conf).getPort() 
        == getRpcServerAddress(conf).getPort()) {
      String errMsg = "dfs.namenode.rpc-address " +
          "("+ getRpcServerAddress(conf) + ") and " +
          "dfs.namenode.http-address ("+ getHttpServerAddress(conf) + ") " +
          "configuration keys are bound to the same port, unable to start " +
          "NameNode. Port: " + getRpcServerAddress(conf).getPort();
      throw new IOException(errMsg);
    } 
  }

  /**
   * Activate name-node servers and threads.
   */
<<<<<<< HEAD
  void activate(Configuration conf) throws IOException, StorageException, PersistanceException {
    if ((isRole(NamenodeRole.LEADER) || isRole(NamenodeRole.SECONDARY))
=======
  void activate(Configuration conf) throws IOException {
      
      // XXX Jude - start the leader election algortihm somewhere here.
      
    if ((isRole(NamenodeRole.READER) || isRole(NamenodeRole.WRITER))
>>>>>>> ad3784cd
        && (UserGroupInformation.isSecurityEnabled())) {
      namesystem.activateSecretManager();
    }
    namesystem.activate(conf);
    startHttpServer(conf);
    rpcServer.start();
    startTrashEmptier(conf);
    
    plugins = conf.getInstances(DFS_NAMENODE_PLUGINS_KEY,
        ServicePlugin.class);
    for (ServicePlugin p: plugins) {
      try {
        p.start(this);
      } catch (Throwable t) {
        LOG.warn("ServicePlugin " + p + " could not be started", t);
      }
    }
  }

  private void startTrashEmptier(Configuration conf) throws IOException {
    long trashInterval 
      = conf.getLong(CommonConfigurationKeys.FS_TRASH_INTERVAL_KEY, 
                     CommonConfigurationKeys.FS_TRASH_INTERVAL_DEFAULT);
    if(trashInterval == 0)
      return;
    this.emptier = new Thread(new Trash(conf).getEmptier(), "Trash Emptier");
    this.emptier.setDaemon(true);
    this.emptier.start();
  }
  
  private void startHttpServer(final Configuration conf) throws IOException {
    httpServer = new NameNodeHttpServer(conf, this, getHttpServerAddress(conf));
    httpServer.start();
    setHttpServerAddress(conf);
  }

  /**
   * Start NameNode.
   * <p>
   * The name-node can be started with one of the following startup options:
   * <ul> 
   * <li>{@link StartupOption#REGULAR REGULAR} - normal name node startup</li>
   * <li>{@link StartupOption#FORMAT FORMAT} - format name node</li>
   * <li>{@link StartupOption#BACKUP BACKUP} - start backup node</li>
   * <li>{@link StartupOption#CHECKPOINT CHECKPOINT} - start checkpoint node</li>
   * <li>{@link StartupOption#UPGRADE UPGRADE} - start the cluster  
   * upgrade and create a snapshot of the current file system state</li> 
   * <li>{@link StartupOption#ROLLBACK ROLLBACK} - roll the  
   *            cluster back to the previous state</li>
   * <li>{@link StartupOption#FINALIZE FINALIZE} - finalize 
   *            previous upgrade</li>
   * <li>{@link StartupOption#IMPORT IMPORT} - import checkpoint</li>
   * </ul>
   * The option is passed via configuration field: 
   * <tt>dfs.namenode.startup</tt>
   * 
   * The conf will be modified to reflect the actual ports on which 
   * the NameNode is up and running if the user passes the port as
   * <code>zero</code> in the conf.
   * 
   * @param conf  confirguration
   * @throws IOException
   */
  public NameNode(Configuration conf) throws IOException {
    this(conf, NamenodeRole.SECONDARY);
  }

  protected NameNode(Configuration conf, NamenodeRole role) 
      throws IOException, StorageException, PersistanceException { 
	      	
    this.role = role;
    try {
      initializeGenericKeys(conf);
      initialize(conf);
    } catch (IOException e) {
      this.stop();
      throw e;
    }
  }

  /**
   * Wait for service to finish.
   * (Normally, it runs forever.)
   */
  public void join() {
    try {
      this.rpcServer.join();
    } catch (InterruptedException ie) {
    }
  }

  /**
   * Stop all NameNode threads and wait for all to finish.
   */
  public void stop() {
    synchronized(this) {
      if (stopRequested)
        return;
      stopRequested = true;
    }
    if (plugins != null) {
      for (ServicePlugin p : plugins) {
        try {
          p.stop();
        } catch (Throwable t) {
          LOG.warn("ServicePlugin " + p + " could not be stopped", t);
        }
      }
    }
    
// TODO [Jude]: Commented only for throughput benchmarking! Some configuration problem with cloud18 and cloud16    
    try {
      if (httpServer != null) httpServer.stop();
      
      System.out.println("Stopped");
    } catch (Exception e) {
      LOG.error("Exception while stopping httpserver", e);
    }
    if(namesystem != null) namesystem.close();
    if(emptier != null) emptier.interrupt();
    if(rpcServer != null) rpcServer.stop();
    if (metrics != null) {
      metrics.shutdown();
    }

    if (namesystem != null) {
      namesystem.shutdown();
    }
  }

  synchronized boolean isStopRequested() {
    return stopRequested;
  }

  /**
   * Is the cluster currently in safe mode?
   */
  public boolean isInSafeMode() {
    return namesystem.isInSafeMode();
  }

  /** get FSImage */
  FSImage getFSImage() {
    return namesystem.dir.fsImage;
  }

  /**
   * Returns the address on which the NameNodes is listening to.
   * @return namenode rpc address
   */
  public InetSocketAddress getNameNodeAddress() {
    return rpcServer.getRpcAddress();
  }
  
  /**
   * Returns namenode service rpc address, if set. Otherwise returns
   * namenode rpc address.
   * @return namenode service rpc address used by datanodes
   */
  public InetSocketAddress getServiceRpcAddress() {
    return rpcServer.getServiceRpcAddress() != null ? rpcServer.getServiceRpcAddress() : rpcServer.getRpcAddress();
  }

  /**
   * Returns the address of the NameNodes http server, 
   * which is used to access the name-node web UI.
   * 
   * @return the http address.
   */
  public InetSocketAddress getHttpAddress() {
    return httpServer.getHttpAddress();
  }

  /**
   * Verify that configured directories exist, then
   * Interactively confirm that formatting is desired 
   * for each existing directory and format them.
   * 
   * @param conf
   * @param isConfirmationNeeded
   * @return true if formatting was aborted, false otherwise
   * @throws IOException
   */
  private static boolean format(Configuration conf,
                                boolean isConfirmationNeeded)
      throws IOException {
    if (!conf.getBoolean(DFS_NAMENODE_SUPPORT_ALLOW_FORMAT_KEY, 
                         DFS_NAMENODE_SUPPORT_ALLOW_FORMAT_DEFAULT)) {
      throw new IOException("The option " + DFS_NAMENODE_SUPPORT_ALLOW_FORMAT_KEY
                             + " is set to false for this filesystem, so it "
                             + "cannot be formatted. You will need to set "
                             + DFS_NAMENODE_SUPPORT_ALLOW_FORMAT_KEY +" parameter "
                             + "to true in order to format this filesystem");
    }
    
    Collection<URI> dirsToFormat = FSNamesystem.getNamespaceDirs(conf);
    Collection<URI> editDirsToFormat = 
                 FSNamesystem.getNamespaceEditsDirs(conf);
    for(Iterator<URI> it = dirsToFormat.iterator(); it.hasNext();) {
      File curDir = new File(it.next().getPath());
      // Its alright for a dir not to exist, or to exist (properly accessible)
      // and be completely empty.
      if (!curDir.exists() ||
          (curDir.isDirectory() && FileUtil.listFiles(curDir).length == 0))
        continue;
      if (isConfirmationNeeded) {
        if (!confirmPrompt("Re-format filesystem in " + curDir + " ?")) {
          System.err.println("Format aborted in "+ curDir);
          return true;
        }
      }
      
      // clear cache
      if (DFSConfigKeys.DFS_INODE_CACHE_ENABLED) {
        MemcacheForINode cache = MemcacheForINode.getInstance();
        cache.setConfiguration(conf);
        //cache.clear();
      }
    }

    // if clusterID is not provided - see if you can find the current one
    String clusterId = StartupOption.FORMAT.getClusterId();
    if(clusterId == null || clusterId.equals("")) {
      //Get the clusterId from config
      clusterId = NNStorage.newClusterID();
    }
    /*
    if(clusterId == null || clusterId.equals("")) {
      //Generate a new cluster id
      clusterId = NNStorage.newClusterID();
    }
     * 
     */
    LOG.info("Formatting using clusterid: " + clusterId);
    
    FSImage fsImage = new FSImage(conf, null, dirsToFormat, editDirsToFormat);
    FSNamesystem nsys = new FSNamesystem(fsImage, conf);
    nsys.dir.fsImage.format(clusterId);
    return false;
  }

  private static boolean finalize(Configuration conf,
                               boolean isConfirmationNeeded
                               ) throws IOException {
    FSNamesystem nsys = new FSNamesystem(new FSImage(conf), conf);
    System.err.print(
        "\"finalize\" will remove the previous state of the files system.\n"
        + "Recent upgrade will become permanent.\n"
        + "Rollback option will not be available anymore.\n");
    if (isConfirmationNeeded) {
      if (!confirmPrompt("Finalize filesystem state?")) {
        System.err.println("Finalize aborted.");
        return true;
      }
    }
    nsys.dir.fsImage.finalizeUpgrade();
    return false;
  }

  private static void printUsage() {
    System.err.println(
      "Usage: java NameNode [" +
      StartupOption.BACKUP.getName() + "] | [" +
      StartupOption.CHECKPOINT.getName() + "] | [" +
      StartupOption.FORMAT.getName() + "[" + StartupOption.CLUSTERID.getName() +  
      " cid ]] | [" +
      StartupOption.UPGRADE.getName() + "] | [" +
      StartupOption.ROLLBACK.getName() + "] | [" +
      StartupOption.FINALIZE.getName() + "] | [" +
      StartupOption.IMPORT.getName() + "]");
  }

  private static StartupOption parseArguments(String args[]) {
    int argsLen = (args == null) ? 0 : args.length;
    StartupOption startOpt = StartupOption.REGULAR;
    for(int i=0; i < argsLen; i++) {
      String cmd = args[i];
      if (StartupOption.FORMAT.getName().equalsIgnoreCase(cmd)) {
        startOpt = StartupOption.FORMAT;
        // might be followed by two args
        if (i + 2 < argsLen
            && args[i + 1].equalsIgnoreCase(StartupOption.CLUSTERID.getName())) {
          i += 2;
          startOpt.setClusterId(args[i]);
        }
      } else if (StartupOption.GENCLUSTERID.getName().equalsIgnoreCase(cmd)) {
        startOpt = StartupOption.GENCLUSTERID;
      } else if (StartupOption.REGULAR.getName().equalsIgnoreCase(cmd)) {
        startOpt = StartupOption.REGULAR;
      } else if (StartupOption.BACKUP.getName().equalsIgnoreCase(cmd)) {
        startOpt = StartupOption.BACKUP;
      } else if (StartupOption.CHECKPOINT.getName().equalsIgnoreCase(cmd)) {
        startOpt = StartupOption.CHECKPOINT;
      } else if (StartupOption.UPGRADE.getName().equalsIgnoreCase(cmd)) {
        startOpt = StartupOption.UPGRADE;
        // might be followed by two args
        if (i + 2 < argsLen
            && args[i + 1].equalsIgnoreCase(StartupOption.CLUSTERID.getName())) {
          i += 2;
          startOpt.setClusterId(args[i]);
        }
      } else if (StartupOption.ROLLBACK.getName().equalsIgnoreCase(cmd)) {
        startOpt = StartupOption.ROLLBACK;
      } else if (StartupOption.FINALIZE.getName().equalsIgnoreCase(cmd)) {
        startOpt = StartupOption.FINALIZE;
      } else if (StartupOption.IMPORT.getName().equalsIgnoreCase(cmd)) {
        startOpt = StartupOption.IMPORT;
      } else
        return null;
    }
    return startOpt;
  }

  private static void setStartupOption(Configuration conf, StartupOption opt) {
    conf.set(DFS_NAMENODE_STARTUP_KEY, opt.toString());
  }

  static StartupOption getStartupOption(Configuration conf) {
    return StartupOption.valueOf(conf.get(DFS_NAMENODE_STARTUP_KEY,
                                          StartupOption.REGULAR.toString()));
  }

  /**
   * Print out a prompt to the user, and return true if the user
   * responds with "Y" or "yes".
   */
  static boolean confirmPrompt(String prompt) throws IOException {
    while (true) {
      System.err.print(prompt + " (Y or N) ");
      StringBuilder responseBuilder = new StringBuilder();
      while (true) {
        int c = System.in.read();
        if (c == -1 || c == '\r' || c == '\n') {
          break;
        }
        responseBuilder.append((char)c);
      }
  
      String response = responseBuilder.toString();
      if (response.equalsIgnoreCase("y") ||
          response.equalsIgnoreCase("yes")) {
        return true;
      } else if (response.equalsIgnoreCase("n") ||
          response.equalsIgnoreCase("no")) {
        return false;
      }
      // else ask them again
    }
  }

  public static NameNode createNameNode(String argv[], Configuration conf)
      throws IOException {
    if (conf == null)
      conf = new HdfsConfiguration();
    StartupOption startOpt = parseArguments(argv);
    if (startOpt == null) {
      printUsage();
      return null;
    }
    
    // Set the DB configuration parameters
    DBConnector.setConfiguration(conf);

    setStartupOption(conf, startOpt);

    switch (startOpt) {
      case FORMAT:
        boolean aborted = format(conf, true);
        System.exit(aborted ? 1 : 0);
        return null; // avoid javac warning
      case GENCLUSTERID:
        System.err.println("Generating new cluster id:");
        LOG.info(NNStorage.newClusterID());
        System.exit(0);
        return null;
      case FINALIZE:
        aborted = finalize(conf, true);
        System.exit(aborted ? 1 : 0);
        return null; // avoid javac warning
//TODO:kamal, backup node      case BACKUP:      
      default:
        DefaultMetricsSystem.initialize("NameNode");
        return new NameNode(conf, NamenodeRole.SECONDARY);
    }
  }

  /**
   * In federation configuration is set for a set of
   * namenode and secondary namenode/backup/checkpointer, which are
   * grouped under a logical nameservice ID. The configuration keys specific 
   * to them have suffix set to configured nameserviceId.
   * 
   * This method copies the value from specific key of format key.nameserviceId
   * to key, to set up the generic configuration. Once this is done, only
   * generic version of the configuration is read in rest of the code, for
   * backward compatibility and simpler code changes.
   * 
   * @param conf
   *          Configuration object to lookup specific key and to set the value
   *          to the key passed. Note the conf object is modified
   * @see DFSUtil#setGenericConf(Configuration, String, String...)
   */
  public static void initializeGenericKeys(Configuration conf) {
    final String nameserviceId = DFSUtil.getNameServiceId(conf);
    if ((nameserviceId == null) || nameserviceId.isEmpty()) {
      return;
    }
    
    DFSUtil.setGenericConf(conf, nameserviceId, NAMESERVICE_SPECIFIC_KEYS);
    
    if (conf.get(DFS_NAMENODE_RPC_ADDRESS_KEY) != null) {
      URI defaultUri = URI.create(HdfsConstants.HDFS_URI_SCHEME + "://"
          + conf.get(DFS_NAMENODE_RPC_ADDRESS_KEY));
      conf.set(FS_DEFAULT_NAME_KEY, defaultUri.toString());
    }
  }
  
  /**
   * Returns the id of this namenode
   */
  public long getId() {
    return id;
  }
  /**
   * Sets a new id incase of crash
   */
  void setId(long value) {
    id = value;
  }
  
  /**
   * Set the role for Namenode
   */
synchronized void setRole(NamenodeRole role) {
  this.role = role;
}
  /**
   */
  public static void main(String argv[]) throws Exception {
    try {
      StringUtils.startupShutdownMessage(NameNode.class, argv, LOG);
      NameNode namenode = createNameNode(argv, null);
      if (namenode != null)
        namenode.join();
    } catch (Throwable e) {
      LOG.error("Exception in namenode join", e);
      System.exit(-1);
    }
  }

}<|MERGE_RESOLUTION|>--- conflicted
+++ resolved
@@ -269,14 +269,8 @@
     return role.equals(that);
   }
   
-<<<<<<< HEAD
   public boolean isLeader() {
       return role.equals(NamenodeRole.LEADER);
-=======
-  // TODO Jude - we no longer have READER and WRITER
-  boolean isWritingNN() {
-      return role.equals(NamenodeRole.WRITER);
->>>>>>> ad3784cd
   }
 
   /**
@@ -410,16 +404,8 @@
   /**
    * Activate name-node servers and threads.
    */
-<<<<<<< HEAD
   void activate(Configuration conf) throws IOException, StorageException, PersistanceException {
     if ((isRole(NamenodeRole.LEADER) || isRole(NamenodeRole.SECONDARY))
-=======
-  void activate(Configuration conf) throws IOException {
-      
-      // XXX Jude - start the leader election algortihm somewhere here.
-      
-    if ((isRole(NamenodeRole.READER) || isRole(NamenodeRole.WRITER))
->>>>>>> ad3784cd
         && (UserGroupInformation.isSecurityEnabled())) {
       namesystem.activateSecretManager();
     }
