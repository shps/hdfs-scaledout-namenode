/**
 * Licensed to the Apache Software Foundation (ASF) under one
 * or more contributor license agreements.  See the NOTICE file
 * distributed with this work for additional information
 * regarding copyright ownership.  The ASF licenses this file
 * to you under the Apache License, Version 2.0 (the
 * "License"); you may not use this file except in compliance
 * with the License.  You may obtain a copy of the License at
 *
 *     http://www.apache.org/licenses/LICENSE-2.0
 *
 * Unless required by applicable law or agreed to in writing, software
 * distributed under the License is distributed on an "AS IS" BASIS,
 * WITHOUT WARRANTIES OR CONDITIONS OF ANY KIND, either express or implied.
 * See the License for the specific language governing permissions and
 * limitations under the License.
 */
package org.apache.hadoop.hdfs.server.namenode;

import java.util.List;

import org.apache.hadoop.classification.InterfaceAudience;
import org.apache.hadoop.fs.permission.PermissionStatus;
import org.apache.hadoop.hdfs.DFSUtil;
import org.apache.hadoop.hdfs.protocol.Block;

/**
 * An INode representing a symbolic link.
 */
@InterfaceAudience.Private
public class INodeSymlink extends INode {
  private byte[] symlink; // The target URI

  INodeSymlink(String value, long modTime, long atime,
               PermissionStatus permissions) {
    super(permissions, modTime, atime);
    assert value != null;
    setLinkValue(value);
    setModificationTimeForce(modTime);
    setAccessTime(atime);
  }

  public boolean isLink() {
    return true;
  }
  
  void setLinkValue(String value) {
    this.symlink = DFSUtil.string2Bytes(value);
  }

  public String getLinkValue() {
    return DFSUtil.bytes2String(symlink);
  }

  public byte[] getSymlink() {
    return symlink;
  }

  @Override
  DirCounts spaceConsumedInTree(DirCounts counts) {
    counts.nsCount += 1;
    return counts;
  }
  
  @Override
  int collectSubtreeBlocksAndClear(List<Block> v, boolean isTransactional) {
	// [Stateless] Remove me from DB
	//INodeHelper.removeChild(this);
<<<<<<< HEAD
      //[Hooman]TODO: add isTransactional whenever you reach this method from the callers.
	  INodeHelper.removeChild(this.id, false);
=======
	  INodeHelper.removeChild(this.id, isTransactional);
>>>>>>> a7efd534
    return 1;
  }

  @Override
  long[] computeContentSummary(long[] summary) {
    summary[1]++; // Increment the file count
    return summary;
  }

  @Override
  public boolean isDirectory() {
    return false;
  }
}<|MERGE_RESOLUTION|>--- conflicted
+++ resolved
@@ -66,12 +66,7 @@
   int collectSubtreeBlocksAndClear(List<Block> v, boolean isTransactional) {
 	// [Stateless] Remove me from DB
 	//INodeHelper.removeChild(this);
-<<<<<<< HEAD
-      //[Hooman]TODO: add isTransactional whenever you reach this method from the callers.
-	  INodeHelper.removeChild(this.id, false);
-=======
 	  INodeHelper.removeChild(this.id, isTransactional);
->>>>>>> a7efd534
     return 1;
   }
 
