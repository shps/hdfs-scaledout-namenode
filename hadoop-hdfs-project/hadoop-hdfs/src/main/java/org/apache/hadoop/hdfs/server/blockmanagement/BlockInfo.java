--- conflicted
+++ resolved
@@ -19,7 +19,6 @@
 
 import java.io.IOException;
 
-import javax.sound.midi.SysexMessage;
 
 import org.apache.hadoop.hdfs.protocol.Block;
 import org.apache.hadoop.hdfs.server.common.HdfsServerConstants.BlockUCState;
@@ -262,7 +261,6 @@
     int len = getCapacity();
     System.err.println("Capacity: " + len);
     for(int idx = 0; idx < len; idx++) {
-    	System.err.println("Now in the loop ");
       DatanodeDescriptor cur = getDatanode(idx);
       if(cur == dn){
         return idx;
@@ -320,12 +318,6 @@
       next.setPrevious(next.findDatanode(dn), prev);
     if(this == head)  // removing the head
       head = next;
-<<<<<<< HEAD
-    //FIXME: Yings code removes triplets that are needed for this block later 
-    //BlocksHelper.removeTriplets(this,dnIndex);
-    System.out.println("printed once !!!!!!");
-=======
->>>>>>> 9fb8ca00
     return head;
   }
 
