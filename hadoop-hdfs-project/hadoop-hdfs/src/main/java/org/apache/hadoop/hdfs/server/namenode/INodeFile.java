--- conflicted
+++ resolved
@@ -29,34 +29,29 @@
 
 /** I-node for closed file. */
 public class INodeFile extends INode {
-<<<<<<< HEAD
-  static final FsPermission UMASK = FsPermission.createImmutable((short)0111);
-
-  //Number of bits for Block size
-  static final short BLOCKBITS = 48;
-
-  //Header mask 64-bit representation
-  //Format: [16 bits for replication][48 bits for PreferredBlockSize]
-  static final long HEADERMASK = 0xffffL << BLOCKBITS;
-
-  protected long header;
-
-  protected BlockInfo blocks[] = null;
-  
-  /*added for KTHFS*/
-  protected long id = -1;
-
-  INodeFile(PermissionStatus permissions,
-            int nrBlocks, short replication, long modificationTime,
-            long atime, long preferredBlockSize) {
-    this(permissions, new BlockInfo[nrBlocks], replication,
-        modificationTime, atime, preferredBlockSize);
-  }
-
-  protected INodeFile() {
-    blocks = null;
-    header = 0;
-  }
+	static final FsPermission UMASK = FsPermission.createImmutable((short)0111);
+
+	//Number of bits for Block size
+	static final short BLOCKBITS = 48;
+
+	//Header mask 64-bit representation
+	//Format: [16 bits for replication][48 bits for PreferredBlockSize]
+	static final long HEADERMASK = 0xffffL << BLOCKBITS;
+
+	protected long header;
+
+	protected BlockInfo blocks[] = null;
+
+	/*added for KTHFS*/
+	protected long id = -1;
+
+	INodeFile(PermissionStatus permissions,
+			int nrBlocks, short replication, long modificationTime,
+			long atime, long preferredBlockSize) {
+		this(permissions, new BlockInfo[nrBlocks], replication,
+				modificationTime, atime, preferredBlockSize);
+	}
+	
 
   protected INodeFile(PermissionStatus permissions, BlockInfo[] blklist,
                       short replication, long modificationTime,
@@ -67,120 +62,22 @@
     blocks = blklist;
   }
 
-  /**
-   * Set the {@link FsPermission} of this {@link INodeFile}.
-   * Since this is a file,
-   * the {@link FsAction#EXECUTE} action, if any, is ignored.
-   */
-  protected void setPermission(FsPermission permission) {
-    super.setPermission(permission.applyUMask(UMASK));
-  }
-
-  public boolean isDirectory() {
-    return false;
-  }
-
-  /**
-   * Get block replication for the file 
-   * @return block replication value
-   */
-  public short getReplication() {
-    return (short) ((header & HEADERMASK) >> BLOCKBITS);
-  }
-
-  public void setReplication(short replication) {
-    if(replication <= 0)
-       throw new IllegalArgumentException("Unexpected value for the replication");
-    header = ((long)replication << BLOCKBITS) | (header & ~HEADERMASK);
-  }
-
-  public void setReplicationDB(short replication) {
-    if(replication <= 0)
-       throw new IllegalArgumentException("Unexpected value for the replication");
-    header = ((long)replication << BLOCKBITS) | (header & ~HEADERMASK);
-    //[KTHFS] Call for update in replication
-    try {
-		INodeTableHelper.updateHeader(this.getFullPathName(), header);
-	} catch (IOException e) {
-		// TODO Auto-generated catch block
-		e.printStackTrace();
-	}
-  }
-
-  /**
-   * [STATELESS] get header
-   * If you need preferred block size, or other properties,
-   * select/set this value first. 
-   */
-  public long getHeader () {
-	  return header;
-  }
-  /**
-   * [STATELESS] set header
-   */
-  public void setHeader (long val) {
-	  header = val;
-  }
-  /**
-   * Get preferred block size for the file
-   * @return preferred block size in bytes
-   */
-  public long getPreferredBlockSize() {
-        return header & ~HEADERMASK;
-  }
-
-  public void setPreferredBlockSize(long preferredBlkSize)
-  {
-    if((preferredBlkSize < 0) || (preferredBlkSize > ~HEADERMASK ))
-       throw new IllegalArgumentException("Unexpected value for the block size");
-    header = (header & HEADERMASK) | (preferredBlkSize & ~HEADERMASK);
-  }
-
-  /**
-   * Get file blocks 
-   * @return file blocks
-   */
-  public BlockInfo[] getBlocks() {
-    return this.blocks;
-  }
-
-  /**
-   * append array of blocks to this.blocks
-   */
-  //FIXME: KTHFSBLOCKS use BlocksHelper.appendBlocks instead
-  void appendBlocks(INodeFile [] inodes, int totalAddedBlocks) {
-=======
-	static final FsPermission UMASK = FsPermission.createImmutable((short)0111);
-
-	//Number of bits for Block size
-	static final short BLOCKBITS = 48;
-
-	//Header mask 64-bit representation
-	//Format: [16 bits for replication][48 bits for PreferredBlockSize]
-	static final long HEADERMASK = 0xffffL << BLOCKBITS;
-
-	protected long header;
-
-	protected BlockInfo blocks[] = null;
-
-	/*added for KTHFS*/
-	protected long id = -1;
-
-	INodeFile(PermissionStatus permissions,
-			int nrBlocks, short replication, long modificationTime,
-			long atime, long preferredBlockSize) {
-		this(permissions, new BlockInfo[nrBlocks], replication,
-				modificationTime, atime, preferredBlockSize);
-	}
-	
-
-
 	protected INodeFile() {
 		blocks = null;
 		header = 0;
 	}
 
-
+  public boolean isDirectory() {
+    return false;
+  }
+
+  /**
+   * Get block replication for the file 
+   * @return block replication value
+   */
+  public short getReplication() {
+    return (short) ((header & HEADERMASK) >> BLOCKBITS);
+  }
 
 	/*FIXME: This should be called when the inodes are created
 	 * 
@@ -198,15 +95,42 @@
 	public long getID() {
 		return this.id;
 	}
-
-
-	protected INodeFile(PermissionStatus permissions, BlockInfo[] blklist,
-			short replication, long modificationTime,
-			long atime, long preferredBlockSize) {
-		super(permissions, modificationTime, atime);
-		this.setReplication(replication);
-		this.setPreferredBlockSize(preferredBlockSize);
-		blocks = blklist;
+  }
+
+  /**
+   * [STATELESS] get header
+   * If you need preferred block size, or other properties,
+   * select/set this value first. 
+   */
+  public long getHeader () {
+	  return header;
+  }
+  /**
+   * [STATELESS] set header
+   */
+  public void setHeader (long val) {
+	  header = val;
+  }
+  /**
+   * Get preferred block size for the file
+   * @return preferred block size in bytes
+   */
+  public long getPreferredBlockSize() {
+        return header & ~HEADERMASK;
+  }
+
+  public void setPreferredBlockSize(long preferredBlkSize)
+  {
+    if((preferredBlkSize < 0) || (preferredBlkSize > ~HEADERMASK ))
+       throw new IllegalArgumentException("Unexpected value for the block size");
+    header = (header & HEADERMASK) | (preferredBlkSize & ~HEADERMASK);
+  }
+	/**
+	 * Get file blocks 
+	 * @return file blocks
+	 */
+	public BlockInfo[] getBlocks() {
+		return this.blocks;
 	}
 
 	/**
@@ -218,67 +142,11 @@
 		super.setPermission(permission.applyUMask(UMASK));
 	}
 
-	public boolean isDirectory() {
-		return false;
-	}
-
-	/**
-	 * Get block replication for the file 
-	 * @return block replication value
-	 */
-	public short getReplication() {
-		return (short) ((header & HEADERMASK) >> BLOCKBITS);
-	}
-
-	public void setReplication(short replication) {
-		if(replication <= 0)
-			throw new IllegalArgumentException("Unexpected value for the replication");
-		header = ((long)replication << BLOCKBITS) | (header & ~HEADERMASK);
-	}
-
-	/**
-	 * [STATELESS] get header
-	 * If you need preferred block size, or other properties,
-	 * select/set this value first. 
-	 */
-	public long getHeader () {
-		return header;
-	}
-	/**
-	 * [STATELESS] set header
-	 */
-	public void setHeader (long val) {
-		header = val;
-	}
-	/**
-	 * Get preferred block size for the file
-	 * @return preferred block size in bytes
-	 */
-	public long getPreferredBlockSize() {
-		return header & ~HEADERMASK;
-	}
-
-	public void setPreferredBlockSize(long preferredBlkSize)
-	{
-		if((preferredBlkSize < 0) || (preferredBlkSize > ~HEADERMASK ))
-			throw new IllegalArgumentException("Unexpected value for the block size");
-		header = (header & HEADERMASK) | (preferredBlkSize & ~HEADERMASK);
-	}
-
-	/**
-	 * Get file blocks 
-	 * @return file blocks
-	 */
-	public BlockInfo[] getBlocks() {
-		return this.blocks;
-	}
-
-	/**
-	 * append array of blocks to this.blocks
-	 */
-	//FIXME: KTHFSBLOCKS use BlocksHelper.appendBlocks instead
-	/* void appendBlocks(INodeFile [] inodes, int totalAddedBlocks) {
->>>>>>> 4d3426ae
+  /**
+   * append array of blocks to this.blocks
+   */
+  //FIXME: KTHFSBLOCKS use BlocksHelper.appendBlocks instead
+ /* void appendBlocks(INodeFile [] inodes, int totalAddedBlocks) {
     int size = this.blocks.length;
 
     BlockInfo[] newlist = new BlockInfo[size + totalAddedBlocks];
