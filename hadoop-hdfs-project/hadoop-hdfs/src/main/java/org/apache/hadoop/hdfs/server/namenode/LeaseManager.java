/**
 * Licensed to the Apache Software Foundation (ASF) under one
 * or more contributor license agreements.  See the NOTICE file
 * distributed with this work for additional information
 * regarding copyright ownership.  The ASF licenses this file
 * to you under the Apache License, Version 2.0 (the
 * "License"); you may not use this file except in compliance
 * with the License.  You may obtain a copy of the License at
 *
 *     http://www.apache.org/licenses/LICENSE-2.0
 *
 * Unless required by applicable law or agreed to in writing, software
 * distributed under the License is distributed on an "AS IS" BASIS,
 * WITHOUT WARRANTIES OR CONDITIONS OF ANY KIND, either express or implied.
 * See the License for the specific language governing permissions and
 * limitations under the License.
 */
package org.apache.hadoop.hdfs.server.namenode;

import com.mysql.clusterj.ClusterJException;
import java.io.IOException;
import java.util.ArrayList;
import java.util.Collection;
import java.util.List;
import java.util.Map;
import java.util.SortedMap;
import java.util.SortedSet;
import java.util.TreeMap;
import java.util.TreeSet;

import org.apache.commons.logging.Log;
import org.apache.commons.logging.LogFactory;
import org.apache.hadoop.classification.InterfaceAudience;
import org.apache.hadoop.fs.Path;
import org.apache.hadoop.fs.UnresolvedLinkException;
import org.apache.hadoop.hdfs.DFSUtil;
import org.apache.hadoop.hdfs.protocol.HdfsConstants;
import org.apache.hadoop.hdfs.server.common.HdfsServerConstants;

import static org.apache.hadoop.hdfs.server.common.Util.now;

/**
 * LeaseManager does the lease housekeeping for writing on files.   
 * This class also provides useful static methods for lease recovery.
 * 
 * Lease Recovery Algorithm
 * 1) Namenode retrieves lease information
 * 2) For each file f in the lease, consider the last block b of f
 * 2.1) Get the datanodes which contains b
 * 2.2) Assign one of the datanodes as the primary datanode p

 * 2.3) p obtains a new generation stamp from the namenode
 * 2.4) p gets the block info from each datanode
 * 2.5) p computes the minimum block length
 * 2.6) p updates the datanodes, which have a valid generation stamp,
 *      with the new generation stamp and the minimum block length 
 * 2.7) p acknowledges the namenode the update results

 * 2.8) Namenode updates the BlockInfo
 * 2.9) Namenode removes f from the lease
 *      and removes the lease once all files have been removed
 * 2.10) Namenode commit changes to edit log
 */
@InterfaceAudience.Private
public class LeaseManager {
	public static final Log LOG = LogFactory.getLog(LeaseManager.class);

	private final FSNamesystem fsnamesystem;

	private long softLimit = HdfsConstants.LEASE_SOFTLIMIT_PERIOD;
	private long hardLimit = HdfsConstants.LEASE_HARDLIMIT_PERIOD;

	//
	// Used for handling lock-leases
	// Mapping: leaseHolder -> Lease
	//
	private SortedMap<String, Lease> leases = new TreeMap<String, Lease>();
	// Set of: Lease
	private SortedSet<Lease> sortedLeases = new TreeSet<Lease>();

	// 
	// Map path names to leases. It is protected by the sortedLeases lock.
	// The map stores pathnames in lexicographical order.
	//
	private SortedMap<String, Lease> sortedLeasesByPath = new TreeMap<String, Lease>();

	LeaseManager(FSNamesystem fsnamesystem) {this.fsnamesystem = fsnamesystem;}


	Lease getLease(String holder) {
		return LeaseHelper.getLease(holder);
	}
	Lease getLeaseOld(String holder) {
		return leases.get(holder); 
	}

	static SortedSet<Lease> getSortedLeases() {return LeaseHelper.getSortedLeases();}
        
	@Deprecated
	SortedSet<Lease> getSortedLeasesOld() {return sortedLeases;}

	/** @return the lease containing src */
	public Lease getLeaseByPath(String src) {return LeaseHelper.getLeaseByPath(src);}
	@Deprecated
	public Lease getLeaseByPathOld(String src) {return sortedLeasesByPath.get(src);}

	/** @return the number of leases currently in the system */
	public synchronized int countLease() {return LeaseHelper.getSortedLeases().size();}
	@Deprecated
	public synchronized int countLeaseOld() {return sortedLeases.size();}

	/** This method is never called in the stateless implementation 
	 * @return the number of paths contained in all leases 
	 * */
	@Deprecated
	synchronized int countPath() {
		int count = 0;
		for(Lease lease : sortedLeases) {
			count += lease.getPaths().size();
		}
		return count;
	}

	/**
	 * Adds (or re-adds) the lease for the specified file.
	 */

	synchronized Lease addLease(String holder, String src, 
                boolean isTransactional) {
		Lease lease = getLease(holder);
		if (lease == null) {
			int holderID = DFSUtil.getRandom().nextInt();
			return LeaseHelper.addLease(holder, holderID, src, now(),
                                isTransactional);
		} else {
			return LeaseHelper.renewLeaseAndAddPath(holder, 
                                lease.getHolderID(), src, isTransactional);
		}
	}

	@Deprecated
	synchronized Lease addLeaseOld(String holder, String src) {
		Lease lease = getLease(holder);
		if (lease == null) {
			lease = new Lease(holder); 
			leases.put(holder, lease);
			sortedLeases.add(lease);
		} else {
			renewLease(lease, false);
		}
		sortedLeasesByPath.put(src, lease); 
		lease.paths.add(src);
		return lease;
	}

	/**
	 * Remove the specified lease and src
	 */
	synchronized void removeLease(Lease lease, String src, boolean isTransactional) {
		//sortedLeasesByPath.remove(src);
		if (!lease.removePath(src, isTransactional)) {
			LOG.error(src + " not found in lease.paths (=" + lease.paths + ")");
		}

		if (!lease.hasPath()) {
			LeaseHelper.deleteLease(lease.getHolder(), isTransactional);
                                                                                                
		}
	}
	@Deprecated
	synchronized void removeLeaseOld(Lease lease, String src, boolean isTransactional) {
		sortedLeasesByPath.remove(src);
		if (!lease.removePath(src, isTransactional)) {
			LOG.error(src + " not found in lease.paths (=" + lease.paths + ")");
		}

		if (!lease.hasPath()) {
			leases.remove(lease.holder);
			if (!sortedLeases.remove(lease)) {
				LOG.error(lease + " not found in sortedLeases");
			}
		}
	}

	/**
	 * Remove the lease for the specified holder and src
	 */
	synchronized void removeLease(String holder, String src, boolean isTransactional) {
		Lease lease = getLease(holder);
		if (lease != null) {
			removeLease(lease, src, isTransactional);
		}
	}

	/**
	 * Reassign lease for file src to the new holder.
	 */
	synchronized Lease reassignLease(Lease lease, String src, String newHolder, boolean isTransactional) {
		assert newHolder != null : "new lease holder is null";
		if (lease != null) {
			removeLease(lease, src, isTransactional);
		}
		return addLease(newHolder, src, isTransactional);
	}

	/**
	 * Finds the pathname for the specified pendingFile
	 */
	public synchronized String findPath(INodeFileUnderConstruction pendingFile)
			throws IOException {
		Lease lease = getLease(pendingFile.getClientName());
		if (lease != null) {
			String src = lease.findPath(pendingFile);
			if (src != null) {
				return src;
			}
		}
		throw new IOException("pendingFile (=" + pendingFile + ") not found."
				+ "(lease=" + lease + ")");
	}

	/**
	 * Renew the lease(s) held by the given client
	 */
	synchronized void renewLease(String holder) {
            //[Hooman]TODO: add isTransactional whenever you reach this method from the callers.
		renewLease(getLease(holder), false);
	}
	synchronized void renewLease(Lease lease, boolean isTransactional) {
		if (lease != null) {
			lease.renew(isTransactional);
		}
	}
	synchronized void renewLeaseOld(Lease lease) {
		if (lease != null) {
			sortedLeases.remove(lease);
			lease.renew(false);
			sortedLeases.add(lease);
		}
	}

	/************************************************************
	 * A Lease governs all the locks held by a single client.
	 * For each client there's a corresponding lease, whose
	 * timestamp is updated when the client periodically
	 * checks in.  If the client dies and allows its lease to
	 * expire, all the corresponding locks can be released.
	 *************************************************************/
	class Lease implements Comparable<Lease> {
		private final String holder;
		private long lastUpdate;
		//private final Collection<String> paths = new TreeSet<String>();
		/** W: paths cannot be final because we set it from the LeaseHelper function*/
		private Collection<String> paths = new TreeSet<String>();
		
		//added for ThesisFS
		private int holderID;

		/*Only LeaseManager object can create a lease */
		/**
		 * @deprecated W: because Lease objects need to be created from Helper functions
		 * */
		private Lease(String holder) {
			this.holder = holder;
			renew(false);
		}

		/*W: This constructor should be used when lazy fetching is done with renew = false*/
		public Lease(String holder, int holderID, long lastUpd) {
			this.holder = holder;
			this.holderID = holderID;
			this.lastUpdate = lastUpd;
/*			if(renew)
				renew();*/
		}

		/** W: Added for ThesisFS */
		public void setLastUpdate(long lastUpd) {
			this.lastUpdate = lastUpd;
		}
		public void setPaths(TreeSet<String> paths) {
			this.paths = paths;
		}
		public long getLastUpdated() {
			return this.lastUpdate;
		}
		public void setHolderID(int holderID) {
			this.holderID = holderID;
		}
		public int getHolderID(){
			return this.holderID;
		}



		/** Only LeaseManager object can renew a lease */
		private void renew(boolean isTransactional) {
			this.lastUpdate = now(); //W: this might not be required because we always read lastUpdate from the DB
			LeaseHelper.renewLease(this.holder, isTransactional);
			
		}
		@Deprecated
		private void renewOld() {
			this.lastUpdate = now();
		}

		/** @return true if the Hard Limit Timer has expired */
		public boolean expiredHardLimit() {
			return now() - lastUpdate > hardLimit;
		}

		/** @return true if the Soft Limit Timer has expired */
		public boolean expiredSoftLimit() {
			return now() - lastUpdate > softLimit;
		}

		/**
		 * @return the path associated with the pendingFile and null if not found.
		 */
		private String findPath(INodeFileUnderConstruction pendingFile) {
			try {
				for (String src : LeaseHelper.getPaths(this.holder)) {
					if (fsnamesystem.dir.getFileINode(src).getFullPathName().equals(pendingFile.getFullPathName())) {
						return src;
					}
				}
			} catch (UnresolvedLinkException e) {
				throw new AssertionError("Lease files should reside on this FS");
			}
			return null;
		}
		
		@SuppressWarnings("unused")
		@Deprecated
		private String findPathOld(INodeFileUnderConstruction pendingFile) {
			try {
				for (String src : paths) {
					if (fsnamesystem.dir.getFileINode(src).getFullPathName().equals(pendingFile.getFullPathName())) {
						return src;
					}
				}
			} catch (UnresolvedLinkException e) {
				throw new AssertionError("Lease files should reside on this FS");
			}
			return null;
		}

		/** Does this lease contain any path? */
		boolean hasPath() {
			Lease lease = LeaseHelper.getLease(this.holder);
			return (lease == null)? false: !lease.getPathsLocal().isEmpty();
			}
		@Deprecated
		boolean hasPathOld() {return !paths.isEmpty();}

		boolean removePath(String src, boolean isTransactional) {
			return LeaseHelper.removePath(this.holderID, src, isTransactional);
		}
		@Deprecated
		boolean removePathOld(String src) {
			return paths.remove(src);
		}

		/** {@inheritDoc} */
		public String toString() {
			return "[Lease.  Holder: " + holder
					+ ", pendingcreates: " + paths.size() + "]";
		}

		/** {@inheritDoc} */
		public int compareTo(Lease o) {
			Lease l1 = this;
			Lease l2 = o;
			long lu1 = l1.lastUpdate;
			long lu2 = l2.lastUpdate;
			if (lu1 < lu2) {
				return -1;
			} else if (lu1 > lu2) {
				return 1;
			} else {
				return l1.holder.compareTo(l2.holder);
			}
		}

		/** {@inheritDoc} */
		public boolean equals(Object o) {
			if (!(o instanceof Lease)) {
				return false;
			}
			Lease obj = (Lease) o;
			if (lastUpdate == obj.lastUpdate &&
					holder.equals(obj.holder)) {
				return true;
			}
			return false;
		}

		/** {@inheritDoc} */
		public int hashCode() {
			return holder.hashCode();
		}

		Collection<String> getPaths() {
			return LeaseHelper.getPaths(this.holder);
		}
		/**
		 * This method should only be used immediately after a fully cooked lease object is fetched from database
		 * @return TreeSet<String>
		 */
		Collection<String> getPathsLocal() {
			return paths;
		}
		Collection<String> getPathsOld() {
			return paths;
		}

		String getHolder() {
			return holder;
		}

		void replacePath(String oldpath, String newpath, boolean isTransactional) {
			LeaseHelper.replacePath(this.holderID, oldpath, newpath, isTransactional);
		}
		
		void replacePathOld(String oldpath, String newpath) {
			paths.remove(oldpath);
			paths.add(newpath);
		}
                                                                
		
		boolean doesExists() {
			return LeaseHelper.exists(holder);
		}
	}

	synchronized void changeLease(String src, String dst,
			String overwrite, String replaceBy, boolean isTransactional) {
		if (LOG.isDebugEnabled()) {
			LOG.debug(getClass().getSimpleName() + ".changelease: " +
					" src=" + src + ", dest=" + dst + 
					", overwrite=" + overwrite +
					", replaceBy=" + replaceBy);
		}

		final int len = overwrite.length();
		SortedMap<String, Lease> sortedLeasesByPathFromDB = LeaseHelper.getSortedLeasesByPath();
		
		for(Map.Entry<String, Lease> entry : findLeaseWithPrefixPath(src, sortedLeasesByPathFromDB)) {
			final String oldpath = entry.getKey();
			final Lease lease = entry.getValue();
			//overwrite must be a prefix of oldpath
			final String newpath = replaceBy + oldpath.substring(len);
			if (LOG.isDebugEnabled()) {
				LOG.debug("changeLease: replacing " + oldpath + " with " + newpath);
			}
			lease.replacePath(oldpath, newpath, isTransactional);
		}
	}
	@Deprecated
	synchronized void changeLeaseOld(String src, String dst,
			String overwrite, String replaceBy, boolean isTransactional) {
		if (LOG.isDebugEnabled()) {
			LOG.debug(getClass().getSimpleName() + ".changelease: " +
					" src=" + src + ", dest=" + dst + 
					", overwrite=" + overwrite +
					", replaceBy=" + replaceBy);
		}

		final int len = overwrite.length();
		for(Map.Entry<String, Lease> entry : findLeaseWithPrefixPath(src, sortedLeasesByPath)) {
			final String oldpath = entry.getKey();
			final Lease lease = entry.getValue();
			//overwrite must be a prefix of oldpath
			final String newpath = replaceBy + oldpath.substring(len);
			if (LOG.isDebugEnabled()) {
				LOG.debug("changeLease: replacing " + oldpath + " with " + newpath);
			}
			lease.replacePath(oldpath, newpath, isTransactional);
			sortedLeasesByPath.remove(oldpath);
			sortedLeasesByPath.put(newpath, lease);
		}
	}

	synchronized void removeLeaseWithPrefixPath(String prefix, boolean isTransactional) {
		SortedMap<String, Lease> sortedLeasesByPathFromDB = LeaseHelper.getSortedLeasesByPath();
		for(Map.Entry<String, Lease> entry : findLeaseWithPrefixPath(prefix, sortedLeasesByPathFromDB)) {
			if (LOG.isDebugEnabled()) {
				LOG.debug(LeaseManager.class.getSimpleName()
						+ ".removeLeaseWithPrefixPath: entry=" + entry);
			}
			removeLease(entry.getValue(), entry.getKey(), isTransactional);    
		}
	}
	@Deprecated
	synchronized void removeLeaseWithPrefixPathOld(String prefix, boolean isTransactional) {
		for(Map.Entry<String, Lease> entry : findLeaseWithPrefixPath(prefix, sortedLeasesByPath)) {
			if (LOG.isDebugEnabled()) {
				LOG.debug(LeaseManager.class.getSimpleName()
						+ ".removeLeaseWithPrefixPath: entry=" + entry);
			}
			removeLease(entry.getValue(), entry.getKey(), isTransactional);    
		}
	}

	static private List<Map.Entry<String, Lease>> findLeaseWithPrefixPath(
			String prefix, SortedMap<String, Lease> path2lease) {
		if (LOG.isDebugEnabled()) {
			LOG.debug(LeaseManager.class.getSimpleName() + ".findLease: prefix=" + prefix);
		}

		List<Map.Entry<String, Lease>> entries = new ArrayList<Map.Entry<String, Lease>>();
		final int srclen = prefix.length();

		for(Map.Entry<String, Lease> entry : path2lease.tailMap(prefix).entrySet()) {
			final String p = entry.getKey();
			if (!p.startsWith(prefix)) {
				return entries;
			}
			if (p.length() == srclen || p.charAt(srclen) == Path.SEPARATOR_CHAR) {
				entries.add(entry);
			}
		}
		return entries;
	}

	public void setLeasePeriod(long softLimit, long hardLimit) {
		this.softLimit = softLimit;
		this.hardLimit = hardLimit; 
	}

	/******************************************************
	 * Monitor checks for leases that have expired,
	 * and disposes of them.
	 ******************************************************/
	class Monitor implements Runnable {
		final String name = getClass().getSimpleName();

		/** Check leases periodically. */
		public void run() {
			for(; fsnamesystem.isRunning(); ) {
                                                                                                                                                        	fsnamesystem.writeLock();
				try {
					if (!fsnamesystem.isInSafeMode()) {
						checkLeases();
					}
				} finally {
					fsnamesystem.writeUnlock();
				}


				try {
					Thread.sleep(HdfsServerConstants.NAMENODE_LEASE_RECHECK_INTERVAL);
				} catch(InterruptedException ie) {
					if (LOG.isDebugEnabled()) {
						LOG.debug(name + " is interrupted", ie);
					}
				}
			}
		}
	}

<<<<<<< HEAD
	/** Check the leases beginning from the oldest. */
	private synchronized void checkLeases()
	{
		assert fsnamesystem.hasWriteLock();
		SortedSet<Lease> sortedLeasesFromDB = LeaseHelper.getSortedLeases();
		for (; sortedLeasesFromDB.size() > 0;)
		{
			final Lease oldest = sortedLeasesFromDB.first();
			if (!oldest.expiredHardLimit())
			{
				return;
			}

			LOG.info("Lease " + oldest + " has expired hard limit");

			final List<String> removing = new ArrayList<String>();
			// need to create a copy of the oldest lease paths, becuase 
			// internalReleaseLease() removes paths corresponding to empty files,
			// i.e. it needs to modify the collection being iterated over
			// causing ConcurrentModificationException
			Collection<String> paths = oldest.getPaths();
			if (paths == null)
			{
				return;
			}
			String[] leasePaths = new String[paths.size()];
			paths.toArray(leasePaths);
			for (String p : leasePaths)
			{
				try
				{
					// KTHFS: Check for atomicity if required, currenlty this function is running without atomicity (i.e. separate transactions)
				if (fsnamesystem.internalReleaseLease(oldest, p, HdfsServerConstants.NAMENODE_LEASE_HOLDER, false))
				{
					LOG.info("Lease recovery for file " + p
							+ " is complete. File closed.");
					removing.add(p);
				}
				else
				{
					LOG.info("Started block recovery for file " + p
							+ " lease " + oldest);
				}
				}
				catch (IOException e)
				{
					LOG.error("Cannot release the path " + p + " in the lease " + oldest, e);
					removing.add(p);
				}
			}

			for (String p : removing)
			{
				// KTHFS: isTransactional = false since here we don't require atomicity in the transactions
				// Single transaction
				boolean isDone = false;
				int tries = DBConnector.RETRY_COUNT;

				try
				{
					while (!isDone && tries > 0)
					{
						try
						{
							DBConnector.beginTransaction();
							removeLease(oldest, p, true);
							DBConnector.commit();
							isDone = true;
						}
						catch (ClusterJException ex)
						{
							if (!isDone)
							{
								DBConnector.safeRollback();
								tries--;
								FSNamesystem.LOG.error("removeLease() :: failed to remove lease from holder" + oldest.getHolder() + " on file " + p+ ". Exception: " + ex.getMessage(), ex);
							}
						}
					}
				}
				finally
				{
					if (!isDone)
					{
						DBConnector.safeRollback();
					}
				}
			}
		}
	}
=======
                                                /** Check the leases beginning from the oldest. */
                                                private synchronized void checkLeases()
                                                {
                                                        assert fsnamesystem.hasWriteLock();
                                                        SortedSet<Lease> sortedLeasesFromDB = LeaseHelper.getSortedLeases();
                                                        for (; sortedLeasesFromDB.size() > 0;)
                                                        {
                                                                final Lease oldest = sortedLeasesFromDB.first();
                                                                if (!oldest.expiredHardLimit())
                                                                {
                                                                        return;
                                                                }

                                                                LOG.info("Lease " + oldest + " has expired hard limit");

                                                                final List<String> removing = new ArrayList<String>();
                                                                // need to create a copy of the oldest lease paths, becuase 
                                                                // internalReleaseLease() removes paths corresponding to empty files,
                                                                // i.e. it needs to modify the collection being iterated over
                                                                // causing ConcurrentModificationException
                                                                Collection<String> paths = oldest.getPaths();
                                                              	assert paths != null : "The lease " + oldest.toString() + " has no path.";
                                                                String[] leasePaths = new String[paths.size()];
                                                                paths.toArray(leasePaths);
                                                                for (String p : leasePaths)
                                                                {
                                                                        try
                                                                        {
                                                                                // KTHFS: Check for atomicity if required, currenlty this function is running without atomicity (i.e. separate transactions)
                                                                                if (fsnamesystem.internalReleaseLease(oldest, p, HdfsServerConstants.NAMENODE_LEASE_HOLDER, false))
                                                                                {
                                                                                        LOG.info("Lease recovery for file " + p
                                                                                                 + " is complete. File closed.");
                                                                                        removing.add(p);
                                                                                }
                                                                                else
                                                                                {
                                                                                        LOG.info("Started block recovery for file " + p
                                                                                                 + " lease " + oldest);
                                                                                }
                                                                        }
                                                                        catch (IOException e)
                                                                        {
                                                                                LOG.error("Cannot release the path " + p + " in the lease " + oldest, e);
                                                                                removing.add(p);
                                                                        }
                                                                }

                                                                for (String p : removing)
                                                                {
                                                                        // KTHFS: isTransactional = false since here we don't require atomicity in the transactions
                                                                        // Single transaction
                                                                        boolean isDone = false;
                                                                        int tries = DBConnector.RETRY_COUNT;

                                                                        try
                                                                        {
                                                                                while (!isDone && tries > 0)
                                                                                {
                                                                                        try
                                                                                        {
                                                                                                DBConnector.beginTransaction();
                                                                                                removeLease(oldest, p, true);
                                                                                                DBConnector.commit();
                                                                                                isDone = true;
                                                                                        }
                                                                                        catch (ClusterJException ex)
                                                                                        {
                                                                                                if (!isDone)
                                                                                                {
                                                                                                        DBConnector.safeRollback();
                                                                                                        tries--;
                                                                                                        FSNamesystem.LOG.error("removeLease() :: failed to remove lease from holder" + oldest.getHolder() + " on file " + p+ ". Exception: " + ex.getMessage(), ex);
                                                                                                }
                                                                                        }
                                                                                }
                                                                        }
                                                                        finally
                                                                        {
                                                                                if (!isDone)
                                                                                {
                                                                                        DBConnector.safeRollback();
                                                                                }
                                                                        }
                                                                }
																sortedLeasesFromDB = LeaseHelper.getSortedLeases();
                                                        }
                                                }
>>>>>>> a2514b08

	/** {@inheritDoc} */
	public synchronized String toString() {
		return getClass().getSimpleName() + "= {"
				//+ "\n leases=" + leases //TODO: helper function required to cook a HashMap of <holder, Lease>
				+ "\n sortedLeases=" + LeaseHelper.getSortedLeases()
				+ "\n sortedLeasesByPath=" + LeaseHelper.getSortedLeasesByPath()
				+ "\n}";
	}
	@Deprecated
	public synchronized String toStringOld() {
		return getClass().getSimpleName() + "= {"
				+ "\n leases=" + leases
				+ "\n sortedLeases=" + sortedLeases
				+ "\n sortedLeasesByPath=" + sortedLeasesByPath
				+ "\n}";
	}
}<|MERGE_RESOLUTION|>--- conflicted
+++ resolved
@@ -559,98 +559,6 @@
 		}
 	}
 
-<<<<<<< HEAD
-	/** Check the leases beginning from the oldest. */
-	private synchronized void checkLeases()
-	{
-		assert fsnamesystem.hasWriteLock();
-		SortedSet<Lease> sortedLeasesFromDB = LeaseHelper.getSortedLeases();
-		for (; sortedLeasesFromDB.size() > 0;)
-		{
-			final Lease oldest = sortedLeasesFromDB.first();
-			if (!oldest.expiredHardLimit())
-			{
-				return;
-			}
-
-			LOG.info("Lease " + oldest + " has expired hard limit");
-
-			final List<String> removing = new ArrayList<String>();
-			// need to create a copy of the oldest lease paths, becuase 
-			// internalReleaseLease() removes paths corresponding to empty files,
-			// i.e. it needs to modify the collection being iterated over
-			// causing ConcurrentModificationException
-			Collection<String> paths = oldest.getPaths();
-			if (paths == null)
-			{
-				return;
-			}
-			String[] leasePaths = new String[paths.size()];
-			paths.toArray(leasePaths);
-			for (String p : leasePaths)
-			{
-				try
-				{
-					// KTHFS: Check for atomicity if required, currenlty this function is running without atomicity (i.e. separate transactions)
-				if (fsnamesystem.internalReleaseLease(oldest, p, HdfsServerConstants.NAMENODE_LEASE_HOLDER, false))
-				{
-					LOG.info("Lease recovery for file " + p
-							+ " is complete. File closed.");
-					removing.add(p);
-				}
-				else
-				{
-					LOG.info("Started block recovery for file " + p
-							+ " lease " + oldest);
-				}
-				}
-				catch (IOException e)
-				{
-					LOG.error("Cannot release the path " + p + " in the lease " + oldest, e);
-					removing.add(p);
-				}
-			}
-
-			for (String p : removing)
-			{
-				// KTHFS: isTransactional = false since here we don't require atomicity in the transactions
-				// Single transaction
-				boolean isDone = false;
-				int tries = DBConnector.RETRY_COUNT;
-
-				try
-				{
-					while (!isDone && tries > 0)
-					{
-						try
-						{
-							DBConnector.beginTransaction();
-							removeLease(oldest, p, true);
-							DBConnector.commit();
-							isDone = true;
-						}
-						catch (ClusterJException ex)
-						{
-							if (!isDone)
-							{
-								DBConnector.safeRollback();
-								tries--;
-								FSNamesystem.LOG.error("removeLease() :: failed to remove lease from holder" + oldest.getHolder() + " on file " + p+ ". Exception: " + ex.getMessage(), ex);
-							}
-						}
-					}
-				}
-				finally
-				{
-					if (!isDone)
-					{
-						DBConnector.safeRollback();
-					}
-				}
-			}
-		}
-	}
-=======
                                                 /** Check the leases beginning from the oldest. */
                                                 private synchronized void checkLeases()
                                                 {
@@ -739,7 +647,6 @@
 																sortedLeasesFromDB = LeaseHelper.getSortedLeases();
                                                         }
                                                 }
->>>>>>> a2514b08
 
 	/** {@inheritDoc} */
 	public synchronized String toString() {
