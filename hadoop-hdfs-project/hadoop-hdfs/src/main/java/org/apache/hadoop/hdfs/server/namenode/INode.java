--- conflicted
+++ resolved
@@ -425,11 +425,7 @@
 		if (parent == null) {
 			return false;
 		} else {
-<<<<<<< HEAD
-			parent.removeChild(this, false);
-=======
 			parent.removeChild(this, isTransactional);
->>>>>>> a7efd534
 			parent = null;
 			return true;
 		}
