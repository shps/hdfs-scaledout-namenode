package org.apache.hadoop.hdfs.server.namenode;




import java.util.List;
import java.util.SortedMap;
import java.util.SortedSet;
import java.util.TreeMap;
import java.util.TreeSet;

import org.apache.commons.logging.Log;
import org.apache.commons.logging.LogFactory;
import org.apache.hadoop.hdfs.server.namenode.LeaseManager.Lease;
import org.apache.hadoop.hdfs.server.namenode.LeaseManager;

import se.sics.clusterj.*;

import com.mysql.clusterj.ClusterJException;
import com.mysql.clusterj.LockMode;
import com.mysql.clusterj.Query;
import com.mysql.clusterj.Session;
import com.mysql.clusterj.Transaction;
import com.mysql.clusterj.query.QueryBuilder;
import com.mysql.clusterj.query.QueryDomainType;
import static org.apache.hadoop.hdfs.server.common.Util.now;


/** This is a helper class for manipulating the Leases stored in DB. 
 *  All methods ending with "Internal" in this class must be wrapped with tx.begin() and tx.commit(). 
 *  This gives us an opportunity to pack multiple operations in a single transaction to reduce round-trips
 * 
 *  @author wmalik
 */
public class LeaseHelper {

	private static final Log LOG = LogFactory.getLog(LeaseHelper.class);
	private static LeaseManager lm = null;
	private static final int RETRY_COUNT = 3; 


	/**
	 * This method creates a Lease object using the values stored in leaseTable and pathList
	 * @param leaseTable
	 * @param pathList
	 * @return a full cooked Lease object ready to be utilized by HDFS code
	 * @throws NullPointerException
	 */
	private static Lease createLeaseObject(LeaseTable leaseTable, List<LeasePathsTable> pathList) {

		if (leaseTable == null)
			return null;
		if (lm == null) {
			LOG.error("LeaseManager has not been initialized yet");
			return null;
		}
		Lease lease = lm.new Lease(leaseTable.getHolder(), leaseTable.getHolderID(), leaseTable.getLastUpdated());
		TreeSet<String> paths = convertLeasePathsTableToTreeSet(pathList);	
		lease.setPaths(paths);
		return lease;
	}

	/**
	 * Helper function to convert a list of LeasePathsTable to a TreeSet of path strings 
	 * @param pathList
	 * @return TreeSet<String> of paths
	 */
	private static TreeSet<String> convertLeasePathsTableToTreeSet(List<LeasePathsTable> pathList) {
		TreeSet<String> paths = new TreeSet<String>();		
		for(LeasePathsTable leasePath : pathList) {
			paths.add(leasePath.getPath());
		}
		return paths;
	}


	/**
	 * Fetches all the paths belonging to a holder.
	 * Roundtrips: 2
	 * @param holder
	 * @return TreeSet of paths
	 */
	public static TreeSet<String> getPaths(String holder) {
		int tries=RETRY_COUNT;
		boolean done = false;
		Session session = DBConnector.obtainSession();

		while (done == false && tries > 0 ){
			try {
				//First roundtrip
				LeaseTable leaseTable = selectLeaseTableInternal(session, holder);
				if(leaseTable == null)
				{
					LOG.warn("Lease done not exist for holder: "+holder);
							return null;
				}
				//Second roundtrip
				List<LeasePathsTable> pathList =selectLeasePathsTableInternal(session, "holderID", leaseTable.getHolderID());
				if(pathList == null)
				{
					LOG.warn("Lease paths does not exist for lease: "+ leaseTable.toString()+", holder: "+leaseTable.getHolder());
							return null;
				}
				done = true;
				return convertLeasePathsTableToTreeSet(pathList);
			}
			catch (ClusterJException e){
<<<<<<< HEAD
				LeaseHelper.LOG.error("ClusterJException in getPaths: " + e.getMessage(), e);
=======
				//LeaseHelper.LOG.error("ClusterJException in getPaths: " + e.getMessage());
				e.printStackTrace();
>>>>>>> a7efd534
				tries--;
			}
		}

		return null; 
	}

        /**
	 * Adds a lease to the database with a path. This method should ONLY be called if the lease does not exist in database already
	 * Roundtrips: 3
	 * @param holder
	 * @param src
	 * @param lastUpd
	 * @return an updated Lease object. It will only return null if the database is down.
	 */
	public static Lease addLease(String holder, int holderID, String src, long lastUpd,
                boolean isTransactional) {
		DBConnector.checkTransactionState(isTransactional);
                Lease lease = null;
                
                if (isTransactional)
                {
                    Session session = DBConnector.obtainSession();
                    insertLeaseInternal(session, holder, lastUpd, holderID);
                    insertLeasePathsInternal(session, holderID, src);
                    session.flush();
                    lease = LeaseHelper.getLease(holder);
                }
                else
                    lease = addLeaseWithTransaction(holder, holderID, src, lastUpd);
                
                return lease;
	}
        
	/**
	 * Checks to see if lease exists
	 * @param holder
	 * @return boolean true: if exists and false: if it doesn't
	 */
	public static boolean exists(String holder) {
		int tries=RETRY_COUNT;
		boolean done = false;
		Session session = DBConnector.obtainSession();

		while (done == false && tries > 0 ){
			try {
				LeaseTable leaseTable = selectLeaseTableInternal(session, holder);
				done = true;
				if(leaseTable == null)
				{
					return false;
				}
				else
				{
					return true;
				}
				//return leaseTable != null ? true : false;
			}
			catch (ClusterJException e){
				LeaseHelper.LOG.error("ClusterJException in getPaths: " + e.getMessage());
				tries--;
			}
		}

		return false; 
	}

	/**
	 * Adds a lease to the database with a path. This method should ONLY be called if the lease does not exist in database already
	 * Roundtrips: 3
	 * @param holder
	 * @param src
	 * @param lastUpd
	 * @return an updated Lease object. It will only return null if the database is down.
	 */
	public static Lease addLeaseWithTransaction(String holder, int holderID, String src, long lastUpd) {
		int tries = RETRY_COUNT;
		boolean done = false;
		Session session = DBConnector.obtainSession();
		Transaction tx = session.currentTransaction();

		while(done == false && tries > 0) {
			try {	
				tx.begin();
				LeaseHelper.insertLeaseInternal(session, holder, lastUpd, holderID);
				LeaseHelper.insertLeasePathsInternal(session, holderID, src);
				tx.commit();
				session.flush();

				Lease lease = LeaseHelper.getLease(holder);
				done = true;
				return lease;
			}
			catch(ClusterJException e) {
<<<<<<< HEAD
                                if (tx.isActive())
                                    tx.rollback();
				LeaseHelper.LOG.error(e.getMessage(), e);
=======
				if(tx.isActive())
					tx.rollback();
				//LeaseHelper.LOG.error("ClusterJException in addLease: " + e.getMessage());
				e.printStackTrace();
>>>>>>> a7efd534
				tries--;
			}
		}

		return null;

	}

        /**Updates the lastUpdated time in database
	 * Roundtrips: 2
	 * @param holder
	 */
	public static void renewLease(String holder, boolean isTransactional) {
		DBConnector.checkTransactionState(isTransactional);
                
                if (isTransactional)
                {
                    Session session = DBConnector.obtainSession();
                    LeaseHelper.renewLeaseInternal(session, holder);
                    session.flush();
                }
                else
                {
                    renewLeaseWithTransaction(holder);
                }
	}
        
	/**Updates the lastUpdated time in database
	 * Roundtrips: 2
	 * @param holder
	 */
	public static void renewLeaseWithTransaction(String holder) {
		int tries = RETRY_COUNT;
		boolean done = false;
		Session session = DBConnector.obtainSession();
		Transaction tx = session.currentTransaction();

		while(done == false && tries > 0) {
			try{	
				tx.begin();
				LeaseHelper.renewLeaseInternal(session, holder);
				tx.commit();
                                done = true;
				session.flush();
			}
			catch(ClusterJException e) {
<<<<<<< HEAD
                                if (tx.isActive())
                                    tx.rollback();
				LOG.error(e.getMessage(), e);
=======
				if(tx.isActive())
					tx.rollback();
				//LeaseHelper.LOG.error("ClusterJException in renewLease: " + e.getMessage());
				e.printStackTrace();
>>>>>>> a7efd534
				tries--;
			}
		}
	}



	/**
	 * Fetches a lease from the database
	 * Roundtrips: 2
	 * @param holder
	 * @return a fully cooked Lease object ready to be utilized by HDFS, or null if lease holder does not exist
	 */
	public static Lease getLease(String holder) {
		int tries = RETRY_COUNT;
		boolean done = false;
		Session session = DBConnector.obtainSession();
		while(done == false && tries > 0) {
			try{	
				LeaseTable leaseTable = selectLeaseTableInternal(session, holder);
				if(leaseTable == null)
					return null;
				List<LeasePathsTable> leasePathsTable = 
						selectLeasePathsTableInternal(session, "holderID", leaseTable.getHolderID());
				Lease lease = createLeaseObject(leaseTable, leasePathsTable);
				done = true;
				return lease;

			} catch(ClusterJException e) {
				//LeaseHelper.LOG.error("ClusterJException in getLease: " + e.getMessage());
				e.printStackTrace();
				tries--;
			}
		}
		return null;
	}

	/**Adds a path to an already existing lease. This method should be called only on an already existing Lease
	 * @param holderID
	 * @param src
	 */
	public static void addPathToLease(int holderID, String src) {
		int tries = RETRY_COUNT;
		boolean done = false;
		Session session = DBConnector.obtainSession();
		Transaction tx = session.currentTransaction();
		while(done == false && tries > 0) {
			try{
				tx.begin();
				insertLeasePathsInternal(session, holderID, src);
				done = true;
				tx.commit();
			}
			catch(ClusterJException e) {
				if(tx.isActive())
					tx.rollback();
				//LeaseHelper.LOG.error("ClusterJException in addPathToLease: " + e.getMessage());
				e.printStackTrace();
				tries--;
			}
		}
	}
<<<<<<< HEAD
        
        /**Renews an already existing Lease and adds a path to it
	 * @param holder the lease holder
	 * @param holderID 
	 * @param src the path of the file
	 * @return
	 */
	public static Lease renewLeaseAndAddPath(String holder, int holderID, String src,
                boolean isTransactional) {
		
                DBConnector.checkTransactionState(isTransactional);
                Lease lease = null;
                
                if (isTransactional)
                {
                    Session session = DBConnector.obtainSession();
                    renewLeaseInternal(session, holder);
                    insertLeasePathsInternal(session, holderID, src);
                    session.flush();
                    lease = getLease(holder);
                }
                else
                    lease = renewLeaseAndAddPathWithTransaction(holder, holderID, src);
                
                return lease;
	}
 
=======

>>>>>>> a7efd534
	/**Renews an already existing Lease and adds a path to it
	 * @param holder the lease holder
	 * @param holderID 
	 * @param src the path of the file
	 * @return
	 */
	public static Lease renewLeaseAndAddPathWithTransaction(String holder, int holderID, String src) {
		int tries = RETRY_COUNT;
		boolean done = false;
		Session session = DBConnector.obtainSession();
		Transaction tx = session.currentTransaction();

		while(done == false && tries > 0) {
			try{	
				tx.begin();
				LeaseHelper.renewLeaseInternal(session, holder);
				LeaseHelper.insertLeasePathsInternal(session, holderID, src);
				done = true;
				tx.commit();
				session.flush();
				//fetching a fresh Lease object from the database which reflects the new changes
				Lease lease = getLease(holder);
				return lease;

			}
			catch(ClusterJException e) {
<<<<<<< HEAD
                                if (tx.isActive()) //[Hooman]: This is necessary to be checked, because some exceptions close the transaction.
                                    tx.rollback();
				LeaseHelper.LOG.error(e.getMessage(), e);
=======
				if(tx.isActive())
					tx.rollback();
				//LeaseHelper.LOG.error("ClusterJException in renewLeaseAndAddPath: " + e.getMessage());
				e.printStackTrace();
>>>>>>> a7efd534
				tries--;
			}
		}
		return null;
	}

	/**Replaces an already existing path with a new one
	 * @param holderID
	 * @param oldpath
	 * @param newpath
	 */
	public static void replacePath(int holderID, String oldpath, String newpath, boolean isTransactional) {

		Session session = DBConnector.obtainSession();
		Transaction tx = session.currentTransaction();

		// If the transaction is active, then we cannot use the beginTransaction
		assert tx.isActive() == isTransactional;       

		if (isTransactional){

			deleteLeasePathsInternal(session, holderID, oldpath);
			insertLeasePathsInternal(session, holderID, newpath);
		}
		else
		{
			int tries = RETRY_COUNT;
			boolean done = false;
			while(done == false && tries > 0) {
				try{
					tx.begin();
					deleteLeasePathsInternal(session, holderID, oldpath);
					insertLeasePathsInternal(session, holderID, newpath);
					done = true;
					tx.commit();
				}
				catch(ClusterJException e) {
					tx.rollback();
					LeaseHelper.LOG.error("ClusterJException in replacePath: " + e.getMessage());
					tries--;
				}
			}
		}

	}
        
        /**
	 * Removes a path with holderID=holderID and path=src
	 * @param holderID
	 * @param src
	 * @return true if a row was deleted, false if row was not found, or if the database is down
	 */
	public static boolean removePath(int holderID, String src, 
                boolean isTransactional) {
                boolean found = false;
                DBConnector.checkTransactionState(isTransactional);
                if (isTransactional)
                {
                    Session session = DBConnector.obtainSession();
                    found = deleteLeasePathsInternal(session, 
                            holderID, src);
                    session.flush();
                }
                else
                    found = removePathWithTransaction(holderID, src);

                return found;
	}

	/**
	 * Removes a path with holderID=holderID and path=src
	 * @param holderID
	 * @param src
	 * @return true if a row was deleted, false if row was not found, or if the database is down
	 */
<<<<<<< HEAD
	public static boolean removePathWithTransaction(int holderID, String src) {
=======
	public static boolean removePath(int holderID, String src, boolean isTransactional) {
>>>>>>> a7efd534
		int tries = RETRY_COUNT;
		boolean done = false;
		boolean found = false;
		Session session = DBConnector.obtainSession();
		Transaction tx = session.currentTransaction();

<<<<<<< HEAD
		while(done == false && tries > 0) {
			try{
				tx.begin();
				found = deleteLeasePathsInternal(session, holderID, src);
				done = true;
				tx.commit();
                                session.flush();
				return found;
			}
			catch(ClusterJException e) {
				LOG.error(e.getMessage(), e);
                                tx.rollback();
				tries--;
=======
		assert tx.isActive() == isTransactional;       // If the transaction is active, then we cannot use the beginTransaction
		if (isTransactional)
		{
			return deleteLeasePathsInternal(session, holderID, src);
		}
		else
		{
			while(done == false && tries > 0) {
				try{
					tx.begin();
					found = deleteLeasePathsInternal(session, holderID, src);
					done = true;
					tx.commit();
					return found;
				}
				catch(ClusterJException e) {
					tx.rollback();
					LeaseHelper.LOG.error("ClusterJException in removePath: " + e.getMessage());
					tries--;
				}
>>>>>>> a7efd534
			}
		}

		return false;
	}


	private static List<LeaseTable> getAllLeaseTables(Session session) {
		QueryBuilder qb = session.getQueryBuilder();
		QueryDomainType<LeaseTable> dobj = qb.createQueryDefinition(LeaseTable.class);
		Query<LeaseTable> query = session.createQuery(dobj);
		return 	query.getResultList();
	}

	@SuppressWarnings("unused")
	private static List<LeasePathsTable> getAllLeasePathTables(Session session) {
		QueryBuilder qb = session.getQueryBuilder();
		QueryDomainType<LeasePathsTable> dobj = qb.createQueryDefinition(LeasePathsTable.class);
		Query<LeasePathsTable> query = session.createQuery(dobj);
		return 	query.getResultList();
	}




	/**
	 * @return A sorted set of leases
	 */
	public static SortedSet<Lease> getSortedLeases() {
		int tries = RETRY_COUNT;
		boolean done = false;
		Session session = DBConnector.obtainSession();

		while(done == false && tries > 0) {
			try{
				SortedSet<Lease> sortedLeases = getSortedLeasesInternal(session);
				done = true;
				return sortedLeases;
			}
			catch(ClusterJException e) {
<<<<<<< HEAD
				LeaseHelper.LOG.error("ClusterJException in getSortedLeases: " + e.getMessage(), e);
=======
				//LeaseHelper.LOG.error("ClusterJException in getSortedLeases: " + e.getMessage());
				e.printStackTrace();
>>>>>>> a7efd534
				tries--;
			}
		}

		return new TreeSet<Lease>();
	}

	/**
	 * @return A map of leases sorted by path
	 */
	public static SortedMap<String, Lease> getSortedLeasesByPath() {
		int tries = RETRY_COUNT;
		boolean done = false;
		Session session = DBConnector.obtainSession();

		while(done == false && tries > 0) {
			try{
				SortedMap<String, Lease> sortedLeases = getSortedLeasesByPathInternal(session);
				done = true;
				return sortedLeases;
			}
			catch(ClusterJException e) {
				//LeaseHelper.LOG.error("ClusterJException in getSortedLeases: " + e.getMessage());
				e.printStackTrace();
				tries--;
			}
		}

		return new TreeMap<String, Lease>();
	}



	/**
	 * Searches for a lease by path
	 * @param src
	 * @return A fully cooked Lease object if it exists in database, otherwise returns null.
	 */
	public static Lease getLeaseByPath(String src) {
		int tries = RETRY_COUNT;
		boolean done = false;
		Session session = DBConnector.obtainSession();

		while(done == false && tries > 0) {
			try{
				List<LeasePathsTable> leasePaths = selectLeasePathsTableInternal(session, "path", src);
				if(leasePaths.size() > 0) { 
					int holderID = leasePaths.get(0).getHolderID();
					LeaseTable leaseTable = selectLeaseTableInternal(session, holderID);
					Lease lease = createLeaseObject(leaseTable, leasePaths);
					done = true;
					return lease;
				}
				else {
					done = true;
					return null;
				}
			}
			catch(ClusterJException e) {
				//LOG.error("ClusterJException in getLeaseByPath: " + e.getMessage());
				e.printStackTrace();
				tries--;
			}
		}

		return null;
	}
<<<<<<< HEAD
	
        /**Delete a lease
	 * @param holder
	 */
	public static void deleteLease(String holder, boolean isTransactional) {
            DBConnector.checkTransactionState(isTransactional);
            
            if (isTransactional)
            {
                Session session = DBConnector.obtainSession();
                deleteLeaseInternal(session, holder);
                session.flush();
            }
            else
                deleteLeaseWithTransaction(holder);
	}
        
	/**Delete a lease
	 * @param holder
	 */
	private static void deleteLeaseWithTransaction(String holder) {
=======

	/**Delete a lease
	 * @param holder
	 */
	public static void deleteLease(String holder, boolean isTransactional) {
>>>>>>> a7efd534
		int tries = RETRY_COUNT;
		boolean done = false;
		Session session = DBConnector.obtainSession();
		Transaction tx = session.currentTransaction();

		assert tx.isActive() == isTransactional;       // If the transaction is active, then we cannot use the beginTransaction
		if(isTransactional)
		{
			deleteLeaseInternal(session, holder);
<<<<<<< HEAD
			done = true;
			tx.commit();
                        session.flush();
			} catch(ClusterJException e) {
                            LOG.error("ClusterJException in deleteLease: " + e.getMessage());
                            if (tx.isActive())
                                tx.rollback();
                            tries--;
=======
		}
		else
		{
			while(done == false && tries > 0) {
				try {
					tx.begin();
					deleteLeaseInternal(session, holder);
					done = true;
					tx.commit();
				} catch(ClusterJException e) {
					tx.rollback();
					LOG.error("ClusterJException in deleteLease: " + e.getMessage());
					tries--;
				}

>>>>>>> a7efd534
			}
		}
	}

	/**Sets the leaseManager object. This method should be called before using any of the helper functions in this class.
	 * @param leaseMgr
	 */
	public static void initialize(LeaseManager leaseMgr) {
		lm = leaseMgr;
	}


	////////////////////////////////////////////////////////////////////////
	// 				Internal Methods
	////////////////////////////////////////////////////////////////////////

	/**
	 * This method inserts a record (or updates if holder is already present) in the Lease table. 
	 * The call to this method should be wrapped in  tx.begin() and tx.commit() calls.
	 * 
	 * @param holder
	 * @param lastUpdated
	 */
	private static void insertLeaseInternal(Session session, String holder, long lastUpdated, int holderID) {

		LeaseTable leaseTable = session.newInstance(LeaseTable.class);
		leaseTable.setHolder(holder);
		leaseTable.setLastUpdated(lastUpdated);
		leaseTable.setHolderID(holderID);
		session.savePersistent(leaseTable);
	}

	/**
	 * This method inserts a record in the Lease table. The call to this method should be wrapped in
	 * tx.begin() and tx.commit calls
	 * @param session
	 * @param holderID
	 * @param path
	 */
	private static void insertLeasePathsInternal(Session session, int holderID, String path) {

		LeasePathsTable leasePathsTable = session.newInstance(LeasePathsTable.class);
		leasePathsTable.setHolderID(holderID);
		leasePathsTable.setPath(path);
		//session.makePersistent(leasePathsTable);
		session.savePersistent(leasePathsTable);
	}

	/**
	 * This method is used for querying the Lease table
	 * @param session
	 * @param holder
	 * @return a LeaseTable object which is held by <b>holder</b>. If there is no holder, then it returns null
	 */
	private static LeaseTable selectLeaseTableInternal(Session session, String holder) {

		Object holderKey = holder;
		return session.find(LeaseTable.class, holderKey);
	}


	/**
	 * This method is used for querying the LeasePaths table
	 * 
	 * @param session
	 * @param column
	 * @param value
	 * @return a List of LeasePathsTable objects. If no matching rows are found, a List with size = 0 is returned
	 */
	private static List<LeasePathsTable> selectLeasePathsTableInternal(Session session, String column, Object value){

		QueryBuilder qb = session.getQueryBuilder();
		QueryDomainType<LeasePathsTable> dobj = qb.createQueryDefinition(LeasePathsTable.class);
		dobj.where(dobj.get(column).equal(dobj.param("param")));
		Query<LeasePathsTable> query = session.createQuery(dobj);
		query.setParameter("param", value);
		return 	query.getResultList();
	}

	/**
	 * Deletes a Lease record from the database. After this method is executed, the deleteLeasePathsInternal
	 * method should be executed immediately
	 * 
	 * @param session
	 * @param holder
	 * @return the holderID of the deleted record, so that its 
	 * corresponding rows in LeasePaths can be deleted. Returns -1 if lease not found
	 */
	private static void deleteLeaseInternal(Session session, String holder) {		
		session.deletePersistent(LeaseTable.class, holder);
	}

	/**
	 * This method deletes all records belonging to <b>holderID</b> from the LeasePaths table
	 * @param session
	 * @param holderID
	 */
	@SuppressWarnings("unused")
	private static void deleteLeasePathsAllInternal(Session session, int holderID) {
		List<LeasePathsTable> leasePathTables = selectLeasePathsTableInternal(session, "holderID", holderID); 
		for(LeasePathsTable leasePath : leasePathTables)
			session.deletePersistent(leasePath);
	}

	/**
	 * Deletes the row which has holderID=holderID and path=src 
	 * @param session
	 * @param holderID
	 * @param src
	 * @return true if a row was deleted, false if row was not found
	 */
	private static boolean deleteLeasePathsInternal(Session session, int holderID, String src) {
            //[Hooman]: Is this necessary to get the leasePathTables first and then delete?
		List<LeasePathsTable> leasePathTables = selectLeasePathsTableInternal(session, "holderID", holderID); 
		for(LeasePathsTable leasePath : leasePathTables) {
			if(leasePath.getPath().equals(src)) {
				session.deletePersistent(leasePath);
				return true;
			}
		}
		return false;
	}

	private static void renewLeaseInternal(Session session, String holder) {
		LeaseTable leaseTable = selectLeaseTableInternal(session, holder);
		leaseTable.setLastUpdated(now());
		session.updatePersistent(leaseTable);
	}

	/**
	 * Returns a sorted set of leases. 
	 * @param session
	 * @return A SortedSet of Leases 
	 */
	private static SortedSet<Lease> getSortedLeasesInternal(Session session) {
		List<LeaseTable> leaseTables = getAllLeaseTables(session);
		SortedSet<Lease> sortedLeases = new TreeSet<Lease>();

		for(LeaseTable leaseTable : leaseTables) {
			sortedLeases.add(getLease(leaseTable.getHolder()));
		}
		return sortedLeases;
	}

	/**Fetches lease and paths from the database and returns a path sorted TreeMap<String, Lease>
	 * @param session
	 * @return TreeMap<String, Lease> sorted by path
	 */
	private static SortedMap<String, Lease> getSortedLeasesByPathInternal(Session session) {
		List<LeaseTable> leaseTables = getAllLeaseTables(session);
		SortedMap<String, Lease> sortedLeasesByPath = new TreeMap<String, Lease>();

		for(LeaseTable leaseTable : leaseTables) {
			//sortedLeases.add(getLease(leaseTable.getHolder()));
			Lease lease = getLease(leaseTable.getHolder());
			for(String path : lease.getPathsLocal()) {
				sortedLeasesByPath.put(path, lease);
			}

		}
		return sortedLeasesByPath;
	}

	/**
	 * Selects rows in the Lease table using holderID. 
	 * If there is more than one row in the database with holderID, it throws an error and returns null.
	 * If no matching rows are found, it returns null.
	 * 
	 * This function causes a full table scan in the Lease table, so should be 
	 * used only if no other option is available.
	 *  
	 * @param session
	 * @param holderID
	 * @return a LeaseTable object, returns null if not found, or if two or more rows exist with same holderID
	 */
	private static LeaseTable selectLeaseTableInternal(Session session, int holderID) {
		QueryBuilder qb = session.getQueryBuilder();
		QueryDomainType<LeaseTable> dobj = qb.createQueryDefinition(LeaseTable.class);

		dobj.where(dobj.get("holderID").equal(dobj.param("param")));

		Query<LeaseTable> query = session.createQuery(dobj);
		query.setParameter("param", holderID); //the WHERE clause of SQL
		List<LeaseTable> leaseTables = query.getResultList();

		if(leaseTables.size() > 1) {
			LOG.error("Error in selectLeaseTableInternal: Multiple rows with same holderID");
			return null;
		}
		else if (leaseTables.size() == 1) {
			return leaseTables.get(0);
		}
		else {
			LOG.info("No rows found for holderID:" + holderID + " in Lease table");
			return null;
		}
	}

}<|MERGE_RESOLUTION|>--- conflicted
+++ resolved
@@ -105,12 +105,7 @@
 				return convertLeasePathsTableToTreeSet(pathList);
 			}
 			catch (ClusterJException e){
-<<<<<<< HEAD
 				LeaseHelper.LOG.error("ClusterJException in getPaths: " + e.getMessage(), e);
-=======
-				//LeaseHelper.LOG.error("ClusterJException in getPaths: " + e.getMessage());
-				e.printStackTrace();
->>>>>>> a7efd534
 				tries--;
 			}
 		}
@@ -205,16 +200,9 @@
 				return lease;
 			}
 			catch(ClusterJException e) {
-<<<<<<< HEAD
                                 if (tx.isActive())
                                     tx.rollback();
 				LeaseHelper.LOG.error(e.getMessage(), e);
-=======
-				if(tx.isActive())
-					tx.rollback();
-				//LeaseHelper.LOG.error("ClusterJException in addLease: " + e.getMessage());
-				e.printStackTrace();
->>>>>>> a7efd534
 				tries--;
 			}
 		}
@@ -261,16 +249,9 @@
 				session.flush();
 			}
 			catch(ClusterJException e) {
-<<<<<<< HEAD
                                 if (tx.isActive())
                                     tx.rollback();
 				LOG.error(e.getMessage(), e);
-=======
-				if(tx.isActive())
-					tx.rollback();
-				//LeaseHelper.LOG.error("ClusterJException in renewLease: " + e.getMessage());
-				e.printStackTrace();
->>>>>>> a7efd534
 				tries--;
 			}
 		}
@@ -333,7 +314,6 @@
 			}
 		}
 	}
-<<<<<<< HEAD
         
         /**Renews an already existing Lease and adds a path to it
 	 * @param holder the lease holder
@@ -361,9 +341,6 @@
                 return lease;
 	}
  
-=======
-
->>>>>>> a7efd534
 	/**Renews an already existing Lease and adds a path to it
 	 * @param holder the lease holder
 	 * @param holderID 
@@ -390,16 +367,9 @@
 
 			}
 			catch(ClusterJException e) {
-<<<<<<< HEAD
                                 if (tx.isActive()) //[Hooman]: This is necessary to be checked, because some exceptions close the transaction.
                                     tx.rollback();
 				LeaseHelper.LOG.error(e.getMessage(), e);
-=======
-				if(tx.isActive())
-					tx.rollback();
-				//LeaseHelper.LOG.error("ClusterJException in renewLeaseAndAddPath: " + e.getMessage());
-				e.printStackTrace();
->>>>>>> a7efd534
 				tries--;
 			}
 		}
@@ -475,18 +445,13 @@
 	 * @param src
 	 * @return true if a row was deleted, false if row was not found, or if the database is down
 	 */
-<<<<<<< HEAD
 	public static boolean removePathWithTransaction(int holderID, String src) {
-=======
-	public static boolean removePath(int holderID, String src, boolean isTransactional) {
->>>>>>> a7efd534
 		int tries = RETRY_COUNT;
 		boolean done = false;
 		boolean found = false;
 		Session session = DBConnector.obtainSession();
 		Transaction tx = session.currentTransaction();
 
-<<<<<<< HEAD
 		while(done == false && tries > 0) {
 			try{
 				tx.begin();
@@ -500,28 +465,6 @@
 				LOG.error(e.getMessage(), e);
                                 tx.rollback();
 				tries--;
-=======
-		assert tx.isActive() == isTransactional;       // If the transaction is active, then we cannot use the beginTransaction
-		if (isTransactional)
-		{
-			return deleteLeasePathsInternal(session, holderID, src);
-		}
-		else
-		{
-			while(done == false && tries > 0) {
-				try{
-					tx.begin();
-					found = deleteLeasePathsInternal(session, holderID, src);
-					done = true;
-					tx.commit();
-					return found;
-				}
-				catch(ClusterJException e) {
-					tx.rollback();
-					LeaseHelper.LOG.error("ClusterJException in removePath: " + e.getMessage());
-					tries--;
-				}
->>>>>>> a7efd534
 			}
 		}
 
@@ -562,12 +505,7 @@
 				return sortedLeases;
 			}
 			catch(ClusterJException e) {
-<<<<<<< HEAD
 				LeaseHelper.LOG.error("ClusterJException in getSortedLeases: " + e.getMessage(), e);
-=======
-				//LeaseHelper.LOG.error("ClusterJException in getSortedLeases: " + e.getMessage());
-				e.printStackTrace();
->>>>>>> a7efd534
 				tries--;
 			}
 		}
@@ -635,7 +573,6 @@
 
 		return null;
 	}
-<<<<<<< HEAD
 	
         /**Delete a lease
 	 * @param holder
@@ -657,23 +594,15 @@
 	 * @param holder
 	 */
 	private static void deleteLeaseWithTransaction(String holder) {
-=======
-
-	/**Delete a lease
-	 * @param holder
-	 */
-	public static void deleteLease(String holder, boolean isTransactional) {
->>>>>>> a7efd534
 		int tries = RETRY_COUNT;
 		boolean done = false;
 		Session session = DBConnector.obtainSession();
 		Transaction tx = session.currentTransaction();
-
-		assert tx.isActive() == isTransactional;       // If the transaction is active, then we cannot use the beginTransaction
-		if(isTransactional)
-		{
+		
+		while(done == false && tries > 0) {
+			try {
+			tx.begin();
 			deleteLeaseInternal(session, holder);
-<<<<<<< HEAD
 			done = true;
 			tx.commit();
                         session.flush();
@@ -682,23 +611,6 @@
                             if (tx.isActive())
                                 tx.rollback();
                             tries--;
-=======
-		}
-		else
-		{
-			while(done == false && tries > 0) {
-				try {
-					tx.begin();
-					deleteLeaseInternal(session, holder);
-					done = true;
-					tx.commit();
-				} catch(ClusterJException e) {
-					tx.rollback();
-					LOG.error("ClusterJException in deleteLease: " + e.getMessage());
-					tries--;
-				}
-
->>>>>>> a7efd534
 			}
 		}
 	}
