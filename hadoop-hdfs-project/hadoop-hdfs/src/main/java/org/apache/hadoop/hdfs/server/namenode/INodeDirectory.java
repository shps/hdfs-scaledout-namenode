--- conflicted
+++ resolved
@@ -171,8 +171,8 @@
 			throws UnresolvedLinkException {
 		return getNode(getPathComponents(path), resolveLink);
 	}
-	
-	INode getNodeOld(String path, boolean resolveLink) 
+
+	INode getNode(String path, boolean resolveLink) 
 			throws UnresolvedLinkException {
 		return getNode(getPathComponents(path), resolveLink);
 	}
@@ -337,32 +337,8 @@
 			throws UnresolvedLinkException {
 		byte[][] components = getPathComponents(path);
 		INode[] inodes = new INode[components.length];
-<<<<<<< HEAD
 
 		this.getExistingPathINodes(components, inodes, resolveLink);
-=======
-		
-		
-		this.getExistingPathINodes2(components, inodes, resolveLink);
-		
-		/*for (int i = 0 ; i < inodes.length ; i++)
-		{
-			if(!inodes[i].isDirectory()) {
-			INodeFile inf = (INodeFile) inodes[i];
-			System.out.println("[GGGGGGGGGGGGG] getExistingPathInodes2  "+inodes[i].toString()+"ID AAAAAAAAAAAAA !! "+inf.getID());
-			}
-		}*/
-		
-		try {
-			/*System.err.println("[KTHFS] (Inside getExisitingPathINodes) inodes.length:"+inodes.length);*/
-			for (int i = 0; i < inodes.length; i++) {
-				System.err.println("[KTHFS] fullPathName: "+inodes[i].getFullPathName());
-			}
-		} catch (NullPointerException e) {
-			// TODO Auto-generated catch block
-			e.printStackTrace();
-		}
->>>>>>> 4d3426ae
 
 		return inodes;
 	}
