--- conflicted
+++ resolved
@@ -428,36 +428,6 @@
 		// children.add(-low - 1, node);
 		
 		// update modification time of the parent directory
-<<<<<<< HEAD
-		Session session = DBConnector.sessionFactory.getSession();		
-		Transaction tx = session.currentTransaction();
-		tx.begin();
-		
-		/*
-		InodeTable inode = session.find(InodeTable.class, this.getFullPathName());
-		assert inode != null : "this Inode doesn't exist in DB";
-		*/
-		
-		//[KTHFS] This could be later become a method in InodeTableHelper
-	    QueryBuilder builder = session.getQueryBuilder();
-	    QueryDomainType<InodeTable> domain =
-	    builder.createQueryDefinition(InodeTable.class);
-	    domain.where(domain.get("name").equal(domain.param(
-	    "name")));
-	    Query<InodeTable> query = session.createQuery(domain);
-	    query.setParameter("name",this.getFullPathName());
-
-	    List<InodeTable> results = query.getResultList();
-	    assert ! results.isEmpty(): "[KTHFS] This Inode doesn't exist in DB";
-		InodeTable inode = results.get(0);
-		
-		inode.setModificationTime(node.getModificationTime());
-		//inode.setATime(node.getAccessTime()); //added by W
-		//KthFsHelper.printKTH("successfully set access time: "+node.getAccessTime());
-		session.updatePersistent(inode);
-		tx.commit();
-=======
->>>>>>> 6d67e30d
 		if (setModTime)
 			setModificationTime(node.getModificationTime());
 		if (node.getGroupName() == null) {
