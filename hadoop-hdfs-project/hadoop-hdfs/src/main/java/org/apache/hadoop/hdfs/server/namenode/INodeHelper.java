--- conflicted
+++ resolved
@@ -374,7 +374,6 @@
 	 * @throws IOException
 	 */
 	public static List<INode> getChildren(long parentid) throws IOException {
-<<<<<<< HEAD
 		boolean done = false;
 		int tries = RETRY_COUNT;
 		Session session = DBConnector.obtainSession();
@@ -398,32 +397,6 @@
 		}
 
 		return null;
-=======
-	  boolean done = false;
-	  int tries = RETRY_COUNT;
-	  Session session = DBConnector.obtainSession();
-	  List<INode> children = new ArrayList<INode>();
-
-	  while (done == false && tries > 0) {
-	    try {
-	      List<INodeTableSimple> inodetList = getChildrenInternal(session, parentid);
-	      for (INodeTableSimple inodet : inodetList) {
-		children.add(convertINodeTableToINode(inodet));
-	      }
-	      if (children.size() > 0) {
-		sortChildren(children);
-		done = true;
-		return children;
-	      }
-	      return null;
-	    } catch (ClusterJException e) {
-	      System.err.println("INodeTableSimpleHelper.getChildren() threw error " + e.getMessage());
-	      tries--;
-	    }
-	  }
-
-	  return null;
->>>>>>> d1dcb9a9
 	}
 
 	/**Fetches all the children of a parent from the database
