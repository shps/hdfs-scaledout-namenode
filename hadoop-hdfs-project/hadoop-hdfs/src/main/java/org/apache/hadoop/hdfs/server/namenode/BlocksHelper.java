--- conflicted
+++ resolved
@@ -1064,16 +1064,25 @@
                         
 	public static List<BlockInfo> getBlockListForDatanode (String storageId) throws IOException
 	{
-//		List<BlockInfo> ret = new ArrayList<BlockInfo>();
-		Session session = DBConnector.obtainSession();
-
-<<<<<<< HEAD
+		List<BlockInfo> ret = new ArrayList<BlockInfo>();
+		Session session = DBConnector.obtainSession();
+
 		List<TripletsTable> tripletsForDatanode = getTripletsListUsingFieldInternal("storageId", storageId, session);
-		for (TripletsTable t: tripletsForDatanode)
+		Long[] blockIds = new Long[tripletsForDatanode.size()];
+		for (int i=0; i<tripletsForDatanode.size(); i++)
 		{
-			ret.add(getBlockInfo(session, t.getBlockId(), false));
-		}
+			blockIds[i] = tripletsForDatanode.get(i).getBlockId();
+		}
+		ret = getBlockInfos(session, blockIds);
 		return ret;
+
+		//[Hooman] decreasing roundtrips in O(number of blocks)
+		//		for (TripletsTable t: tripletsForDatanode)
+		//		{
+		//      
+		//			ret.add(getBlockInfo(session, t.getBlockId(), false));
+		//		}
+
 	}
                         
                         @Deprecated // Use above method as it searches via storageId instead of datanode name
@@ -1087,22 +1096,6 @@
 		{
 			ret.add(getBlockInfo(session, t.getBlockId(), false));
 		}
-=======
-		List<TripletsTable> tripletsForDatanode = getTripletsListUsingFieldInternal("datanodeName", dataNodeName, session);
-    Long[] blockIds = new Long[tripletsForDatanode.size()];
-    for (int i = 0; i < tripletsForDatanode.size(); i++)
-    {
-      blockIds[i] = tripletsForDatanode.get(i).getBlockId();
-    }
-    
-    List<BlockInfo> ret = getBlockInfos(session, blockIds);
-    //[Hooman] decreasing roundtrips in O(number of blocks)
-//		for (TripletsTable t: tripletsForDatanode)
-//		{
-//      
-//			ret.add(getBlockInfo(session, t.getBlockId(), false));
-//		}
->>>>>>> 1461b68a
 		return ret;
 	}
 
