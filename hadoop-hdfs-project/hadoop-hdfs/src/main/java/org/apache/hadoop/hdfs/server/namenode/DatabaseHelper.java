--- conflicted
+++ resolved
@@ -43,6 +43,11 @@
 
 	public static List<INode> getChildren(String parentDir) throws IOException {
 
+		Properties p = new Properties();
+		p.setProperty("com.mysql.clusterj.connectstring", "cloud3.sics.se:1186");
+		p.setProperty("com.mysql.clusterj.database", "test");
+		//SessionFactory sf = ClusterJHelper.getSessionFactory(p);
+		//Session s = sf.getSession();
 		Session s = DBConnector.sessionFactory.getSession();
 		Transaction tx = s.currentTransaction();
 		long t1 = System.currentTimeMillis();
@@ -63,44 +68,6 @@
 		List<INode> children = new ArrayList<INode>();
 
 		for (InodeTable result : resultList) {
-<<<<<<< HEAD
-
-			//create a directory object
-			DataInputBuffer buffer = new DataInputBuffer();
-			buffer.reset(result.getPermission(), result.getPermission().length);
-			PermissionStatus ps = PermissionStatus.read(buffer);
-			KthFsHelper.printKTH("PermissionStatus: "+ps.getGroupName() + ps.getUserName() + " " + ps.getPermission().toString());
-
-
-			/*
-			INode node = INode.newINode(
-					ps,//this.getPermissionStatus(),
-					null, //TODO: W: blocks to be read from DB also - null for directories
-					"", //symlink name
-					(short)1, //replication factor
-					result.getModificationTime(), 
-					result.getATime(),
-					result.getNSQuota(),
-					result.getDSQuota(),
-					-1);
-			node.setLocalName(result.getLocalName());
-			children.add(node);
-
-		*/
-			
-			if(result.getIsDir()) {
-				INodeDirectory dir =  new INodeDirectory(result.getName(), ps);
-				dir.setLocalName(result.getLocalName());
-				children.add(dir);
-			}
-			else {
-				INodeFile inf = new INodeFile(ps,0,(short)1,result.getModificationTime(), result.getATime(), 64); //FIXME: change this when we store blockinfo
-				inf.setLocalName(result.getName());
-				children.add(inf);
-				
-			}
-
-=======
 		
 				//create a directory object
 				DataInputBuffer buffer = new DataInputBuffer();
@@ -133,7 +100,6 @@
                     inf.setLocalName(result.getName());
                     children.add(inf);
                 }
->>>>>>> 1e8196d1
 		}
 
 		if (children.size() > 0 )
@@ -176,21 +142,6 @@
 
 		for (InodeTable result : resultList) {
 			//if(result.getIsDir()) {
-<<<<<<< HEAD
-			String str = result.getName();
-			str = str.substring(str.lastIndexOf("/")+1);
-			if(str.equals(searchDir) ) {
-				System.out.println("FOUND - " + searchDir + " in "+parentDir);
-				System.out.println(result.getName() + " " + result.getClientName());
-
-				DataInputBuffer buffer = new DataInputBuffer();
-				buffer.reset(result.getPermission(), result.getPermission().length);
-				PermissionStatus ps = PermissionStatus.read(buffer);
-
-				if(result.getIsDir()) {
-					KthFsHelper.printKTH("About to return a directory: "+result.getName());
-					return new INodeDirectory(result.getName(), ps);
-=======
 				String str = result.getName();
 				str = str.substring(str.lastIndexOf("/")+1);
 				System.err.println("Comparing " + str + " against " + searchDir);
@@ -203,16 +154,7 @@
 					System.err.println("[STATELESS] NAME IS: " + inode.getFullPathName());
 					inode.setParent(inodeParent);
 					return inode;
->>>>>>> 1e8196d1
 				}
-				else {
-					INodeFile inf = new INodeFile(ps,0,(short)1,result.getModificationTime(), result.getATime(), 64); //FIXME: change this when we store blockinfo
-					inf.setLocalName(result.getName());
-					return  inf;
-					//KthFsHelper.printKTH("Returning a file: "+node.toString());
-				}
-
-			}
 			//}
 		}
 
