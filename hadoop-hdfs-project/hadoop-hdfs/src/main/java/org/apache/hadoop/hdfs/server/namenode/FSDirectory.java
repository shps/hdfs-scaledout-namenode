--- conflicted
+++ resolved
@@ -1549,16 +1549,9 @@
                                       boolean isTransactional) {
      assert hasWriteLock();
     for(int i=0; i < numOfINodes; i++) {
-<<<<<<< HEAD
       if (inodes[i] instanceof INodeDirectory) { // a directory with quota
         INodeDirectory node =(INodeDirectory)inodes[i]; 
         INodeHelper.updateNumItemsInTree(node, nsDelta, dsDelta, false);
-=======
-      if (inodes[i].isQuotaSet()) { // a directory with quota
-        INodeDirectoryWithQuota node =(INodeDirectoryWithQuota)inodes[i]; 
-//        node.unprotectedUpdateNumItemsInTree(nsDelta, dsDelta);
-        INodeHelper.updateNumItemsInTree(node, nsDelta, dsDelta, isTransactional);
->>>>>>> b13b4a3e
       }
     }
   }
