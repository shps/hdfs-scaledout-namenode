--- conflicted
+++ resolved
@@ -1045,34 +1045,28 @@
     INodeFile trgInode = (INodeFile) trgINodes[trgINodes.length-1];
     INodeDirectory trgParent = (INodeDirectory)trgINodes[trgINodes.length-2];
     
-    for(String src : srcs) {
+    for (String src : srcs) {
       INodeFile srcInode = getFileINode(src);
-     for (BlockInfo block : srcInode.getBlocks()) {
-       trgInode.addBlock(block);
-       block.setINode(trgInode);
-       em.persist(block);
-     }
-     srcInode.getBlocks().clear();
-     trgParent.removeChild(srcInode, isTransactional);
-     em.remove(srcInode);
+      
+      for (BlockInfo block : srcInode.getBlocks()) {
+        trgInode.addBlock(block);
+        block.setINode(trgInode);
+        em.persist(block);
+      }
+      srcInode.getBlocks().clear();
+      trgParent.removeChild(srcInode, isTransactional);
+      em.remove(srcInode);
     }
     
     em.persist(trgParent);
     
-    trgInode.setModificationTime(timestamp);
-    trgParent.setModificationTime(timestamp);
-    
-<<<<<<< HEAD
-    unprotectedUpdateCount(trgINodes, trgINodes.length-1, - srcs.length, 0, isTransactional);
-=======
     //TODO[Hooman]: The following changes can be optimized to be updated or flushed together.
     trgInode.setModificationTimeForce(timestamp);
     INodeHelper.updateModificationTime(trgInode.id, timestamp, isTransactional);
     trgParent.setModificationTime(timestamp);
     INodeHelper.updateModificationTime(trgParent.id, timestamp, isTransactional);
     // update quota on the parent directory ('count' files removed, 0 space)
-    unprotectedUpdateCount(trgINodes, trgINodes.length-1, - count, 0, isTransactional);
->>>>>>> 9b30583c
+    unprotectedUpdateCount(trgINodes, trgINodes.length-1, - srcs.length, 0, isTransactional);
   }
 
   /**
