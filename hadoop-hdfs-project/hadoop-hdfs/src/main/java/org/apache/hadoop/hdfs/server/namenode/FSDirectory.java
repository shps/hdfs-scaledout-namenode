--- conflicted
+++ resolved
@@ -305,23 +305,13 @@
     writeLock();
     try {
       try {
-<<<<<<< HEAD
-          //TODO[Hooman]: add isTransactional param when you reach here from the caller in place of false.
-        newNode = addNode(path, newNode, diskspace, false, false);
-=======
         newNode = addNode(path, newNode, diskspace, false, isTransactional);
->>>>>>> a7efd534
         if(newNode != null && blocks != null) {
           int nrBlocks = blocks.length;
           // Add file->block mapping
           INodeFile newF = (INodeFile)newNode;
           for (int i = 0; i < nrBlocks; i++) {
-<<<<<<< HEAD
-            //TODO[Hooman]: add isTransactional param when you reach here from the caller in place of false.
-            newF.setBlock(i, getBlockManager().addINode(blocks[i], newF), false);
-=======
             newF.setBlock(i, getBlockManager().addINode(blocks[i], newF, isTransactional), isTransactional);
->>>>>>> a7efd534
           }
         }
       } catch (IOException e) {
@@ -354,12 +344,7 @@
         INodeFile newF = (INodeFile)newNode;
         BlockInfo[] blocks = newF.getBlocks();
         for (int i = 0; i < blocks.length; i++) {
-<<<<<<< HEAD
-            //TODO[Hooman]: add isTransactional param when you reach here from the caller in place of false.
-          newF.setBlock(i, getBlockManager().addINode(blocks[i], newF), false);
-=======
           newF.setBlock(i, getBlockManager().addINode(blocks[i], newF, isTransactional), isTransactional);
->>>>>>> a7efd534
         }
       }
     } finally {
@@ -545,101 +530,6 @@
    * @throws FileAlreadyExistsException if the src is a symlink that points to dst
    * @deprecated See {@link #renameTo(String, String)}
    */
-<<<<<<< HEAD
-  @Deprecated
-  boolean unprotectedRenameTo(String src, String dst, long timestamp)
-    throws QuotaExceededException, UnresolvedLinkException, 
-    FileAlreadyExistsException {
-    assert hasWriteLock();
-    INode[] srcInodes = rootDir.getExistingPathINodes(src, false);
-    for (int i = 0; i < srcInodes.length; i++) {
-		NameNode.LOG.debug("srcInodes: " + srcInodes[i]);
-	}
-    INode srcInode = srcInodes[srcInodes.length-1];
-    
-    // check the validation of the source
-    if (srcInode == null) {
-      NameNode.stateChangeLog.warn("DIR* FSDirectory.unprotectedRenameTo: "
-          + "failed to rename " + src + " to " + dst
-          + " because source does not exist");
-      return false;
-    } 
-    if (srcInodes.length == 1) {
-      NameNode.stateChangeLog.warn("DIR* FSDirectory.unprotectedRenameTo: "
-          +"failed to rename "+src+" to "+dst+ " because source is the root");
-      return false;
-    }
-    if (isDir(dst)) {
-      dst += Path.SEPARATOR + new Path(src).getName();
-    }
-    
-    // check the validity of the destination
-    if (dst.equals(src)) {
-      return true;
-    }
-    if (srcInode.isLink() && 
-        dst.equals(((INodeSymlink)srcInode).getLinkValue())) {
-      throw new FileAlreadyExistsException(
-          "Cannot rename symlink "+src+" to its target "+dst);
-    }
-    
-    // dst cannot be directory or a file under src
-    if (dst.startsWith(src) && 
-        dst.charAt(src.length()) == Path.SEPARATOR_CHAR) {
-      NameNode.stateChangeLog.warn("DIR* FSDirectory.unprotectedRenameTo: "
-          + "failed to rename " + src + " to " + dst
-          + " because destination starts with src");
-      return false;
-    }
-    
-    byte[][] dstComponents = INode.getPathComponents(dst);
-    INode[] dstInodes = new INode[dstComponents.length];
-    rootDir.getExistingPathINodes(dstComponents, dstInodes, false);
-    if (dstInodes[dstInodes.length-1] != null) {
-      NameNode.stateChangeLog.warn("DIR* FSDirectory.unprotectedRenameTo: "
-                                   +"failed to rename "+src+" to "+dst+ 
-                                   " because destination exists");
-      return false;
-    }
-    if (dstInodes[dstInodes.length-2] == null) {
-      NameNode.stateChangeLog.warn("DIRsession.savePersistent(result);* FSDirectory.unprotectedRenameTo: "
-          +"failed to rename "+src+" to "+dst+ 
-          " because destination's parent does not exist");
-      return false;
-    }
-    
-    // Ensure dst has quota to accommodate rename
-    verifyQuotaForRename(srcInodes,dstInodes);
-    
-    INode dstChild = null;
-    INode srcChild = null;
-    String srcChildName = null;
-    try {
-        //TODO[Hooman]: add isTransactional param when you reach here from the caller in place of false.
-      // remove src
-      srcChild = removeChild(srcInodes, srcInodes.length-1, false);
-      srcChild = srcInodes[srcInodes.length-1];
-      if (srcChild == null) {
-        NameNode.stateChangeLog.warn("DIR* FSDirectory.unprotectedRenameTo: "
-            + "failed to rename " + src + " to " + dst
-            + " because the source can not be removed");
-        return false;
-      }
-      srcChildName = srcChild.getLocalName();
-      srcChild.setLocalName(dstComponents[dstInodes.length-1]);
-      
-      // add src to the destination
-      dstChild = addChildNoQuotaCheck(dstInodes, dstInodes.length - 1,
-          srcChild, UNKNOWN_DISK_SPACE, false, true);
-    //[KTHFS] We do not add child, but update previous node in DB
-      //dstChild = INodeHelper.updateSrcDst(src, dst); //for simple
-      
-      if (dstChild != null) {
-        srcChild = null;
-        if (NameNode.stateChangeLog.isDebugEnabled()) {
-          NameNode.stateChangeLog.debug("DIR* FSDirectory.unprotectedRenameTo: " 
-              + src + " is renamed to " + dst);
-=======
         @Deprecated
         boolean unprotectedRenameTo(String src, String dst, long timestamp, boolean isTransactional)
                 throws QuotaExceededException, UnresolvedLinkException,
@@ -769,7 +659,6 @@
                 NameNode.stateChangeLog.warn("DIR* FSDirectory.unprotectedRenameTo: "
                                              + "failed to rename " + src + " to " + dst);
                 return false;
->>>>>>> a7efd534
         }
 
   /**
@@ -1186,13 +1075,8 @@
       if(nodeToRemove == null) continue;
       
       nodeToRemove.blocks = null;
-<<<<<<< HEAD
-      //TODO[Hooman]: add isTransactional param when you reach here from the caller in place of false.
-      trgParent.removeChild(nodeToRemove, false);
-=======
       
       trgParent.removeChild(nodeToRemove, isTransactional);
->>>>>>> a7efd534
       count++;
     }
     
@@ -1277,12 +1161,7 @@
     throws UnresolvedLinkException {
     assert hasWriteLock();
     List<Block> collectedBlocks = new ArrayList<Block>();
-<<<<<<< HEAD
-    //TODO[Hooman]: add isTransactional param when you reach here from the caller in place of false.
-    int filesRemoved = unprotectedDelete(src, collectedBlocks, mtime, false);
-=======
     int filesRemoved = unprotectedDelete(src, collectedBlocks, mtime,isTransactional);
->>>>>>> a7efd534
     if (filesRemoved > 0) {
       getFSNamesystem().removePathAndBlocks(src, collectedBlocks, isTransactional);
     }
@@ -1345,22 +1224,14 @@
    /**
    * Replaces the specified inode with the specified one.
    */
-<<<<<<< HEAD
-  public void replaceNode(String path, INodeFile oldnode, INodeFile newnode,
-          boolean isTransactional)
-=======
   public void replaceNode(String path, INodeFile oldnode, INodeFile newnode, boolean isTransactional)
->>>>>>> a7efd534
       throws IOException, UnresolvedLinkException {    
     writeLock();
     try {
       //
       // Remove the node from the namespace 
       //
-<<<<<<< HEAD
-=======
       
->>>>>>> a7efd534
       if (!oldnode.removeNode(isTransactional)) {
         NameNode.stateChangeLog.warn("DIR* FSDirectory.replaceNode: " +
                                      "failed to remove " + path);
@@ -1371,11 +1242,7 @@
        //Currently oldnode and newnode are assumed to contain the same
        //* blocks. Otherwise, blocks need to be removed from the blocksMap.
        
-<<<<<<< HEAD
       rootDir.addNode(path, newnode, isTransactional); 
-=======
-      rootDir.addNode(path, newnode,isTransactional); 
->>>>>>> a7efd534
 
       /* [W] No need to patch the blocks in the db because we are resuing the inodeid
       int index = 0;
@@ -1813,11 +1680,7 @@
     rootDir.getExistingPathINodes(components, inodes, false);
     //[Hooman]TODO: add isTransactional whenever you reach this method from the callers.
     unprotectedMkdir(inodes, inodes.length-1, components[inodes.length-1],
-<<<<<<< HEAD
-        permissions, false, timestamp, false);
-=======
         permissions, false, timestamp, isTransactional);
->>>>>>> a7efd534
     return inodes[inodes.length-1];
   }
 
@@ -2024,11 +1887,7 @@
     try {
         //TODO[Hooman]: add isTransactional whenever you reach this method from the callers.
       inode = addChild(pathComponents, pos, child, childDiskspace,
-<<<<<<< HEAD
-          inheritPermission, false, reuseID, false);
-=======
           inheritPermission, false, reuseID, isTransactional);
->>>>>>> a7efd534
     } catch (QuotaExceededException e) {
       NameNode.LOG.warn("FSDirectory.addChildNoQuotaCheck - unexpected", e); 
     }
@@ -2401,12 +2260,7 @@
     final long modTime = now();
     if (createParent) {
       final String parent = new Path(path).getParent().toString();
-<<<<<<< HEAD
-      //TODO[Hooman]: add isTransactional whenever you reach this method from the callers.
-      if (!mkdirs(parent, dirPerms, true, modTime, false)) {
-=======
       if (!mkdirs(parent, dirPerms, true, modTime, isTransactional)) {
->>>>>>> a7efd534
         return null;
       }
     }
@@ -2443,12 +2297,7 @@
     assert hasWriteLock();
     INodeSymlink newNode = new INodeSymlink(target, modTime, atime, perm);
     try {
-<<<<<<< HEAD
-        //TODO[Hooman]: add isTransactional param when you reach here from the caller in place of false.
-      newNode = addNode(path, newNode, UNKNOWN_DISK_SPACE, false, false);
-=======
       newNode = addNode(path, newNode, UNKNOWN_DISK_SPACE, false, isTransactional);
->>>>>>> a7efd534
     } catch (UnresolvedLinkException e) {
       /* All UnresolvedLinkExceptions should have been resolved by now, but we
        * should re-throw them in case that changes so they are not swallowed 
