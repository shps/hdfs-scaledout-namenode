package org.apache.hadoop.hdfs.server.namenode;


import se.sics.clusterj.DatanodeInfoTable;
import se.sics.clusterj.BlockTotalTable;
import com.mysql.clusterj.ClusterJException;
import se.sics.clusterj.BlockInfoTable;
import se.sics.clusterj.INodeTableSimple;
import se.sics.clusterj.LeasePathsTable;
import se.sics.clusterj.LeaseTable;
import se.sics.clusterj.ReplicaUcTable;
import se.sics.clusterj.TripletsTable;
import java.util.Map;
import java.util.Properties;
import java.util.Random;
import java.util.concurrent.ConcurrentHashMap;

import org.apache.commons.logging.Log;
import org.apache.commons.logging.LogFactory;
import org.apache.hadoop.conf.Configuration;

import com.mysql.clusterj.ClusterJHelper;
import com.mysql.clusterj.ClusterJUserException;
import com.mysql.clusterj.Session;
import com.mysql.clusterj.SessionFactory;
import com.mysql.clusterj.Transaction;
import se.sics.clusterj.DelegationKeyTable;
import static org.apache.hadoop.hdfs.DFSConfigKeys.DFS_DB_CONNECTOR_STRING_KEY;
import static org.apache.hadoop.hdfs.DFSConfigKeys.DFS_DB_CONNECTOR_STRING_DEFAULT;
import static org.apache.hadoop.hdfs.DFSConfigKeys.DFS_DB_DATABASE_KEY;
import static org.apache.hadoop.hdfs.DFSConfigKeys.DFS_DB_DATABASE_DEFAULT;
import static org.apache.hadoop.hdfs.DFSConfigKeys.DFS_DB_NUM_SESSION_FACTORIES;
import org.apache.hadoop.hdfs.server.namenode.persistance.EntityManager;
<<<<<<< HEAD
import se.sics.clusterj.CorruptReplicasTable;
import se.sics.clusterj.UnderReplicaBlocksTable;
=======
import se.sics.clusterj.ExcessReplicaTable;
import se.sics.clusterj.InvalidateBlocksTable;
>>>>>>> d7b8743c


/* 
 * This singleton class serves sessions to the Inode/Block
 * helper classes to talk to the DB. 
 * 
 * Three design decisions here:
 * 1) Serve one ClusterJ Session per Namenode
 *    worker thread, because Sessions are not thread
 *    safe.
 * 2) Have a pool of ClusterJ SessionFactory instances
 *    to serve the Sessions. This will help work around
 *    contention at the ClusterJ internal buffers.
 * 3) Set the connection pool size to be as many as
 *    the number of SessionFactory instances. This will
 *    allow multiple simultaneous connections to exist,
 *    and the read/write locks in FSNamesystem and 
 *    FSDirectory will make sure this stays safe. * 
 */
public class DBConnector { //TODO: [W] the methods and variables in this class should not be static
	private static int NUM_SESSION_FACTORIES;
	static SessionFactory [] sessionFactory;
	static Map<Long, Session> sessionPool = new ConcurrentHashMap<Long, Session>();
	static final Log LOG = LogFactory.getLog(DBConnector.class);
	public static final int RETRY_COUNT = 3;

	public static void setConfiguration (Configuration conf){
		if(sessionFactory != null) {
			LOG.warn("SessionFactory is already initialized");
			return; //[W] workaround to prevent recreation of SessionFactory for the time being
		}
		NUM_SESSION_FACTORIES = conf.getInt(DFS_DB_NUM_SESSION_FACTORIES, 3);
		sessionFactory = new SessionFactory[NUM_SESSION_FACTORIES];
		LOG.info("Database connect string: "+ conf.get(DFS_DB_CONNECTOR_STRING_KEY, DFS_DB_CONNECTOR_STRING_DEFAULT));
		LOG.info("Database name: " + conf.get(DFS_DB_DATABASE_KEY, DFS_DB_DATABASE_DEFAULT));
		for (int i = 0; i < NUM_SESSION_FACTORIES; i++)
		{
			Properties p = new Properties();
			p.setProperty("com.mysql.clusterj.connectstring", conf.get(DFS_DB_CONNECTOR_STRING_KEY, DFS_DB_CONNECTOR_STRING_DEFAULT));
			p.setProperty("com.mysql.clusterj.database", conf.get(DFS_DB_DATABASE_KEY, DFS_DB_DATABASE_DEFAULT));
			p.setProperty("com.mysql.clusterj.connection.pool.size", String.valueOf(NUM_SESSION_FACTORIES));
			sessionFactory[i] = ClusterJHelper.getSessionFactory(p);
		}
	}

	/*
	 * Return a session from a random session factory in our
	 * pool.
	 * 
	 * NOTE: Do not close the session returned by this call
	 * or you will die.
	 */
	public synchronized static Session obtainSession (){
		long threadId = Thread.currentThread().getId();

		if (sessionPool.containsKey(threadId))	{
			return sessionPool.get(threadId); 
		}
		else {
			// Pick a random sessionFactory
			Random r = new Random();
			LOG.info("New session object being obtained for threadId:" + threadId + " name:" + Thread.currentThread().getName());
			Session session = sessionFactory[r.nextInt(NUM_SESSION_FACTORIES)].getSession();
			sessionPool.put(threadId, session);
			return session;
		}
	}
        
        /**
         * begin a transaction.
         */
        public static void beginTransaction()
        {
            Session session = obtainSession();
//            session.setLockMode(LockMode.SHARED);
            session.currentTransaction().begin();
            EntityManager.getInstance().begin();
        }
        
        /**
         * Commit a transaction.
         */
        public static void commit() throws ClusterJUserException
        {
            Session session = obtainSession();
            Transaction tx = session.currentTransaction();
            if (!tx.isActive())
                throw new ClusterJUserException("The transaction is not began!");
            
            EntityManager.getInstance().commit();
            tx.commit();
            session.flush();
        }
        
        /**
         * It rolls back only when the transaction is active.
         */
        public static void safeRollback() throws ClusterJUserException
        {
            Session session = obtainSession();
            Transaction tx = session.currentTransaction();
            if (tx.isActive())
            {
                tx.rollback();
            }
            
            EntityManager.getInstance().rollback();
        }
        
        /**
         * This is called only when MiniDFSCluster wants to format the Namenode.
         */
        public static boolean formatDB()
        {
          Session session = obtainSession();
          Transaction tx = session.currentTransaction();
          try
          {
            tx.begin();
            session.deletePersistentAll(INodeTableSimple.class);
            session.deletePersistentAll(BlockInfoTable.class);
            session.deletePersistentAll(LeaseTable.class);
            session.deletePersistentAll(LeasePathsTable.class);
            session.deletePersistentAll(TripletsTable.class);
            // KTHFS: Added 'true' for isTransactional. Later needs to be changed when we add the begin and commit tran clause
            session.deletePersistentAll(BlockTotalTable.class);
            session.deletePersistentAll(DelegationKeyTable.class);
            BlocksHelper.resetTotalBlocks(true);
            session.deletePersistentAll(ReplicaUcTable.class);
            session.deletePersistentAll(DatanodeInfoTable.class);
<<<<<<< HEAD
            session.deletePersistentAll(CorruptReplicasTable.class);
            session.deletePersistentAll(UnderReplicaBlocksTable.class);
=======
            session.deletePersistentAll(InvalidateBlocksTable.class);
            session.deletePersistentAll(ExcessReplicaTable.class);
>>>>>>> d7b8743c
            tx.commit();
            session.flush();
            return true;
          }
          catch(ClusterJException ex)
          {
            LOG.error(ex.getMessage(), ex);
            tx.rollback();
          }

          return false;
        }
        
        public static boolean checkTransactionState(boolean isTransactional)
        {
            Session session = DBConnector.obtainSession();
            boolean isActive = session.currentTransaction().isActive();
            boolean isValid = isActive == isTransactional;
            assert isValid : 
                "Current transaction's isActive value is " + isActive + 
                " but isTransactional's value is " + isTransactional;
            //TODO[Hooman]: An exception should bubble up from here..
            if (!isValid)
                LOG.error("Current transaction's isActive value is " + isActive + 
                " but isTransactional's value is " + isTransactional);
            
            return isValid;
        }
}<|MERGE_RESOLUTION|>--- conflicted
+++ resolved
@@ -31,13 +31,10 @@
 import static org.apache.hadoop.hdfs.DFSConfigKeys.DFS_DB_DATABASE_DEFAULT;
 import static org.apache.hadoop.hdfs.DFSConfigKeys.DFS_DB_NUM_SESSION_FACTORIES;
 import org.apache.hadoop.hdfs.server.namenode.persistance.EntityManager;
-<<<<<<< HEAD
 import se.sics.clusterj.CorruptReplicasTable;
 import se.sics.clusterj.UnderReplicaBlocksTable;
-=======
 import se.sics.clusterj.ExcessReplicaTable;
 import se.sics.clusterj.InvalidateBlocksTable;
->>>>>>> d7b8743c
 
 
 /* 
@@ -168,13 +165,10 @@
             BlocksHelper.resetTotalBlocks(true);
             session.deletePersistentAll(ReplicaUcTable.class);
             session.deletePersistentAll(DatanodeInfoTable.class);
-<<<<<<< HEAD
             session.deletePersistentAll(CorruptReplicasTable.class);
             session.deletePersistentAll(UnderReplicaBlocksTable.class);
-=======
             session.deletePersistentAll(InvalidateBlocksTable.class);
             session.deletePersistentAll(ExcessReplicaTable.class);
->>>>>>> d7b8743c
             tx.commit();
             session.flush();
             return true;
