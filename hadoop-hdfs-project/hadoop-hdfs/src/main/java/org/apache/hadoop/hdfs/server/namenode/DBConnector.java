package org.apache.hadoop.hdfs.server.namenode;

import se.sics.clusterj.DatanodeInfoTable;
import se.sics.clusterj.BlockTotalTable;
import com.mysql.clusterj.ClusterJException;
import se.sics.clusterj.BlockInfoTable;
import se.sics.clusterj.INodeTableSimple;
import se.sics.clusterj.LeasePathsTable;
import se.sics.clusterj.LeaseTable;
import se.sics.clusterj.ReplicaUcTable;
import se.sics.clusterj.TripletsTable;
import java.util.Map;
import java.util.Properties;
import java.util.Random;
import java.util.concurrent.ConcurrentHashMap;

import org.apache.commons.logging.Log;
import org.apache.commons.logging.LogFactory;
import org.apache.hadoop.conf.Configuration;

import com.mysql.clusterj.ClusterJHelper;
import com.mysql.clusterj.ClusterJUserException;
import com.mysql.clusterj.Session;
import com.mysql.clusterj.SessionFactory;
import com.mysql.clusterj.Transaction;
import se.sics.clusterj.DelegationKeyTable;
import static org.apache.hadoop.hdfs.DFSConfigKeys.DFS_DB_CONNECTOR_STRING_KEY;
import static org.apache.hadoop.hdfs.DFSConfigKeys.DFS_DB_CONNECTOR_STRING_DEFAULT;
import static org.apache.hadoop.hdfs.DFSConfigKeys.DFS_DB_DATABASE_KEY;
import static org.apache.hadoop.hdfs.DFSConfigKeys.DFS_DB_DATABASE_DEFAULT;
import static org.apache.hadoop.hdfs.DFSConfigKeys.DFS_DB_NUM_SESSION_FACTORIES;
import org.apache.hadoop.hdfs.server.namenode.persistance.EntityManager;
import se.sics.clusterj.ExcessReplicaTable;
import se.sics.clusterj.InvalidateBlocksTable;


/*
 * This singleton class serves sessions to the Inode/Block helper classes to
 * talk to the DB.
 *
 * Three design decisions here: 1) Serve one ClusterJ Session per Namenode
 * worker thread, because Sessions are not thread safe. 2) Have a pool of
 * ClusterJ SessionFactory instances to serve the Sessions. This will help work
 * around contention at the ClusterJ internal buffers. 3) Set the connection
 * pool size to be as many as the number of SessionFactory instances. This will
 * allow multiple simultaneous connections to exist, and the read/write locks in
 * FSNamesystem and FSDirectory will make sure this stays safe. *
 */
public class DBConnector { //TODO: [W] the methods and variables in this class should not be static

  private static int NUM_SESSION_FACTORIES;
  static SessionFactory[] sessionFactory;
  static Map<Long, Session> sessionPool = new ConcurrentHashMap<Long, Session>();
  static final Log LOG = LogFactory.getLog(DBConnector.class);
  public static final int RETRY_COUNT = 3;

  public static void setConfiguration(Configuration conf) {
    if (sessionFactory != null) {
      LOG.warn("SessionFactory is already initialized");
      return; //[W] workaround to prevent recreation of SessionFactory for the time being
    }
    NUM_SESSION_FACTORIES = conf.getInt(DFS_DB_NUM_SESSION_FACTORIES, 3);
    sessionFactory = new SessionFactory[NUM_SESSION_FACTORIES];
    LOG.info("Database connect string: " + conf.get(DFS_DB_CONNECTOR_STRING_KEY, DFS_DB_CONNECTOR_STRING_DEFAULT));
    LOG.info("Database name: " + conf.get(DFS_DB_DATABASE_KEY, DFS_DB_DATABASE_DEFAULT));
    for (int i = 0; i < NUM_SESSION_FACTORIES; i++) {
      Properties p = new Properties();
      p.setProperty("com.mysql.clusterj.connectstring", conf.get(DFS_DB_CONNECTOR_STRING_KEY, DFS_DB_CONNECTOR_STRING_DEFAULT));
      p.setProperty("com.mysql.clusterj.database", conf.get(DFS_DB_DATABASE_KEY, DFS_DB_DATABASE_DEFAULT));
      p.setProperty("com.mysql.clusterj.connection.pool.size", String.valueOf(NUM_SESSION_FACTORIES));
      sessionFactory[i] = ClusterJHelper.getSessionFactory(p);
    }
  }

  /*
   * Return a session from a random session factory in our pool.
   *
   * NOTE: Do not close the session returned by this call or you will die.
   */
  public synchronized static Session obtainSession() {
    long threadId = Thread.currentThread().getId();

    if (sessionPool.containsKey(threadId)) {
      return sessionPool.get(threadId);
    } else {
      // Pick a random sessionFactory
      Random r = new Random();
      LOG.info("New session object being obtained for threadId:" + threadId + " name:" + Thread.currentThread().getName());
      Session session = sessionFactory[r.nextInt(NUM_SESSION_FACTORIES)].getSession();
      sessionPool.put(threadId, session);
      return session;
    }
  }

  /**
   * begin a transaction.
   */
  public static void beginTransaction() {
    Session session = obtainSession();
//            session.setLockMode(LockMode.SHARED);
<<<<<<< HEAD
    session.currentTransaction().begin();
    EntityManager.getInstance().begin();
  }

  /**
   * Commit a transaction.
   */
  public static void commit() throws ClusterJUserException {
    Session session = obtainSession();
    Transaction tx = session.currentTransaction();
    if (!tx.isActive()) {
      throw new ClusterJUserException("The transaction is not began!");
    }

    EntityManager.getInstance().commit();
    tx.commit();
    session.flush();
  }

  /**
   * It rolls back only when the transaction is active.
   */
  public static void safeRollback() throws ClusterJUserException {
    Session session = obtainSession();
    Transaction tx = session.currentTransaction();
    if (tx.isActive()) {
      tx.rollback();
    }
    EntityManager.getInstance().rollback();
  }

  /**
   * This is called only when MiniDFSCluster wants to format the Namenode.
   */
  public static boolean formatDB() {
    Session session = obtainSession();
    Transaction tx = session.currentTransaction();
    try {
      tx.begin();
      session.deletePersistentAll(INodeTableSimple.class);
      session.deletePersistentAll(BlockInfoTable.class);
      session.deletePersistentAll(LeaseTable.class);
      session.deletePersistentAll(LeasePathsTable.class);
      session.deletePersistentAll(TripletsTable.class);
      // KTHFS: Added 'true' for isTransactional. Later needs to be changed when we add the begin and commit tran clause
      session.deletePersistentAll(BlockTotalTable.class);
      session.deletePersistentAll(DelegationKeyTable.class);
      BlocksHelper.resetTotalBlocks(true);
      session.deletePersistentAll(ReplicaUcTable.class);
      session.deletePersistentAll(DatanodeInfoTable.class);
      tx.commit();
      session.flush();
      return true;
    } catch (ClusterJException ex) {
      LOG.error(ex.getMessage(), ex);
      tx.rollback();
    }

    return false;
  }

  public static boolean checkTransactionState(boolean isTransactional) {
    Session session = DBConnector.obtainSession();
    boolean isActive = session.currentTransaction().isActive();
    boolean isValid = isActive == isTransactional;
    assert isValid :
            "Current transaction's isActive value is " + isActive
            + " but isTransactional's value is " + isTransactional;
    //TODO[Hooman]: An exception should bubble up from here..
    if (!isValid) {
      LOG.error("Current transaction's isActive value is " + isActive
              + " but isTransactional's value is " + isTransactional);
    }

    return isValid;
  }
=======
            session.currentTransaction().begin();
            EntityManager.getInstance().begin();
        }
        
        /**
         * Commit a transaction.
         */
        public static void commit() throws ClusterJUserException
        {
            Session session = obtainSession();
            Transaction tx = session.currentTransaction();
            if (!tx.isActive())
                throw new ClusterJUserException("The transaction is not began!");
            
            EntityManager.getInstance().commit();
            tx.commit();
            session.flush();
        }
        
        /**
         * It rolls back only when the transaction is active.
         */
        public static void safeRollback() throws ClusterJUserException
        {
            Session session = obtainSession();
            Transaction tx = session.currentTransaction();
            if (tx.isActive())
            {
                tx.rollback();
            }
            
            EntityManager.getInstance().rollback();
        }
        
        /**
         * This is called only when MiniDFSCluster wants to format the Namenode.
         */
        public static boolean formatDB()
        {
          Session session = obtainSession();
          Transaction tx = session.currentTransaction();
          try
          {
            tx.begin();
            session.deletePersistentAll(INodeTableSimple.class);
            session.deletePersistentAll(BlockInfoTable.class);
            session.deletePersistentAll(LeaseTable.class);
            session.deletePersistentAll(LeasePathsTable.class);
            session.deletePersistentAll(TripletsTable.class);
            // KTHFS: Added 'true' for isTransactional. Later needs to be changed when we add the begin and commit tran clause
            session.deletePersistentAll(BlockTotalTable.class);
            session.deletePersistentAll(DelegationKeyTable.class);
            BlocksHelper.resetTotalBlocks(true);
            session.deletePersistentAll(ReplicaUcTable.class);
            session.deletePersistentAll(DatanodeInfoTable.class);
            session.deletePersistentAll(InvalidateBlocksTable.class);
            session.deletePersistentAll(ExcessReplicaTable.class);
            tx.commit();
            session.flush();
            return true;
          }
          catch(ClusterJException ex)
          {
            LOG.error(ex.getMessage(), ex);
            tx.rollback();
          }

          return false;
        }
        
        public static boolean checkTransactionState(boolean isTransactional)
        {
            Session session = DBConnector.obtainSession();
            boolean isActive = session.currentTransaction().isActive();
            boolean isValid = isActive == isTransactional;
            assert isValid : 
                "Current transaction's isActive value is " + isActive + 
                " but isTransactional's value is " + isTransactional;
            //TODO[Hooman]: An exception should bubble up from here..
            if (!isValid)
                LOG.error("Current transaction's isActive value is " + isActive + 
                " but isTransactional's value is " + isTransactional);
            
            return isValid;
        }
>>>>>>> a5bb057b
}<|MERGE_RESOLUTION|>--- conflicted
+++ resolved
@@ -98,84 +98,6 @@
   public static void beginTransaction() {
     Session session = obtainSession();
 //            session.setLockMode(LockMode.SHARED);
-<<<<<<< HEAD
-    session.currentTransaction().begin();
-    EntityManager.getInstance().begin();
-  }
-
-  /**
-   * Commit a transaction.
-   */
-  public static void commit() throws ClusterJUserException {
-    Session session = obtainSession();
-    Transaction tx = session.currentTransaction();
-    if (!tx.isActive()) {
-      throw new ClusterJUserException("The transaction is not began!");
-    }
-
-    EntityManager.getInstance().commit();
-    tx.commit();
-    session.flush();
-  }
-
-  /**
-   * It rolls back only when the transaction is active.
-   */
-  public static void safeRollback() throws ClusterJUserException {
-    Session session = obtainSession();
-    Transaction tx = session.currentTransaction();
-    if (tx.isActive()) {
-      tx.rollback();
-    }
-    EntityManager.getInstance().rollback();
-  }
-
-  /**
-   * This is called only when MiniDFSCluster wants to format the Namenode.
-   */
-  public static boolean formatDB() {
-    Session session = obtainSession();
-    Transaction tx = session.currentTransaction();
-    try {
-      tx.begin();
-      session.deletePersistentAll(INodeTableSimple.class);
-      session.deletePersistentAll(BlockInfoTable.class);
-      session.deletePersistentAll(LeaseTable.class);
-      session.deletePersistentAll(LeasePathsTable.class);
-      session.deletePersistentAll(TripletsTable.class);
-      // KTHFS: Added 'true' for isTransactional. Later needs to be changed when we add the begin and commit tran clause
-      session.deletePersistentAll(BlockTotalTable.class);
-      session.deletePersistentAll(DelegationKeyTable.class);
-      BlocksHelper.resetTotalBlocks(true);
-      session.deletePersistentAll(ReplicaUcTable.class);
-      session.deletePersistentAll(DatanodeInfoTable.class);
-      tx.commit();
-      session.flush();
-      return true;
-    } catch (ClusterJException ex) {
-      LOG.error(ex.getMessage(), ex);
-      tx.rollback();
-    }
-
-    return false;
-  }
-
-  public static boolean checkTransactionState(boolean isTransactional) {
-    Session session = DBConnector.obtainSession();
-    boolean isActive = session.currentTransaction().isActive();
-    boolean isValid = isActive == isTransactional;
-    assert isValid :
-            "Current transaction's isActive value is " + isActive
-            + " but isTransactional's value is " + isTransactional;
-    //TODO[Hooman]: An exception should bubble up from here..
-    if (!isValid) {
-      LOG.error("Current transaction's isActive value is " + isActive
-              + " but isTransactional's value is " + isTransactional);
-    }
-
-    return isValid;
-  }
-=======
             session.currentTransaction().begin();
             EntityManager.getInstance().begin();
         }
@@ -261,5 +183,4 @@
             
             return isValid;
         }
->>>>>>> a5bb057b
 }