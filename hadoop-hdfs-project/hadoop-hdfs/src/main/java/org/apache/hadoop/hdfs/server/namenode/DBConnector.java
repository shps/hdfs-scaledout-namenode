--- conflicted
+++ resolved
@@ -78,8 +78,7 @@
 
     if (sessionPool.containsKey(threadId)) {
       return sessionPool.get(threadId);
-    }
-    else {
+    } else {
       // Pick a random sessionFactory
       Random r = new Random();
       LOG.info("New session object being obtained for threadId:" + threadId + " name:" + Thread.currentThread().getName());
@@ -94,91 +93,7 @@
    */
   public static void beginTransaction() {
     Session session = obtainSession();
-<<<<<<< HEAD
 //            session.setLockMode(LockMode.SHARED);
-            session.currentTransaction().begin();
-            EntityManager.getInstance().begin();
-        }
-        
-        /**
-         * Commit a transaction.
-         */
-        public static void commit() throws ClusterJUserException
-        {
-            Session session = obtainSession();
-            Transaction tx = session.currentTransaction();
-            if (!tx.isActive())
-                throw new ClusterJUserException("The transaction is not began!");
-            
-            EntityManager.getInstance().commit();
-            tx.commit();
-            session.flush();
-        }
-        
-        /**
-         * It rolls back only when the transaction is active.
-         */
-        public static void safeRollback() throws ClusterJUserException
-        {
-            Session session = obtainSession();
-            Transaction tx = session.currentTransaction();
-            if (tx.isActive())
-            {
-                tx.rollback();
-            }
-            
-            EntityManager.getInstance().rollback();
-        }
-        
-        /**
-         * This is called only when MiniDFSCluster wants to format the Namenode.
-         */
-        public static boolean formatDB()
-        {
-          Session session = obtainSession();
-          Transaction tx = session.currentTransaction();
-          try
-          {
-            tx.begin();
-            session.deletePersistentAll(INodeTableSimple.class);
-            session.deletePersistentAll(BlockInfoTable.class);
-            session.deletePersistentAll(LeaseTable.class);
-            session.deletePersistentAll(LeasePathsTable.class);
-            session.deletePersistentAll(TripletsTable.class);
-            session.deletePersistentAll(ReplicaUcTable.class);
-            session.deletePersistentAll(InvalidateBlocksTable.class);
-            session.deletePersistentAll(ExcessReplicaTable.class);
-            session.deletePersistentAll(PendingReplicationBlockTable.class);
-            tx.commit();
-            session.flush();
-            return true;
-          }
-          catch(ClusterJException ex)
-          {
-            LOG.error(ex.getMessage(), ex);
-            tx.rollback();
-          }
-
-          return false;
-        }
-        
-        public static boolean checkTransactionState(boolean isTransactional)
-        {
-            Session session = DBConnector.obtainSession();
-            boolean isActive = session.currentTransaction().isActive();
-            boolean isValid = isActive == isTransactional;
-            assert isValid : 
-                "Current transaction's isActive value is " + isActive + 
-                " but isTransactional's value is " + isTransactional;
-            //TODO[Hooman]: An exception should bubble up from here..
-            if (!isValid)
-                LOG.error("Current transaction's isActive value is " + isActive + 
-                " but isTransactional's value is " + isTransactional);
-            
-            return isValid;
-        }
-=======
-//            session.setLockMode(LockMode.SHARED); // Default is READ_COMMITTED
     session.currentTransaction().begin();
     EntityManager.getInstance().begin();
   }
@@ -224,22 +139,16 @@
       session.deletePersistentAll(LeaseTable.class);
       session.deletePersistentAll(LeasePathsTable.class);
       session.deletePersistentAll(TripletsTable.class);
-      // KTHFS: Added 'true' for isTransactional. Later needs to be changed when we add the begin and commit tran clause
-      session.deletePersistentAll(BlockTotalTable.class);
-      session.deletePersistentAll(DelegationKeyTable.class);
-      BlocksHelper.resetTotalBlocks(true);
       session.deletePersistentAll(ReplicaUcTable.class);
-      session.deletePersistentAll(DatanodeInfoTable.class);
-      session.deletePersistentAll(CorruptReplicasTable.class);
-      session.deletePersistentAll(UnderReplicaBlocksTable.class);
       session.deletePersistentAll(InvalidateBlocksTable.class);
       session.deletePersistentAll(ExcessReplicaTable.class);
       session.deletePersistentAll(PendingReplicationBlockTable.class);
+      session.deletePersistentAll(CorruptReplicasTable.class);
+      session.deletePersistentAll(UnderReplicaBlocksTable.class);
       tx.commit();
       session.flush();
       return true;
-    }
-    catch (ClusterJException ex) {
+    } catch (ClusterJException ex) {
       LOG.error(ex.getMessage(), ex);
       tx.rollback();
     }
@@ -257,10 +166,9 @@
     //TODO[Hooman]: An exception should bubble up from here..
     if (!isValid) {
       LOG.error("Current transaction's isActive value is " + isActive
-                + " but isTransactional's value is " + isTransactional);
+              + " but isTransactional's value is " + isTransactional);
     }
 
     return isValid;
   }
->>>>>>> 90c186f3
 }