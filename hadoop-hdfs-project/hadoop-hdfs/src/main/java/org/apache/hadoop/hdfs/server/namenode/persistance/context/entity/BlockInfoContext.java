--- conflicted
+++ resolved
@@ -43,33 +43,6 @@
         log("added-blockinfo", CacheHitState.NA, new String[]{"bid", Long.toString(block.getBlockId()),
                     "inodeid", Long.toString(block.getInodeId())});
     }
-<<<<<<< HEAD
-    throw new RuntimeException(UNSUPPORTED_COUNTER);
-  }
-
-  @Override
-  public BlockInfo find(FinderType<BlockInfo> finder, Object... params) throws PersistanceException {
-    BlockInfo.Finder bFinder = (BlockInfo.Finder) finder;
-    BlockInfo result = null;
-    switch (bFinder) {
-      case ById:
-        long id = (Long) params[0];
-        result = blocks.get(id);
-        if (result == null) {
-          if (removedBlocks.containsKey(id)) {
-            log("find-block-by-bid-removed", CacheHitState.HIT, new String[]{"bid", Long.toString(id)});
-            return null;
-          }
-          log("find-block-by-bid", CacheHitState.LOSS, new String[]{"bid", Long.toString(id)});
-          result = dataAccess.findById(id);
-          if (result != null) {
-            blocks.put(id, result);
-          }
-        } else {
-          log("find-block-by-bid", CacheHitState.HIT, new String[]{"bid", Long.toString(id)});
-        }
-        return result;
-=======
 
     @Override
     public void clear() {
@@ -80,7 +53,6 @@
         inodeBlocks.clear();
         allBlocksRead = false;
         nullCount = 0;
->>>>>>> f9cce7a1
     }
 
     @Override
