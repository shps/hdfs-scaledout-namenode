--- conflicted
+++ resolved
@@ -22,17 +22,12 @@
 import org.apache.hadoop.hdfs.protocol.Block;
 import org.apache.hadoop.hdfs.server.namenode.BlocksHelper;
 import org.apache.hadoop.hdfs.server.namenode.INodeFile;
-<<<<<<< HEAD
 import org.apache.hadoop.hdfs.server.namenode.NameNode;
 import org.apache.hadoop.hdfs.util.GSet;
 import org.apache.hadoop.hdfs.util.GSetDB;
 import org.apache.hadoop.hdfs.util.LightWeightGSet;
 import org.mortbay.log.Log;
 import sun.nio.cs.ext.ISCII91;
-=======
-import org.apache.hadoop.hdfs.util.GSetTransactional;
-import org.apache.hadoop.hdfs.util.LightWeightGSet;
->>>>>>> a7efd534
 
 /**
  * This class maintains the map from a block to its metadata.
@@ -68,11 +63,7 @@
   /** Constant {@link LightWeightGSet} capacity. */
   private final int capacity;
   
-<<<<<<< HEAD
   private GSetDB<Block, BlockInfo> blocks;
-=======
-  private GSetTransactional<Block, BlockInfo> blocks;
->>>>>>> a7efd534
 
   BlocksMap(final float loadFactor) {
     this.capacity = computeCapacity();
@@ -144,11 +135,7 @@
    * remove it from all data-node lists it belongs to;
    * and remove all data-node locations associated with the block.
    */
-<<<<<<< HEAD
- void removeBlock(Block block, boolean isTransactional) {
-=======
   void removeBlock(Block block, boolean isTransactional) {
->>>>>>> a7efd534
     BlockInfo blockInfo = blocks.remove(block, isTransactional);
     if (blockInfo == null)
     {
@@ -199,12 +186,7 @@
       return false;
 
     // remove block from the data-node list and the node from the block info
-<<<<<<< HEAD
-    //TODO[Hooman]: add isTransactional param when you reach here from the caller.
-    boolean removed = node.removeBlock(info, false);
-=======
     boolean removed = node.removeBlock(info, isTransactional);
->>>>>>> a7efd534
 
     if (info.getDatanode(0) == null     // no datanodes left
               && info.getINode() == null) {  // does not belong to a file
