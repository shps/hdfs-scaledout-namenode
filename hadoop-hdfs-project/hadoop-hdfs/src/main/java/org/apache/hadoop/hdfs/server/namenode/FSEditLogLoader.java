--- conflicted
+++ resolved
@@ -211,14 +211,9 @@
                                         addCloseOp.clientName,
                                         addCloseOp.clientMachine,
                                         null);
-<<<<<<< HEAD
               //[Hooman]TODO: add isTransactional whenever you reach this method from the callers.
               fsDir.replaceNode(addCloseOp.path, node, cons, false);
               //[Hooman]TODO: add isTransactional whenever you reach this method from the callers.
-=======
-              // KTHFS: Added 'true' for isTransactional. Later needs to be changed when we add the begin and commit tran clause
-              fsDir.replaceNode(addCloseOp.path, node, cons, false);
->>>>>>> a7efd534
               fsNamesys.leaseManager.addLease(cons.getClientName(),
                                               addCloseOp.path, false);
             }
@@ -376,11 +371,7 @@
             INodeFileUnderConstruction pendingFile =
                 (INodeFileUnderConstruction) fsDir.getFileINode(
                     reassignLeaseOp.path);
-<<<<<<< HEAD
             //[Hooman]TODO: add isTransactional whenever you reach this method from the callers.
-=======
-            // KTHFS: Added 'true' for isTransactional. Later needs to be changed when we add the begin and commit tran clause
->>>>>>> a7efd534
             fsNamesys.reassignLeaseInternal(lease,
                 reassignLeaseOp.path, reassignLeaseOp.newHolder, pendingFile, false);
             break;
