--- conflicted
+++ resolved
@@ -2,13 +2,8 @@
 
 import com.mysql.clusterj.Query;
 import com.mysql.clusterj.Session;
-<<<<<<< HEAD
 import com.mysql.clusterj.query.Predicate;
 import com.mysql.clusterj.query.PredicateOperand;
-=======
-import com.mysql.clusterj.Transaction;
-import com.mysql.clusterj.core.TransactionImpl;
->>>>>>> 1abe8a79
 import com.mysql.clusterj.query.QueryBuilder;
 import com.mysql.clusterj.query.QueryDomainType;
 import java.io.IOException;
@@ -19,11 +14,8 @@
 import org.apache.hadoop.hdfs.server.blockmanagement.BlockInfoUnderConstruction;
 import org.apache.hadoop.hdfs.server.blockmanagement.Replica;
 import org.apache.hadoop.hdfs.server.namenode.DBConnector;
-<<<<<<< HEAD
 import org.apache.hadoop.hdfs.server.namenode.Lease;
 import org.apache.hadoop.hdfs.server.namenode.LeasePath;
-=======
->>>>>>> 1abe8a79
 import se.sics.clusterj.BlockInfoTable;
 import se.sics.clusterj.LeasePathsTable;
 import se.sics.clusterj.LeaseTable;
@@ -67,16 +59,10 @@
     removedBlocks.clear();
     inodeBlocks.clear();
     allBlocksRead = false;
-<<<<<<< HEAD
-    activeTxExpected = false;
-    externallyMngedTx = true;
-
-=======
     
     modifiedReplicas.clear();
     removedReplicas.clear();
     blockReplicas.clear();
->>>>>>> 1abe8a79
   }
 
   void begin() {
@@ -163,7 +149,6 @@
       }
 
       modifiedReplicas.put(replica.cacheKey(), replica);
-<<<<<<< HEAD
     } else if (obj instanceof LeasePath) {
       LeasePath lPath = (LeasePath) obj;
 
@@ -184,8 +169,6 @@
       modifiedLeases.put(lease, lease);
       leases.put(lease.getHolder(), lease);
       idToLease.put(lease.getHolderID(), lease);
-=======
->>>>>>> 1abe8a79
     } else {
       throw new TransactionContextException("Unkown type passed for being persisted");
     }
@@ -213,7 +196,6 @@
         modifiedBlocks.remove(block.getBlockId());
         removedBlocks.put(block.getBlockId(), attachedBlock);
 
-<<<<<<< HEAD
       }
       if (obj instanceof LeasePath) {
         LeasePath lPath = (LeasePath) obj;
@@ -233,13 +215,11 @@
         idToLease.remove(lease.getHolderID());
         modifiedLeases.remove(lease);
         removedLeases.put(lease, lease);
-=======
       } else if (obj instanceof Replica) {
         Replica replica = (Replica) obj;
 
         modifiedReplicas.remove(replica.cacheKey());
         removedReplicas.put(replica.cacheKey(), replica);
->>>>>>> 1abe8a79
       } else {
         done = false;
         throw new TransactionContextException("Unkown type passed for being persisted");
@@ -405,7 +385,6 @@
       }
     }
   }
-<<<<<<< HEAD
 
   public TreeSet<LeasePath> findLeasePathsByHolderID(int holderID) throws TransactionContextException {
     beforeTxCheck();
@@ -610,6 +589,4 @@
 
     return lSet;
   }
-=======
->>>>>>> 1abe8a79
 }