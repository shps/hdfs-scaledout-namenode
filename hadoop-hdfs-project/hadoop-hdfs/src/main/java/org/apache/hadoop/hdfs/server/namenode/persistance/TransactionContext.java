package org.apache.hadoop.hdfs.server.namenode.persistance;

import com.mysql.clusterj.Query;
import com.mysql.clusterj.Session;
import com.mysql.clusterj.query.Predicate;
import com.mysql.clusterj.query.PredicateOperand;
import com.mysql.clusterj.query.QueryBuilder;
import com.mysql.clusterj.query.QueryDomainType;
import java.io.IOException;
import java.util.*;
import org.apache.commons.logging.Log;
import org.apache.commons.logging.LogFactory;
import org.apache.hadoop.hdfs.server.blockmanagement.BlockInfo;
import org.apache.hadoop.hdfs.server.blockmanagement.BlockInfoUnderConstruction;
import org.apache.hadoop.hdfs.server.blockmanagement.ExcessReplica;
import org.apache.hadoop.hdfs.server.blockmanagement.IndexedReplica;
import org.apache.hadoop.hdfs.server.blockmanagement.InvalidatedBlock;
import org.apache.hadoop.hdfs.server.blockmanagement.PendingBlockInfo;
import org.apache.hadoop.hdfs.server.namenode.DBConnector;
import org.apache.hadoop.hdfs.server.namenode.Lease;
import org.apache.hadoop.hdfs.server.namenode.LeasePath;
import se.sics.clusterj.BlockInfoTable;
<<<<<<< HEAD
import se.sics.clusterj.LeasePathsTable;
import se.sics.clusterj.LeaseTable;
=======
import se.sics.clusterj.ExcessReplicaTable;
import se.sics.clusterj.InvalidateBlocksTable;
import se.sics.clusterj.PendingReplicationBlockTable;
>>>>>>> 92b3e49b
import se.sics.clusterj.TripletsTable;

/**
 *
 * @author kamal hakimzadeh <kamal@sics.se>
 */
public class TransactionContext {

  private static Log logger = LogFactory.getLog(TransactionContext.class);
  private boolean activeTxExpected = false;
  private boolean externallyMngedTx = true;
  private Map<Long, BlockInfo> blocks = new HashMap<Long, BlockInfo>();
  private Map<Long, BlockInfo> modifiedBlocks = new HashMap<Long, BlockInfo>();
  private Map<Long, BlockInfo> removedBlocks = new HashMap<Long, BlockInfo>();
  private Map<Long, List<BlockInfo>> inodeBlocks = new HashMap<Long, List<BlockInfo>>();
  private boolean allBlocksRead = false;
<<<<<<< HEAD
  private Map<String, Replica> modifiedReplicas = new HashMap<String, Replica>();
  private Map<String, Replica> removedReplicas = new HashMap<String, Replica>();
  private Map<Long, List<Replica>> blockReplicas = new HashMap<Long, List<Replica>>();
  private Map<Integer, TreeSet<LeasePath>> holderLeasePaths = new HashMap<Integer, TreeSet<LeasePath>>();
  private Map<LeasePath, LeasePath> leasePaths = new HashMap<LeasePath, LeasePath>();
  private Map<LeasePath, LeasePath> modifiedLPaths = new HashMap<LeasePath, LeasePath>();
  private Map<LeasePath, LeasePath> removedLPaths = new HashMap<LeasePath, LeasePath>();
  private Map<String, LeasePath> pathToLeasePath = new HashMap<String, LeasePath>();
  private Map<String, Lease> leases = new HashMap<String, Lease>();
  private Map<Integer, Lease> idToLease = new HashMap<Integer, Lease>();
  private Map<Lease, Lease> modifiedLeases = new HashMap<Lease, Lease>();
  private Map<Lease, Lease> removedLeases = new HashMap<Lease, Lease>();
  private boolean allLeasesRead = false;
  private boolean allLeasePathsRead = false;
=======
  private Map<String, IndexedReplica> modifiedReplicas = new HashMap<String, IndexedReplica>();
  private Map<String, IndexedReplica> removedReplicas = new HashMap<String, IndexedReplica>();
  private Map<Long, List<IndexedReplica>> blockReplicas = new HashMap<Long, List<IndexedReplica>>();
  /**
   * InvalidatedBlocks
   */
  private Map<InvalidatedBlock, InvalidatedBlock> invBlocks = new HashMap<InvalidatedBlock, InvalidatedBlock>();
  private Map<String, HashSet<InvalidatedBlock>> storageIdToInvBlocks = new HashMap<String, HashSet<InvalidatedBlock>>();
  private Map<InvalidatedBlock, InvalidatedBlock> modifiedInvBlocks = new HashMap<InvalidatedBlock, InvalidatedBlock>();
  private Map<InvalidatedBlock, InvalidatedBlock> removedInvBlocks = new HashMap<InvalidatedBlock, InvalidatedBlock>();
  private boolean allInvBlocksRead = false;
  /**
   * ExcessReplica
   */
  private Map<ExcessReplica, ExcessReplica> exReplicas = new HashMap<ExcessReplica, ExcessReplica>();
  private Map<String, TreeSet<Long>> storageIdToExReplica = new HashMap<String, TreeSet<Long>>();
  private Map<ExcessReplica, ExcessReplica> modifiedExReplica = new HashMap<ExcessReplica, ExcessReplica>();
  private Map<ExcessReplica, ExcessReplica> removedExReplica = new HashMap<ExcessReplica, ExcessReplica>();
  /**
   * PendingBlocks
   */
  private Map<Long, PendingBlockInfo> pendings = new HashMap<Long, PendingBlockInfo>();
  private Map<Long, PendingBlockInfo> modifiedPendings = new HashMap<Long, PendingBlockInfo>();
  private Map<Long, PendingBlockInfo> removedPendings = new HashMap<Long, PendingBlockInfo>();
  private boolean allPendingRead = false;
>>>>>>> 92b3e49b

  private void resetContext() {
    activeTxExpected = false;
    externallyMngedTx = true;

    blocks.clear();
    modifiedBlocks.clear();
    removedBlocks.clear();
    inodeBlocks.clear();
    allBlocksRead = false;

    modifiedReplicas.clear();
    removedReplicas.clear();
    blockReplicas.clear();

    invBlocks.clear();
    storageIdToInvBlocks.clear();
    modifiedInvBlocks.clear();
    removedInvBlocks.clear();
    allInvBlocksRead = false;

    exReplicas.clear();
    storageIdToExReplica.clear();
    modifiedExReplica.clear();
    removedExReplica.clear();
    
    pendings.clear();
    modifiedPendings.clear();
    removedPendings.clear();
    allPendingRead = false;
  }

  void begin() {
    activeTxExpected = true;
    logger.debug("\nTX begin{");
  }

  public void commit() throws TransactionContextException {
    if (!activeTxExpected) {
      throw new TransactionContextException("Active transaction is expected.");
    }

    StringBuilder builder = new StringBuilder();

    Session session = DBConnector.obtainSession();
    for (BlockInfo block : removedBlocks.values()) {
      session.deletePersistent(BlockInfoTable.class, block.getBlockId());
      builder.append("rm Block:").append(block.getBlockId()).append("\n");
    }

    for (BlockInfo block : modifiedBlocks.values()) {
      BlockInfoTable newInstance = session.newInstance(BlockInfoTable.class);
      BlockInfoFactory.createPersistable(block, newInstance);
      session.savePersistent(newInstance);
      builder.append("w Block:").append(+block.getBlockId()).append("\n");
    }

    for (IndexedReplica replica : removedReplicas.values()) {
      Object[] pk = new Object[2];
      pk[0] = replica.getBlockId();
      pk[1] = replica.getStorageId();
      session.deletePersistent(TripletsTable.class, pk);
      builder.append("rm Replica:").append(replica.cacheKey()).append("\n");
    }

    for (IndexedReplica replica : modifiedReplicas.values()) {
      TripletsTable newInstance = session.newInstance(TripletsTable.class);
      IndexedReplicaFactory.createPersistable(replica, newInstance);
      session.savePersistent(newInstance);
      builder.append("w Replica:").append(replica.cacheKey()).append("\n");
    }

    for (InvalidatedBlock invBlock : modifiedInvBlocks.values()) {
      InvalidateBlocksTable newInstance = session.newInstance(InvalidateBlocksTable.class);
      ReplicaFactory.createPersistable(invBlock, newInstance);
      session.savePersistent(newInstance);
      builder.append("w InvalidatedBlock:").append(invBlock.toString()).append("\n");
    }

    for (InvalidatedBlock invBlock : removedInvBlocks.values()) {
      Object[] pk = new Object[2];
      pk[0] = invBlock.getBlockId();
      pk[1] = invBlock.getStorageId();
      session.deletePersistent(InvalidateBlocksTable.class, pk);
      builder.append("rm InvalidatedBlock:").append(invBlock.toString()).append("\n");
    }

    for (ExcessReplica exReplica : modifiedExReplica.values()) {
      ExcessReplicaTable newInstance = session.newInstance(ExcessReplicaTable.class);
      ReplicaFactory.createPersistable(exReplica, newInstance);
      session.savePersistent(newInstance);
      builder.append("w ExcessReplica:").append(exReplica.toString()).append("\n");
    }

    for (ExcessReplica exReplica : removedExReplica.values()) {
      Object[] pk = new Object[2];
      pk[0] = exReplica.getBlockId();
      pk[1] = exReplica.getStorageId();
      session.deletePersistent(ExcessReplicaTable.class, pk);
      builder.append("rm ExcessReplica:").append(exReplica.toString()).append("\n");
    }
    
    for (PendingBlockInfo p : modifiedPendings.values())
    {
      PendingReplicationBlockTable pTable = session.newInstance(PendingReplicationBlockTable.class);
      PendingBlockInfoFactory.createPersistablePendingBlockInfo(p, pTable);
      session.savePersistent(pTable);
      builder.append("w PendingBlockInfo:").append(p.toString()).append("\n");
    }
    
    for (PendingBlockInfo p : removedPendings.values())
    {
      PendingReplicationBlockTable pTable = session.newInstance(PendingReplicationBlockTable.class, p.getBlockId());
      session.deletePersistent(pTable);
      builder.append("rm PendingBlockInfo:").append(p.toString()).append("\n");
    }

//    logger.debug("\nTx commit[" + builder.toString() + "]");

    resetContext();
  }

  void rollback() {
    resetContext();

    logger.debug("\n}Tx rollback");
  }

  public void persist(Object obj) throws TransactionContextException {
    if (!activeTxExpected) {
      throw new TransactionContextException("Transaction was not begun");
    }
    if (obj instanceof BlockInfo) {
      BlockInfo block = (BlockInfo) obj;

      if (removedBlocks.containsKey(block.getBlockId())) {
        throw new TransactionContextException("Removed block passed to be persisted");
      }

      BlockInfo contextInstance = blocks.get(block.getBlockId());

      if (logger.isDebugEnabled()) {
        if (contextInstance == null) {
          logger.debug("Block = " + block.getBlockId() + " is new instance");
        } else if (contextInstance == block) {
          logger.debug("Block = " + block.getBlockId() + " is mraked modified.");
        } else {
          logger.debug("Block =" + block.getBlockId() + " instance changed to " + ((block instanceof BlockInfoUnderConstruction) ? "UnderConstruction" : "BlockInfo"));
        }
      }

      blocks.put(block.getBlockId(), block);
      modifiedBlocks.put(block.getBlockId(), block);

    } else if (obj instanceof IndexedReplica) {
      IndexedReplica replica = (IndexedReplica) obj;

      if (removedReplicas.containsKey(replica.cacheKey())) {
        throw new TransactionContextException("Removed replica passed to be persisted");
      }

      modifiedReplicas.put(replica.cacheKey(), replica);
<<<<<<< HEAD
    } else if (obj instanceof LeasePath) {
      LeasePath lPath = (LeasePath) obj;

      if (removedLPaths.containsKey(lPath)) {
        throw new TransactionContextException("Removed lease-path passed to be persisted");
      }

      modifiedLPaths.put(lPath, lPath);
      leasePaths.put(lPath, lPath);
      pathToLeasePath.put(lPath.getPath(), lPath);
    } else if (obj instanceof Lease) {
      Lease lease = (Lease) obj;

      if (removedLeases.containsKey(lease)) {
        throw new TransactionContextException("Removed lease passed to be persisted");
      }

      modifiedLeases.put(lease, lease);
      leases.put(lease.getHolder(), lease);
      idToLease.put(lease.getHolderID(), lease);
=======
    } else if (obj instanceof InvalidatedBlock) {
      InvalidatedBlock invBlock = (InvalidatedBlock) obj;

      if (removedInvBlocks.containsKey(invBlock)) {
        throw new TransactionContextException("Removed invalidated-block passed to be persisted");
      }

      addStorageToInvalidatedBlock(invBlock);

      invBlocks.put(invBlock, invBlock);
      modifiedInvBlocks.put(invBlock, invBlock);
    } else if (obj instanceof ExcessReplica) {
      ExcessReplica exReplica = (ExcessReplica) obj;

      if (removedExReplica.containsKey(exReplica)) {
        throw new TransactionContextException("Removed excess-replica passed to be persisted");
      }

      exReplicas.put(exReplica, exReplica);
      modifiedExReplica.put(exReplica, exReplica);
    } else if (obj instanceof PendingBlockInfo) {
      PendingBlockInfo pendingBlock = (PendingBlockInfo) obj;

      if (removedPendings.containsKey(pendingBlock.getBlockId())) {
        throw new TransactionContextException("Removed pending-block passed to be persisted");
      }

      pendings.put(pendingBlock.getBlockId(), pendingBlock);
      modifiedPendings.put(pendingBlock.getBlockId(), pendingBlock);
>>>>>>> 92b3e49b
    } else {
      throw new TransactionContextException("Unkown type passed for being persisted");
    }
  }

  private void addStorageToInvalidatedBlock(InvalidatedBlock invBlock) {
    if (storageIdToInvBlocks.containsKey(invBlock.getStorageId())) {
      storageIdToInvBlocks.get(invBlock.getStorageId()).add(invBlock);
    } else {
      HashSet<InvalidatedBlock> invBlockList = new HashSet<InvalidatedBlock>();
      invBlockList.add(invBlock);
      storageIdToInvBlocks.put(invBlock.getStorageId(), invBlockList);
    }
  }

  public void remove(Object obj) throws TransactionContextException {
    beforeTxCheck();
    boolean done = true;

    try {
      if (obj instanceof BlockInfo) {
        BlockInfo block = (BlockInfo) obj;

        if (block.getBlockId() == 0l) {
          throw new TransactionContextException("Unassigned-Id block passed to be removed");
        }

        BlockInfo attachedBlock = blocks.get(block.getBlockId());

        if (attachedBlock == null) {
          throw new TransactionContextException("Unattached block passed to be removed");
        }

        blocks.remove(block.getBlockId());
        modifiedBlocks.remove(block.getBlockId());
        removedBlocks.put(block.getBlockId(), attachedBlock);

<<<<<<< HEAD
      }
      if (obj instanceof LeasePath) {
        LeasePath lPath = (LeasePath) obj;
        leasePaths.remove(lPath);
        pathToLeasePath.remove(lPath.getPath());
        modifiedLPaths.remove(lPath);
        removedLPaths.put(lPath, lPath);

      } else if (obj instanceof Lease) {
        Lease lease = (Lease) obj;

        if (!leases.containsKey(lease.getHolder())) {
          throw new TransactionContextException("Unattached lease passed to be removed");
        }

        leases.remove(lease.getHolder());
        idToLease.remove(lease.getHolderID());
        modifiedLeases.remove(lease);
        removedLeases.put(lease, lease);
      } else if (obj instanceof Replica) {
        Replica replica = (Replica) obj;
=======
      } else if (obj instanceof IndexedReplica) {
        IndexedReplica replica = (IndexedReplica) obj;
>>>>>>> 92b3e49b

        modifiedReplicas.remove(replica.cacheKey());
        removedReplicas.put(replica.cacheKey(), replica);
      } else if (obj instanceof InvalidatedBlock) {
        InvalidatedBlock invBlock = (InvalidatedBlock) obj;

        if (!invBlocks.containsKey(invBlock)) {
          throw new TransactionContextException("Unattached invalidated-block passed to be removed");
        }

        invBlocks.remove(invBlock);
        modifiedInvBlocks.remove(invBlock);
        removedInvBlocks.put(invBlock, invBlock);
        if (storageIdToInvBlocks.containsKey(invBlock.getStorageId())) {
          HashSet<InvalidatedBlock> ibs = storageIdToInvBlocks.get(invBlock.getStorageId());
          ibs.remove(invBlock);
          if (ibs.isEmpty()) {
            storageIdToInvBlocks.remove(invBlock.getStorageId());
          }
        }
      } else if (obj instanceof ExcessReplica) {
        ExcessReplica exReplica = (ExcessReplica) obj;

        if (exReplicas.remove(exReplica) == null) {
          throw new TransactionContextException("Unattached excess-replica passed to be removed");
        }

        modifiedExReplica.remove(exReplica);
        removedExReplica.put(exReplica, exReplica);
      } else if (obj instanceof PendingBlockInfo) {
        PendingBlockInfo pendingBlock = (PendingBlockInfo) obj;
        if (pendings.remove(pendingBlock.getBlockId()) == null) {
          throw new TransactionContextException("Unattached pending-block passed to be removed");
        }
        modifiedPendings.remove(pendingBlock.getBlockId());
        removedPendings.put(pendingBlock.getBlockId(), pendingBlock);
      } else {
        done = false;
        throw new TransactionContextException("Unkown type passed for being persisted");
      }
    } finally {
      afterTxCheck(done);
    }
  }

  List<IndexedReplica> findReplicasByBlockId(long id) throws TransactionContextException {
    beforeTxCheck();
    try {
      if (blockReplicas.containsKey(id)) {
        return blockReplicas.get(id);
      } else {
        Session session = DBConnector.obtainSession();
        QueryBuilder qb = session.getQueryBuilder();
        QueryDomainType<TripletsTable> dobj = qb.createQueryDefinition(TripletsTable.class);
        dobj.where(dobj.get("blockId").equal(dobj.param("param")));
        Query<TripletsTable> query = session.createQuery(dobj);
        query.setParameter("param", id);
        List<TripletsTable> triplets = query.getResultList();
        List<IndexedReplica> replicas = IndexedReplicaFactory.createReplicaList(triplets);
        blockReplicas.put(id, replicas);
        return replicas;
      }
    } finally {
      afterTxCheck(true);
    }
  }

  public List<BlockInfo> findBlocksByInodeId(long id) throws IOException, TransactionContextException {
    beforeTxCheck();
    try {
      if (inodeBlocks.containsKey(id)) {
        return inodeBlocks.get(id);
      } else {
        Session session = DBConnector.obtainSession();
        QueryBuilder qb = session.getQueryBuilder();
        QueryDomainType<BlockInfoTable> dobj = qb.createQueryDefinition(BlockInfoTable.class);
        dobj.where(dobj.get("iNodeID").equal(dobj.param("param")));
        Query<BlockInfoTable> query = session.createQuery(dobj);
        query.setParameter("param", id);
        List<BlockInfoTable> resultList = query.getResultList();
        List<BlockInfo> syncedList = syncBlockInfoInstances(BlockInfoFactory.createBlockInfoList(resultList));
        inodeBlocks.put(id, syncedList);
        return syncedList;
      }
    } finally {
      afterTxCheck(true);
    }
  }

  public BlockInfo findBlockById(long blockId) throws IOException, TransactionContextException {
    beforeTxCheck();
    try {
      BlockInfo block = blocks.get(blockId);
      if (block == null) {
        Session session = DBConnector.obtainSession();
        BlockInfoTable bit = session.find(BlockInfoTable.class, blockId);
        if (bit == null) {
          return null;
        }
        block = BlockInfoFactory.createBlockInfo(bit);
        blocks.put(blockId, block);
      }
      return block;
    } finally {
      afterTxCheck(true);
    }
  }

  public List<BlockInfo> findAllBlocks() throws IOException, TransactionContextException {
    beforeTxCheck();
    try {
      if (allBlocksRead) {
        return new ArrayList<BlockInfo>(blocks.values());
      } else {
        Session session = DBConnector.obtainSession();
        QueryBuilder qb = session.getQueryBuilder();
        QueryDomainType<BlockInfoTable> dobj = qb.createQueryDefinition(BlockInfoTable.class);
        Query<BlockInfoTable> query = session.createQuery(dobj);
        List<BlockInfoTable> resultList = query.getResultList();
        List<BlockInfo> syncedList = syncBlockInfoInstances(BlockInfoFactory.createBlockInfoList(resultList));
        allBlocksRead = true;
        return syncedList;
      }
    } finally {
      afterTxCheck(true);
    }
  }

  public List<BlockInfo> findBlocksByStorageId(String name) throws IOException, TransactionContextException {
    beforeTxCheck();
    try {
      List<BlockInfo> ret = new ArrayList<BlockInfo>();
      Session session = org.apache.hadoop.hdfs.server.namenode.DBConnector.obtainSession();

      QueryBuilder qb = session.getQueryBuilder();
      QueryDomainType<TripletsTable> dobj = qb.createQueryDefinition(TripletsTable.class);
      dobj.where(dobj.get("storageId").equal(dobj.param("param")));
      Query<TripletsTable> query = session.createQuery(dobj);
      query.setParameter("param", name);
      List<TripletsTable> triplets = query.getResultList();

      for (TripletsTable t : triplets) {
        ret.add(findBlockById(t.getBlockId()));
      }
      return ret;
    } finally {
      afterTxCheck(true);
    }
  }

  private List<BlockInfo> syncBlockInfoInstances(List<BlockInfo> newBlocks) {
    List<BlockInfo> finalList = new ArrayList<BlockInfo>();

    for (BlockInfo blockInfo : newBlocks) {
      if (blocks.containsKey(blockInfo.getBlockId()) && !removedBlocks.containsKey(blockInfo.getBlockId())) {
        finalList.add(blocks.get(blockInfo.getBlockId()));
      } else {
        blocks.put(blockInfo.getBlockId(), blockInfo);
        finalList.add(blockInfo);
      }
    }

    return finalList;
  }

<<<<<<< HEAD
  private TreeSet<LeasePath> syncLeasePathInstances(List<LeasePathsTable> lpTables) {
    TreeSet<LeasePath> finalList = new TreeSet<LeasePath>();

    for (LeasePathsTable lpt : lpTables) {
      LeasePath lPath = LeasePathFactory.createLeasePath(lpt);
      if (this.leasePaths.containsKey(lPath)) {
        finalList.add(this.leasePaths.get(lPath));
      } else {
        this.leasePaths.put(lPath, lPath);
        this.pathToLeasePath.put(lpt.getPath(), lPath);
        finalList.add(lPath);
      }
    }

    return finalList;
=======
  public List<InvalidatedBlock> findInvalidatedBlocksByStorageId(String storageId) throws TransactionContextException {
    beforeTxCheck();
    try {
      if (storageIdToInvBlocks.containsKey(storageId)) {
        return new ArrayList<InvalidatedBlock>(this.storageIdToInvBlocks.get(storageId)); //clone the list reference
      }

      Session session = DBConnector.obtainSession();
      QueryBuilder qb = session.getQueryBuilder();
      QueryDomainType<InvalidateBlocksTable> qdt = qb.createQueryDefinition(InvalidateBlocksTable.class);
      qdt.where(qdt.get("storageId").equal(qdt.param("param")));
      Query<InvalidateBlocksTable> query = session.createQuery(qdt);
      query.setParameter("param", storageId);
      List<InvalidateBlocksTable> invBlockTables = query.getResultList();
      syncInvalidatedBlockInstances(invBlockTables);
      HashSet<InvalidatedBlock> ibSet = storageIdToInvBlocks.get(storageId);
      if (ibSet != null) {
        return new ArrayList(ibSet);
      } else {
        return new ArrayList<InvalidatedBlock>();
      }
    } finally {
      afterTxCheck(true);
    }
  }

  public InvalidatedBlock findInvalidatedBlockByPK(String storageId, long blockId) throws TransactionContextException {
    beforeTxCheck();
    try {
      InvalidatedBlock searchInstance = new InvalidatedBlock(storageId, blockId);
      if (invBlocks.containsKey(searchInstance)) {
        return invBlocks.get(searchInstance);
      }

      if (removedInvBlocks.containsKey(searchInstance)) {
        return null;
      }

      Session session = DBConnector.obtainSession();
      Object[] keys = new Object[2];
      keys[0] = blockId;
      keys[1] = storageId;
      InvalidateBlocksTable invTable = session.find(InvalidateBlocksTable.class, keys);
      if (invTable == null) {
        return null;
      }

      InvalidatedBlock result = ReplicaFactory.createReplica(invTable);
      this.invBlocks.put(result, result);
      return result;
    } finally {
      afterTxCheck(true);
    }
  }

  public Map<String, HashSet<InvalidatedBlock>> findAllInvalidatedBlocks() throws TransactionContextException {
    beforeTxCheck();
    try {
      if (allInvBlocksRead) {
        return storageIdToInvBlocks;
      }

      Session session = DBConnector.obtainSession();
      QueryBuilder qb = session.getQueryBuilder();
      QueryDomainType qdt = qb.createQueryDefinition(InvalidateBlocksTable.class);
      List<InvalidateBlocksTable> ibts = session.createQuery(qdt).getResultList();
      syncInvalidatedBlockInstances(ibts);

      allInvBlocksRead = true;

      return storageIdToInvBlocks;
    } finally {
      afterTxCheck(true);
    }
  }

  public long countAllInvalidatedBlocks() throws TransactionContextException {
    findAllInvalidatedBlocks();
    long count = 0;
    for (HashSet ibset : storageIdToInvBlocks.values()) {
      count += ibset.size();
    }
    return count;
  }

  private void syncInvalidatedBlockInstances(List<InvalidateBlocksTable> invBlockTables) {
    for (InvalidateBlocksTable bTable : invBlockTables) {
      InvalidatedBlock invBlock = ReplicaFactory.createReplica(bTable);
      if (!removedInvBlocks.containsKey(invBlock)) {
        if (invBlocks.containsKey(invBlock)) {
        } else {
          invBlocks.put(invBlock, invBlock);
        }
        addStorageToInvalidatedBlock(invBlock);
      }
    }
  }

  public TreeSet<Long> findExcessReplicaByStorageId(String storageId) throws TransactionContextException {
    beforeTxCheck();
    try {
      if (storageIdToExReplica.containsKey(storageId)) {
        return storageIdToExReplica.get(storageId);
      }

      Session session = DBConnector.obtainSession();
      QueryBuilder qb = session.getQueryBuilder();
      QueryDomainType<ExcessReplicaTable> qdt = qb.createQueryDefinition(ExcessReplicaTable.class);
      qdt.where(qdt.get("storageId").equal(qdt.param("param")));
      Query<ExcessReplicaTable> query = session.createQuery(qdt);
      query.setParameter("param", storageId);
      List<ExcessReplicaTable> invBlockTables = query.getResultList();
      TreeSet<Long> exReplicaSet = syncExcessReplicaInstances(invBlockTables);
      storageIdToExReplica.put(storageId, exReplicaSet);

      return exReplicaSet;
    } finally {
      afterTxCheck(true);
    }
>>>>>>> 92b3e49b
  }

  private void beforeTxCheck() throws TransactionContextException {
    Session session = DBConnector.obtainSession();
    if (activeTxExpected && !session.currentTransaction().isActive()) {
      throw new TransactionContextException("Active transaction is expected.");
    } else if (!activeTxExpected) {
      DBConnector.beginTransaction();
      externallyMngedTx = false;
    }
  }

  private void afterTxCheck(boolean done) {
    if (!externallyMngedTx) {
      if (done) {
        DBConnector.commit();
      } else {
        DBConnector.safeRollback();
      }
    }
  }

<<<<<<< HEAD
  public TreeSet<LeasePath> findLeasePathsByHolderID(int holderID) throws TransactionContextException {
    beforeTxCheck();
    try {
      if (holderLeasePaths.containsKey(holderID)) {
        return holderLeasePaths.get(holderID);
      } else {
        Session session = DBConnector.obtainSession();
        QueryBuilder qb = session.getQueryBuilder();
        QueryDomainType<LeasePathsTable> dobj = qb.createQueryDefinition(LeasePathsTable.class);
        dobj.where(dobj.get("holderID").equal(dobj.param("param")));
        Query<LeasePathsTable> query = session.createQuery(dobj);
        query.setParameter("param", holderID);
        List<LeasePathsTable> paths = query.getResultList();
        TreeSet<LeasePath> lpSet = syncLeasePathInstances(paths);
        holderLeasePaths.put(holderID, lpSet);

        return lpSet;
      }
    } finally {
      afterTxCheck(true);
    }
  }

  public LeasePath findLeasePathByPath(String path) throws TransactionContextException {
    beforeTxCheck();
    try {
      if (pathToLeasePath.containsKey(path)) {
        return pathToLeasePath.get(path);
      }

      Session session = DBConnector.obtainSession();
      LeasePathsTable lPTable = session.find(LeasePathsTable.class, path);
      LeasePath lPath = LeasePathFactory.createLeasePath(lPTable);
      leasePaths.put(lPath, lPath);
      pathToLeasePath.put(lPath.getPath(), lPath);

      return lPath;
    } finally {
      afterTxCheck(true);
    }
  }

  public TreeSet<LeasePath> findLeasePathsByPrefix(String prefix) throws TransactionContextException {
=======
  private TreeSet<Long> syncExcessReplicaInstances(List<ExcessReplicaTable> exReplicaTables) {
    TreeSet<Long> replicaSet = new TreeSet<Long>();

    if (exReplicaTables != null) {
      for (ExcessReplicaTable ert : exReplicaTables) {
        ExcessReplica replica = ReplicaFactory.createReplica(ert);
        if (!removedExReplica.containsKey(replica)) {
          if (exReplicas.containsKey(replica)) {
            replicaSet.add(exReplicas.get(replica).getBlockId());
          } else {
            exReplicas.put(replica, replica);
            replicaSet.add(replica.getBlockId());
          }
        }
      }
    }

    return replicaSet;
  }

  /**
   * This method is only used for metrics.
   * @return
   * @throws TransactionContextException 
   */
  public long countAllExcessReplicas() throws TransactionContextException {
>>>>>>> 92b3e49b
    beforeTxCheck();
    try {
      Session session = DBConnector.obtainSession();
      QueryBuilder qb = session.getQueryBuilder();
<<<<<<< HEAD
      QueryDomainType dobj = qb.createQueryDefinition(LeasePathsTable.class);
      PredicateOperand propertyPredicate = dobj.get("path");
      String param = "prefix";
      PredicateOperand propertyLimit = dobj.get(param);
      Predicate like = propertyPredicate.like(propertyLimit);
      dobj.where(like);
      Query query = session.createQuery(dobj);
      query.setParameter(param, prefix + "%");
      List<LeasePathsTable> resultset = query.getResultList();
      if (resultset != null) {
        return syncLeasePathInstances(resultset);
      }

      return null;
=======
      QueryDomainType qdt = qb.createQueryDefinition(ExcessReplicaTable.class);
      Query<ExcessReplicaTable> query = session.createQuery(qdt);
      List<ExcessReplicaTable> results = query.getResultList();
      if (results != null) {
        return results.size();
      } else {
        return 0;
      }
>>>>>>> 92b3e49b
    } finally {
      afterTxCheck(true);
    }
  }

<<<<<<< HEAD
  public TreeSet<LeasePath> findAllLeasePaths() throws TransactionContextException {
    beforeTxCheck();

    try {
      if (allLeasePathsRead) {
        return new TreeSet<LeasePath>(leasePaths.values());
      }

      Session session = DBConnector.obtainSession();
      QueryBuilder qb = session.getQueryBuilder();
      QueryDomainType dobj = qb.createQueryDefinition(LeasePathsTable.class);
      Query query = session.createQuery(dobj);
      List<LeasePathsTable> resultset = query.getResultList();
      TreeSet<LeasePath> lPathSet = syncLeasePathInstances(resultset);
      allLeasePathsRead = true;
      return lPathSet;
=======
  public ExcessReplica findExcessReplicaByPK(String storageId, long blockId) throws TransactionContextException {
    beforeTxCheck();
    try {
      ExcessReplica searchInstance = new ExcessReplica(storageId, blockId);
      if (exReplicas.containsKey(searchInstance)) {
        return exReplicas.get(searchInstance);
      }

      if (removedExReplica.containsKey(searchInstance)) {
        return null;
      }

      Session session = DBConnector.obtainSession();
      Object[] keys = new Object[2];
      keys[0] = blockId;
      keys[1] = storageId;
      ExcessReplicaTable invTable = session.find(ExcessReplicaTable.class, keys);
      if (invTable == null) {
        return null;
      }

      ExcessReplica result = ReplicaFactory.createReplica(invTable);
      this.exReplicas.put(result, result);
      return result;
>>>>>>> 92b3e49b
    } finally {
      afterTxCheck(true);
    }
  }

<<<<<<< HEAD
  public Lease findLeaseByHolderId(int holderId) throws TransactionContextException {
    beforeTxCheck();
    try {
      if (idToLease.containsKey(holderId)) {
        return idToLease.get(holderId);
      }

      Session session = DBConnector.obtainSession();
      QueryBuilder qb = session.getQueryBuilder();
      QueryDomainType<LeaseTable> dobj = qb.createQueryDefinition(LeaseTable.class);

      dobj.where(dobj.get("holderID").equal(dobj.param("param")));

      Query<LeaseTable> query = session.createQuery(dobj);
      query.setParameter("param", holderId); //the WHERE clause of SQL
      List<LeaseTable> leaseTables = query.getResultList();

      if (leaseTables.size() > 1) {
        logger.error("Error in selectLeaseTableInternal: Multiple rows with same holderID");
        return null;
      } else if (leaseTables.size() == 1) {
        Lease lease = LeaseFactory.createLease(leaseTables.get(0));
        leases.put(lease.getHolder(), lease);
        idToLease.put(lease.getHolderID(), lease);
        return lease;
      } else {
        logger.info("No rows found for holderID:" + holderId + " in Lease table");
        return null;
      }
=======
  public PendingBlockInfo findPendingBlockByPK(long blockId) throws TransactionContextException {
    beforeTxCheck();
    try {
      if (this.pendings.containsKey(blockId)) {
        return this.pendings.get(blockId);
      }

      if (this.removedPendings.containsKey(blockId)) {
        return null;
      }

      Session session = DBConnector.obtainSession();
      PendingReplicationBlockTable pendingTable = session.find(PendingReplicationBlockTable.class, blockId);
      PendingBlockInfo pendingBlock = null;
      if (pendingTable != null) {
        pendingBlock = PendingBlockInfoFactory.createPendingBlockInfo(pendingTable);
        this.pendings.put(blockId, pendingBlock);
      }

      return pendingBlock;
>>>>>>> 92b3e49b
    } finally {
      afterTxCheck(true);
    }
  }

<<<<<<< HEAD
  public Lease findLeaseByHolder(String holder) throws TransactionContextException {
    beforeTxCheck();
    try {
      if (leases.containsKey(holder)) {
        return leases.get(holder);
      }

      Session session = DBConnector.obtainSession();
      LeaseTable lTable = session.find(LeaseTable.class, holder);
      if (lTable != null) {
        Lease lease = LeaseFactory.createLease(lTable);
        leases.put(lease.getHolder(), lease);
        return lease;
      }
      return null;
=======
  public List<PendingBlockInfo> findAllPendingBlocks() throws TransactionContextException {
    beforeTxCheck();
    try {
      if (allPendingRead) {
        return new ArrayList(pendings.values());
      }

      Session session = DBConnector.obtainSession();
      QueryBuilder qb = session.getQueryBuilder();
      Query<PendingReplicationBlockTable> query =
              session.createQuery(qb.createQueryDefinition(PendingReplicationBlockTable.class));
      List<PendingReplicationBlockTable> result = query.getResultList();
      syncPendingBlockInstances(result);
      return new ArrayList(pendings.values());
>>>>>>> 92b3e49b
    } finally {
      afterTxCheck(true);
    }
  }

  /**
<<<<<<< HEAD
   * Finds the hard-limit expired leases. i.e. All leases older than the given time limit.
   * @param timeLimit
   * @return 
   */
  public SortedSet<Lease> findAllExpiredLeases(long timeLimit) throws TransactionContextException {
    beforeTxCheck();
    try {
      Session session = DBConnector.obtainSession();
      QueryBuilder qb = session.getQueryBuilder();
      QueryDomainType dobj = qb.createQueryDefinition(Lease.class);
      PredicateOperand propertyPredicate = dobj.get("lastUpdate");
      String param = "timelimit";
      PredicateOperand propertyLimit = dobj.get(param);
      Predicate lessThan = propertyPredicate.lessThan(propertyLimit);
      dobj.where(lessThan);
      Query query = session.createQuery(dobj);
      query.setParameter(param, new Long(timeLimit));
      List<LeaseTable> resultset = query.getResultList();
      return syncLeaseInstances(resultset);
    } finally {
      afterTxCheck(true);
    }
  }

  public SortedSet<Lease> findAllLeases() throws TransactionContextException {
    beforeTxCheck();
    try {
      if (allLeasesRead) {
        return new TreeSet<Lease>(this.leases.values());
      }

      Session session = DBConnector.obtainSession();
      QueryBuilder qb = session.getQueryBuilder();
      QueryDomainType<LeaseTable> dobj = qb.createQueryDefinition(LeaseTable.class);
      Query<LeaseTable> query = session.createQuery(dobj);
      List<LeaseTable> resultList = query.getResultList();
      SortedSet<Lease> leaseSet = syncLeaseInstances(resultList);
      allLeasesRead = true;
      return leaseSet;
    } finally {
      afterTxCheck(true);
    }


  }

  private SortedSet<Lease> syncLeaseInstances(List<LeaseTable> lTables) {
    SortedSet<Lease> lSet = new TreeSet<Lease>();
    if (lTables != null) {
      for (LeaseTable lt : lTables) {
        Lease lease = LeaseFactory.createLease(lt);
        if (leases.containsKey(lease.getHolder()) && !removedLeases.containsKey(lease)) {
          lSet.add(leases.get(lease.getHolder()));
        } else {
          lSet.add(lease);
        }
      }
    }

    return lSet;
=======
   * 
   * @param pendingTables
   * @return newly found pending blocks
   */
  private List<PendingBlockInfo> syncPendingBlockInstances(List<PendingReplicationBlockTable> pendingTables) {
    List<PendingBlockInfo> newPBlocks = new ArrayList<PendingBlockInfo>();
    for (PendingReplicationBlockTable pTable : pendingTables) {
      PendingBlockInfo p = PendingBlockInfoFactory.createPendingBlockInfo(pTable);
      if (pendings.containsKey(p.getBlockId())) {
        newPBlocks.add(pendings.get(p.getBlockId()));
      } else if (!removedPendings.containsKey(p.getBlockId())) {
        pendings.put(p.getBlockId(), p);
        newPBlocks.add(p);
      }
    }

    return newPBlocks;
  }

  public List<PendingBlockInfo> findTimedoutPendingBlocks(long timelimit) throws TransactionContextException {
    beforeTxCheck();
    try {
      Session session = DBConnector.obtainSession();
      QueryBuilder qb = session.getQueryBuilder();
      QueryDomainType<PendingReplicationBlockTable> qdt = qb.createQueryDefinition(PendingReplicationBlockTable.class);
      PredicateOperand predicateOp = qdt.get("timestamp");
      String paramName = "timelimit";
      PredicateOperand param = qdt.param(paramName);
      Predicate lessThan = predicateOp.lessThan(param);
      qdt.where(lessThan);
      Query query = session.createQuery(qdt);
      query.setParameter(paramName, timelimit);
      List<PendingReplicationBlockTable> result = query.getResultList();
      if (result != null) {
        return syncPendingBlockInstances(result);
      }
      
      return null;
    } finally {
      afterTxCheck(true);
    }
>>>>>>> 92b3e49b
  }
}<|MERGE_RESOLUTION|>--- conflicted
+++ resolved
@@ -20,14 +20,11 @@
 import org.apache.hadoop.hdfs.server.namenode.Lease;
 import org.apache.hadoop.hdfs.server.namenode.LeasePath;
 import se.sics.clusterj.BlockInfoTable;
-<<<<<<< HEAD
 import se.sics.clusterj.LeasePathsTable;
 import se.sics.clusterj.LeaseTable;
-=======
 import se.sics.clusterj.ExcessReplicaTable;
 import se.sics.clusterj.InvalidateBlocksTable;
 import se.sics.clusterj.PendingReplicationBlockTable;
->>>>>>> 92b3e49b
 import se.sics.clusterj.TripletsTable;
 
 /**
@@ -44,10 +41,6 @@
   private Map<Long, BlockInfo> removedBlocks = new HashMap<Long, BlockInfo>();
   private Map<Long, List<BlockInfo>> inodeBlocks = new HashMap<Long, List<BlockInfo>>();
   private boolean allBlocksRead = false;
-<<<<<<< HEAD
-  private Map<String, Replica> modifiedReplicas = new HashMap<String, Replica>();
-  private Map<String, Replica> removedReplicas = new HashMap<String, Replica>();
-  private Map<Long, List<Replica>> blockReplicas = new HashMap<Long, List<Replica>>();
   private Map<Integer, TreeSet<LeasePath>> holderLeasePaths = new HashMap<Integer, TreeSet<LeasePath>>();
   private Map<LeasePath, LeasePath> leasePaths = new HashMap<LeasePath, LeasePath>();
   private Map<LeasePath, LeasePath> modifiedLPaths = new HashMap<LeasePath, LeasePath>();
@@ -59,7 +52,6 @@
   private Map<Lease, Lease> removedLeases = new HashMap<Lease, Lease>();
   private boolean allLeasesRead = false;
   private boolean allLeasePathsRead = false;
-=======
   private Map<String, IndexedReplica> modifiedReplicas = new HashMap<String, IndexedReplica>();
   private Map<String, IndexedReplica> removedReplicas = new HashMap<String, IndexedReplica>();
   private Map<Long, List<IndexedReplica>> blockReplicas = new HashMap<Long, List<IndexedReplica>>();
@@ -85,7 +77,6 @@
   private Map<Long, PendingBlockInfo> modifiedPendings = new HashMap<Long, PendingBlockInfo>();
   private Map<Long, PendingBlockInfo> removedPendings = new HashMap<Long, PendingBlockInfo>();
   private boolean allPendingRead = false;
->>>>>>> 92b3e49b
 
   private void resetContext() {
     activeTxExpected = false;
@@ -111,7 +102,7 @@
     storageIdToExReplica.clear();
     modifiedExReplica.clear();
     removedExReplica.clear();
-    
+
     pendings.clear();
     modifiedPendings.clear();
     removedPendings.clear();
@@ -187,17 +178,15 @@
       session.deletePersistent(ExcessReplicaTable.class, pk);
       builder.append("rm ExcessReplica:").append(exReplica.toString()).append("\n");
     }
-    
-    for (PendingBlockInfo p : modifiedPendings.values())
-    {
+
+    for (PendingBlockInfo p : modifiedPendings.values()) {
       PendingReplicationBlockTable pTable = session.newInstance(PendingReplicationBlockTable.class);
       PendingBlockInfoFactory.createPersistablePendingBlockInfo(p, pTable);
       session.savePersistent(pTable);
       builder.append("w PendingBlockInfo:").append(p.toString()).append("\n");
     }
-    
-    for (PendingBlockInfo p : removedPendings.values())
-    {
+
+    for (PendingBlockInfo p : removedPendings.values()) {
       PendingReplicationBlockTable pTable = session.newInstance(PendingReplicationBlockTable.class, p.getBlockId());
       session.deletePersistent(pTable);
       builder.append("rm PendingBlockInfo:").append(p.toString()).append("\n");
@@ -248,7 +237,6 @@
       }
 
       modifiedReplicas.put(replica.cacheKey(), replica);
-<<<<<<< HEAD
     } else if (obj instanceof LeasePath) {
       LeasePath lPath = (LeasePath) obj;
 
@@ -269,7 +257,6 @@
       modifiedLeases.put(lease, lease);
       leases.put(lease.getHolder(), lease);
       idToLease.put(lease.getHolderID(), lease);
-=======
     } else if (obj instanceof InvalidatedBlock) {
       InvalidatedBlock invBlock = (InvalidatedBlock) obj;
 
@@ -299,7 +286,6 @@
 
       pendings.put(pendingBlock.getBlockId(), pendingBlock);
       modifiedPendings.put(pendingBlock.getBlockId(), pendingBlock);
->>>>>>> 92b3e49b
     } else {
       throw new TransactionContextException("Unkown type passed for being persisted");
     }
@@ -337,7 +323,6 @@
         modifiedBlocks.remove(block.getBlockId());
         removedBlocks.put(block.getBlockId(), attachedBlock);
 
-<<<<<<< HEAD
       }
       if (obj instanceof LeasePath) {
         LeasePath lPath = (LeasePath) obj;
@@ -357,12 +342,8 @@
         idToLease.remove(lease.getHolderID());
         modifiedLeases.remove(lease);
         removedLeases.put(lease, lease);
-      } else if (obj instanceof Replica) {
-        Replica replica = (Replica) obj;
-=======
       } else if (obj instanceof IndexedReplica) {
         IndexedReplica replica = (IndexedReplica) obj;
->>>>>>> 92b3e49b
 
         modifiedReplicas.remove(replica.cacheKey());
         removedReplicas.put(replica.cacheKey(), replica);
@@ -528,7 +509,6 @@
     return finalList;
   }
 
-<<<<<<< HEAD
   private TreeSet<LeasePath> syncLeasePathInstances(List<LeasePathsTable> lpTables) {
     TreeSet<LeasePath> finalList = new TreeSet<LeasePath>();
 
@@ -544,7 +524,8 @@
     }
 
     return finalList;
-=======
+  }
+
   public List<InvalidatedBlock> findInvalidatedBlocksByStorageId(String storageId) throws TransactionContextException {
     beforeTxCheck();
     try {
@@ -664,7 +645,6 @@
     } finally {
       afterTxCheck(true);
     }
->>>>>>> 92b3e49b
   }
 
   private void beforeTxCheck() throws TransactionContextException {
@@ -687,7 +667,6 @@
     }
   }
 
-<<<<<<< HEAD
   public TreeSet<LeasePath> findLeasePathsByHolderID(int holderID) throws TransactionContextException {
     beforeTxCheck();
     try {
@@ -731,39 +710,10 @@
   }
 
   public TreeSet<LeasePath> findLeasePathsByPrefix(String prefix) throws TransactionContextException {
-=======
-  private TreeSet<Long> syncExcessReplicaInstances(List<ExcessReplicaTable> exReplicaTables) {
-    TreeSet<Long> replicaSet = new TreeSet<Long>();
-
-    if (exReplicaTables != null) {
-      for (ExcessReplicaTable ert : exReplicaTables) {
-        ExcessReplica replica = ReplicaFactory.createReplica(ert);
-        if (!removedExReplica.containsKey(replica)) {
-          if (exReplicas.containsKey(replica)) {
-            replicaSet.add(exReplicas.get(replica).getBlockId());
-          } else {
-            exReplicas.put(replica, replica);
-            replicaSet.add(replica.getBlockId());
-          }
-        }
-      }
-    }
-
-    return replicaSet;
-  }
-
-  /**
-   * This method is only used for metrics.
-   * @return
-   * @throws TransactionContextException 
-   */
-  public long countAllExcessReplicas() throws TransactionContextException {
->>>>>>> 92b3e49b
-    beforeTxCheck();
-    try {
-      Session session = DBConnector.obtainSession();
-      QueryBuilder qb = session.getQueryBuilder();
-<<<<<<< HEAD
+    beforeTxCheck();
+    try {
+      Session session = DBConnector.obtainSession();
+      QueryBuilder qb = session.getQueryBuilder();
       QueryDomainType dobj = qb.createQueryDefinition(LeasePathsTable.class);
       PredicateOperand propertyPredicate = dobj.get("path");
       String param = "prefix";
@@ -778,7 +728,42 @@
       }
 
       return null;
-=======
+    } finally {
+      afterTxCheck(true);
+    }
+  }
+
+  private TreeSet<Long> syncExcessReplicaInstances(List<ExcessReplicaTable> exReplicaTables) {
+    TreeSet<Long> replicaSet = new TreeSet<Long>();
+
+    if (exReplicaTables != null) {
+      for (ExcessReplicaTable ert : exReplicaTables) {
+        ExcessReplica replica = ReplicaFactory.createReplica(ert);
+        if (!removedExReplica.containsKey(replica)) {
+          if (exReplicas.containsKey(replica)) {
+            replicaSet.add(exReplicas.get(replica).getBlockId());
+          } else {
+            exReplicas.put(replica, replica);
+            replicaSet.add(replica.getBlockId());
+          }
+        }
+      }
+    }
+
+    return replicaSet;
+  }
+
+  /**
+   * This method is only used for metrics.
+   * @return
+   * @throws TransactionContextException 
+   */
+  public long countAllExcessReplicas() throws TransactionContextException {
+    beforeTxCheck();
+    try {
+      Session session = DBConnector.obtainSession();
+      QueryBuilder qb = session.getQueryBuilder();
+
       QueryDomainType qdt = qb.createQueryDefinition(ExcessReplicaTable.class);
       Query<ExcessReplicaTable> query = session.createQuery(qdt);
       List<ExcessReplicaTable> results = query.getResultList();
@@ -787,13 +772,11 @@
       } else {
         return 0;
       }
->>>>>>> 92b3e49b
-    } finally {
-      afterTxCheck(true);
-    }
-  }
-
-<<<<<<< HEAD
+    } finally {
+      afterTxCheck(true);
+    }
+  }
+
   public TreeSet<LeasePath> findAllLeasePaths() throws TransactionContextException {
     beforeTxCheck();
 
@@ -810,7 +793,11 @@
       TreeSet<LeasePath> lPathSet = syncLeasePathInstances(resultset);
       allLeasePathsRead = true;
       return lPathSet;
-=======
+    } finally {
+      afterTxCheck(true);
+    }
+  }
+
   public ExcessReplica findExcessReplicaByPK(String storageId, long blockId) throws TransactionContextException {
     beforeTxCheck();
     try {
@@ -835,13 +822,11 @@
       ExcessReplica result = ReplicaFactory.createReplica(invTable);
       this.exReplicas.put(result, result);
       return result;
->>>>>>> 92b3e49b
-    } finally {
-      afterTxCheck(true);
-    }
-  }
-
-<<<<<<< HEAD
+    } finally {
+      afterTxCheck(true);
+    }
+  }
+
   public Lease findLeaseByHolderId(int holderId) throws TransactionContextException {
     beforeTxCheck();
     try {
@@ -871,7 +856,11 @@
         logger.info("No rows found for holderID:" + holderId + " in Lease table");
         return null;
       }
-=======
+    } finally {
+      afterTxCheck(true);
+    }
+  }
+
   public PendingBlockInfo findPendingBlockByPK(long blockId) throws TransactionContextException {
     beforeTxCheck();
     try {
@@ -892,13 +881,11 @@
       }
 
       return pendingBlock;
->>>>>>> 92b3e49b
-    } finally {
-      afterTxCheck(true);
-    }
-  }
-
-<<<<<<< HEAD
+    } finally {
+      afterTxCheck(true);
+    }
+  }
+
   public Lease findLeaseByHolder(String holder) throws TransactionContextException {
     beforeTxCheck();
     try {
@@ -914,7 +901,11 @@
         return lease;
       }
       return null;
-=======
+    } finally {
+      afterTxCheck(true);
+    }
+  }
+
   public List<PendingBlockInfo> findAllPendingBlocks() throws TransactionContextException {
     beforeTxCheck();
     try {
@@ -929,14 +920,12 @@
       List<PendingReplicationBlockTable> result = query.getResultList();
       syncPendingBlockInstances(result);
       return new ArrayList(pendings.values());
->>>>>>> 92b3e49b
     } finally {
       afterTxCheck(true);
     }
   }
 
   /**
-<<<<<<< HEAD
    * Finds the hard-limit expired leases. i.e. All leases older than the given time limit.
    * @param timeLimit
    * @return 
@@ -997,7 +986,9 @@
     }
 
     return lSet;
-=======
+  }
+
+  /*
    * 
    * @param pendingTables
    * @return newly found pending blocks
@@ -1034,11 +1025,10 @@
       if (result != null) {
         return syncPendingBlockInstances(result);
       }
-      
+
       return null;
     } finally {
       afterTxCheck(true);
     }
->>>>>>> 92b3e49b
   }
 }