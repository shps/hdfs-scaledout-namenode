--- conflicted
+++ resolved
@@ -118,9 +118,6 @@
       builder.append("w Replica:").append(replica.cacheKey()).append("\n");
     }
 
-<<<<<<< HEAD
-    logger.debug("\nTx commit[" + builder.toString() + "]");
-=======
     for (InvalidatedBlock invBlock : modifiedInvBlocks.values()) {
       InvalidateBlocksTable newInstance = session.newInstance(InvalidateBlocksTable.class);
       ReplicaFactory.createPersistable(invBlock, newInstance);
@@ -151,8 +148,7 @@
       builder.append("rm ExcessReplica:").append(exReplica.toString()).append("\n");
     }
 
-//    logger.debug("Tx commit{ \n" + builder.toString() + "}");
->>>>>>> a5bb057b
+    logger.debug("\nTx commit[" + builder.toString() + "]");
 
     resetContext();
   }
