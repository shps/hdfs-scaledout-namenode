package org.apache.hadoop.hdfs.server.namenode.persistance;

import com.mysql.clusterj.Query;
import com.mysql.clusterj.Session;
import com.mysql.clusterj.query.Predicate;
import com.mysql.clusterj.query.PredicateOperand;
import com.mysql.clusterj.query.QueryBuilder;
import com.mysql.clusterj.query.QueryDomainType;
import java.io.IOException;
import java.util.*;
import java.util.logging.Level;
import java.util.logging.Logger;
import org.apache.commons.logging.Log;
import org.apache.commons.logging.LogFactory;
import org.apache.hadoop.hdfs.protocol.Block;
import org.apache.hadoop.hdfs.server.blockmanagement.BlockInfo;
import org.apache.hadoop.hdfs.server.blockmanagement.BlockInfoUnderConstruction;
import org.apache.hadoop.hdfs.server.blockmanagement.CorruptReplica;
import org.apache.hadoop.hdfs.server.blockmanagement.DatanodeDescriptor;
import org.apache.hadoop.hdfs.server.blockmanagement.ExcessReplica;
import org.apache.hadoop.hdfs.server.blockmanagement.IndexedReplica;
import org.apache.hadoop.hdfs.server.blockmanagement.InvalidatedBlock;
import org.apache.hadoop.hdfs.server.blockmanagement.UnderReplicatedBlock;
import org.apache.hadoop.hdfs.server.namenode.DBConnector;
import org.apache.hadoop.hdfs.server.namenode.DatanodeHelper;
import se.sics.clusterj.BlockInfoTable;
import se.sics.clusterj.CorruptReplicasTable;
import se.sics.clusterj.ExcessReplicaTable;
import se.sics.clusterj.InvalidateBlocksTable;
import se.sics.clusterj.PendingReplicationBlockTable;
import se.sics.clusterj.TripletsTable;
import se.sics.clusterj.UnderReplicaBlocksTable;
import org.apache.hadoop.hdfs.server.blockmanagement.PendingBlockInfo;
<<<<<<< HEAD
import org.apache.hadoop.hdfs.server.blockmanagement.*;
import org.apache.hadoop.hdfs.server.namenode.*;
import se.sics.clusterj.*;
=======
import org.apache.hadoop.hdfs.server.namenode.DBConnector;
import org.apache.hadoop.hdfs.server.namenode.Lease;
import org.apache.hadoop.hdfs.server.namenode.LeasePath;
import se.sics.clusterj.BlockInfoTable;
import se.sics.clusterj.LeasePathsTable;
import se.sics.clusterj.LeaseTable;
>>>>>>> 90c186f3

/**
 *
 * @author kamal hakimzadeh <kamal@sics.se>
 */
public class TransactionContext {

  private static Log logger = LogFactory.getLog(TransactionContext.class);
  private boolean activeTxExpected = false;
  private boolean externallyMngedTx = true;
  /**
   * BlockInfo
   */
  private Map<Long, BlockInfo> blocks = new HashMap<Long, BlockInfo>();
  private Map<Long, BlockInfo> modifiedBlocks = new HashMap<Long, BlockInfo>();
  private Map<Long, BlockInfo> removedBlocks = new HashMap<Long, BlockInfo>();
  private Map<Long, List<BlockInfo>> inodeBlocks = new HashMap<Long, List<BlockInfo>>();
  private boolean allBlocksRead = false;
  /**
   * ReplicaUnderConstruction
   */
  private Map<String, ReplicaUnderConstruction> modifiedReplicasUc = new HashMap<String, ReplicaUnderConstruction>();
  private Map<String, ReplicaUnderConstruction> removedReplicasUc = new HashMap<String, ReplicaUnderConstruction>();
  private Map<Long, List<ReplicaUnderConstruction>> blockReplicasUc = new HashMap<Long, List<ReplicaUnderConstruction>>();
  /**
   * Replica
   */
  private Map<String, IndexedReplica> modifiedReplicas = new HashMap<String, IndexedReplica>();
  private Map<String, IndexedReplica> removedReplicas = new HashMap<String, IndexedReplica>();
  private Map<Long, List<IndexedReplica>> blockReplicas = new HashMap<Long, List<IndexedReplica>>();
  /**
   * InvalidatedBlocks
   */
  private Map<InvalidatedBlock, InvalidatedBlock> invBlocks = new HashMap<InvalidatedBlock, InvalidatedBlock>();
  private Map<String, HashSet<InvalidatedBlock>> storageIdToInvBlocks = new HashMap<String, HashSet<InvalidatedBlock>>();
  private Map<InvalidatedBlock, InvalidatedBlock> modifiedInvBlocks = new HashMap<InvalidatedBlock, InvalidatedBlock>();
  private Map<InvalidatedBlock, InvalidatedBlock> removedInvBlocks = new HashMap<InvalidatedBlock, InvalidatedBlock>();
  private boolean allInvBlocksRead = false;
  /**
   * ExcessReplica
   */
  private Map<ExcessReplica, ExcessReplica> exReplicas = new HashMap<ExcessReplica, ExcessReplica>();
  private Map<String, TreeSet<Long>> storageIdToExReplica = new HashMap<String, TreeSet<Long>>();
  private Map<ExcessReplica, ExcessReplica> modifiedExReplica = new HashMap<ExcessReplica, ExcessReplica>();
  private Map<ExcessReplica, ExcessReplica> removedExReplica = new HashMap<ExcessReplica, ExcessReplica>();
  /**
   * PendingBlocks
   */
  private Map<Long, PendingBlockInfo> pendings = new HashMap<Long, PendingBlockInfo>();
  private Map<Long, PendingBlockInfo> modifiedPendings = new HashMap<Long, PendingBlockInfo>();
  private Map<Long, PendingBlockInfo> removedPendings = new HashMap<Long, PendingBlockInfo>();
  private boolean allPendingRead = false;
  /**
   * LeasePath
   */
  private Map<Integer, TreeSet<LeasePath>> holderLeasePaths = new HashMap<Integer, TreeSet<LeasePath>>();
  private Map<LeasePath, LeasePath> leasePaths = new HashMap<LeasePath, LeasePath>();
  private Map<LeasePath, LeasePath> modifiedLPaths = new HashMap<LeasePath, LeasePath>();
  private Map<LeasePath, LeasePath> removedLPaths = new HashMap<LeasePath, LeasePath>();
  private Map<String, LeasePath> pathToLeasePath = new HashMap<String, LeasePath>();
  private boolean allLeasePathsRead = false;
  /**
   * Lease
   */
  private Map<String, Lease> leases = new HashMap<String, Lease>();
  private Map<Integer, Lease> idToLease = new HashMap<Integer, Lease>();
  private Map<Lease, Lease> modifiedLeases = new HashMap<Lease, Lease>();
  private Map<Lease, Lease> removedLeases = new HashMap<Lease, Lease>();
  private boolean allLeasesRead = false;

  /**
   * CorruptReplicas
       * A block that is corrupt means that one of its replica is corrupt
       * So each time the namenode detects a corrupt replica either from Datanode or Client or by itself, it will add this replica to the list of corrupt replica
   */
  private Map<CorruptReplica, CorruptReplica> corruptReplicas = new HashMap<CorruptReplica, CorruptReplica>();
  private Map<CorruptReplica, CorruptReplica> modifiedCorruptReplicas = new HashMap<CorruptReplica, CorruptReplica>();
  private Map<CorruptReplica, CorruptReplica> removedCorruptReplicas = new HashMap<CorruptReplica, CorruptReplica>();
  private long numCorruptBlocks = 0;
  private boolean allCorruptBlocksRead = false;

  /**
   * Under replicated blocks
       * An under replicated block has a priority level with 0 as the highest
       * Blocks have only one replicas has the highest
   */
  private Map<UnderReplicatedBlock, UnderReplicatedBlock> urBlocks = new HashMap<UnderReplicatedBlock, UnderReplicatedBlock>();
  private Map<UnderReplicatedBlock, UnderReplicatedBlock> modifiedurBlocks = new HashMap<UnderReplicatedBlock, UnderReplicatedBlock>();
  private Map<UnderReplicatedBlock, UnderReplicatedBlock> removedurBlocks = new HashMap<UnderReplicatedBlock, UnderReplicatedBlock>();
  private long numUrBlocks = 0;
  private boolean allUrBlocksRead = false;

  private void resetContext() {
    activeTxExpected = false;
    externallyMngedTx = true;

    blocks.clear();
    modifiedBlocks.clear();
    removedBlocks.clear();
    inodeBlocks.clear();
    allBlocksRead = false;

    modifiedReplicasUc.clear();
    removedReplicasUc.clear();
    blockReplicasUc.clear();

    modifiedReplicas.clear();
    removedReplicas.clear();
    blockReplicas.clear();

    invBlocks.clear();
    storageIdToInvBlocks.clear();
    modifiedInvBlocks.clear();
    removedInvBlocks.clear();
    allInvBlocksRead = false;

    exReplicas.clear();
    storageIdToExReplica.clear();
    modifiedExReplica.clear();
    removedExReplica.clear();

    corruptReplicas.clear();
    modifiedCorruptReplicas.clear();
    removedCorruptReplicas.clear();
    numCorruptBlocks = 0;
    allCorruptBlocksRead = false;
    
    urBlocks.clear();
    modifiedurBlocks.clear();
    removedurBlocks.clear();
    numUrBlocks = 0;
    allUrBlocksRead = false;

    pendings.clear();
    modifiedPendings.clear();
    removedPendings.clear();
    allPendingRead = false;

    holderLeasePaths.clear();
    leasePaths.clear();
    modifiedLPaths.clear();
    removedLPaths.clear();
    pathToLeasePath.clear();
    allLeasePathsRead = false;

    idToLease.clear();
    modifiedLeases.clear();
    removedLeases.clear();
    leases.clear();
    allLeasesRead = false;
    
    inodesIdIndex.clear();
    inodesNameParentIndex.clear();
    inodesParentIndex.clear();
    removedInodes.clear();
    modifiedInodes.clear();
  }

  void begin() {
    activeTxExpected = true;
    logger.debug("\nTX begin{");
  }

  public void commit() throws TransactionContextException {
    if (!activeTxExpected) {
      throw new TransactionContextException("Active transaction is expected.");
    }

    StringBuilder builder = new StringBuilder();

    Session session = DBConnector.obtainSession();
    for (BlockInfo block : removedBlocks.values()) {
      session.deletePersistent(BlockInfoTable.class, block.getBlockId());
      builder.append("rm Block:").append(block.getBlockId()).append("\n");
    }

    for (BlockInfo block : modifiedBlocks.values()) {
      BlockInfoTable newInstance = session.newInstance(BlockInfoTable.class);
      BlockInfoFactory.createPersistable(block, newInstance);
      session.savePersistent(newInstance);
      builder.append("w Block:").append(+block.getBlockId()).append("\n");
    }

    for (ReplicaUnderConstruction replica : removedReplicasUc.values()) {
      Object[] pk = new Object[2];
      pk[0] = replica.getBlockId();
      pk[1] = replica.getStorageId();
      session.deletePersistent(ReplicaUcTable.class, pk);
      builder.append("rm ReplicaUc:").append(replica.cacheKey()).append("\n");
    }

    for (ReplicaUnderConstruction replica : modifiedReplicasUc.values()) {
      ReplicaUcTable newInstance = session.newInstance(ReplicaUcTable.class);
      ReplicaUcFactory.createPersistable(replica, newInstance);
      session.savePersistent(newInstance);
      builder.append("w ReplicaUc:").append(replica.cacheKey()).append("\n");
    }

    for (IndexedReplica replica : removedReplicas.values()) {
      Object[] pk = new Object[2];
      pk[0] = replica.getBlockId();
      pk[1] = replica.getStorageId();
      session.deletePersistent(TripletsTable.class, pk);
      builder.append("rm Replica:").append(replica.cacheKey()).append("\n");
    }

    for (IndexedReplica replica : modifiedReplicas.values()) {
      TripletsTable newInstance = session.newInstance(TripletsTable.class);
      IndexedReplicaFactory.createPersistable(replica, newInstance);
      session.savePersistent(newInstance);
      builder.append("w Replica:").append(replica.cacheKey()).append("\n");
    }

    for (InvalidatedBlock invBlock : modifiedInvBlocks.values()) {
      InvalidateBlocksTable newInstance = session.newInstance(InvalidateBlocksTable.class);
      ReplicaFactory.createPersistable(invBlock, newInstance);
      session.savePersistent(newInstance);
      builder.append("w InvalidatedBlock:").append(invBlock.toString()).append("\n");
    }

    for (InvalidatedBlock invBlock : removedInvBlocks.values()) {
      Object[] pk = new Object[2];
      pk[0] = invBlock.getBlockId();
      pk[1] = invBlock.getStorageId();
      session.deletePersistent(InvalidateBlocksTable.class, pk);
      builder.append("rm InvalidatedBlock:").append(invBlock.toString()).append("\n");
    }

    for (ExcessReplica exReplica : modifiedExReplica.values()) {
      ExcessReplicaTable newInstance = session.newInstance(ExcessReplicaTable.class);
      ReplicaFactory.createPersistable(exReplica, newInstance);
      session.savePersistent(newInstance);
      builder.append("w ExcessReplica:").append(exReplica.toString()).append("\n");
    }

    for (ExcessReplica exReplica : removedExReplica.values()) {
      Object[] pk = new Object[2];
      pk[0] = exReplica.getBlockId();
      pk[1] = exReplica.getStorageId();
      session.deletePersistent(ExcessReplicaTable.class, pk);
      builder.append("rm ExcessReplica:").append(exReplica.toString()).append("\n");
    }

    for (CorruptReplica corruptReplica : removedCorruptReplicas.values()) {
      Object[] pk = new Object[2];
      pk[0] = corruptReplica.getBlockId();
      pk[1] = corruptReplica.getStorageId();
      session.deletePersistent(CorruptReplicasTable.class, pk);
      builder.append("rm CorruptReplica:").append("[blk-").append(pk[0]).append("][dn-").append(pk[1]).append("]").append("\n");
    }
    for (CorruptReplica corruptReplica : modifiedCorruptReplicas.values()) {
        CorruptReplicasTable newInstance = session.newInstance(CorruptReplicasTable.class);
        ReplicaFactory.createPersistable(corruptReplica, newInstance);
        session.savePersistent(newInstance);
        builder.append("w CorruptReplica:").append("[blk-").append(corruptReplica.getBlockId()).append("][dn-").append(corruptReplica.getStorageId()).append("]").append("\n");
    }
    
    for (UnderReplicatedBlock urBlock : removedurBlocks.values()) {
      session.deletePersistent(UnderReplicaBlocksTable.class, urBlock.getBlockId());
      builder.append("rm UnderReplicated block:").append("[blk-").append(urBlock.getBlockId()).append("][level-").append(urBlock.getLevel()).append("]").append("\n");
    }
    for (UnderReplicatedBlock urBlock : modifiedurBlocks.values()) {
        UnderReplicaBlocksTable newInstance = session.newInstance(UnderReplicaBlocksTable.class);
        ReplicaFactory.createPersistable(urBlock, newInstance);
        session.savePersistent(newInstance);
        builder.append("w UnderReplicated block:").append("[blk-").append(urBlock.getBlockId()).append("][level-").append(urBlock.getLevel()).append("]").append("\n");
    }
    for (PendingBlockInfo p : modifiedPendings.values()) {
      PendingReplicationBlockTable pTable = session.newInstance(PendingReplicationBlockTable.class);
      PendingBlockInfoFactory.createPersistablePendingBlockInfo(p, pTable);
      session.savePersistent(pTable);
      builder.append("w PendingBlockInfo:").append(p.toString()).append("\n");
    }

    for (PendingBlockInfo p : removedPendings.values()) {
      PendingReplicationBlockTable pTable = session.newInstance(PendingReplicationBlockTable.class, p.getBlockId());
      session.deletePersistent(pTable);
      builder.append("rm PendingBlockInfo:").append(p.toString()).append("\n");
    }

    for (LeasePath lp : modifiedLPaths.values()) {
      LeasePathsTable lTable = session.newInstance(LeasePathsTable.class);
      LeasePathFactory.createPersistableLeasePathInstance(lp, lTable);
      session.savePersistent(lTable);
      builder.append("w LeasePath:").append(lp.toString()).append("\n");
    }

    for (LeasePath lp : removedLPaths.values()) {
      LeasePathsTable lTable = session.newInstance(LeasePathsTable.class, lp.getPath());
      session.deletePersistent(lTable);
      builder.append("rm LeasePath:").append(lp.toString()).append("\n");
    }

    for (Lease l : modifiedLeases.values()) {
      LeaseTable lTable = session.newInstance(LeaseTable.class);
      LeaseFactory.createPersistableLeaseInstance(l, lTable);
      session.savePersistent(lTable);
      builder.append("w Lease:").append(l.toString()).append("\n");
    }

    for (Lease l : removedLeases.values()) {
      LeaseTable lTable = session.newInstance(LeaseTable.class, l.getHolder());
      session.deletePersistent(lTable);
      builder.append("rm Lease:").append(l.toString()).append("\n");
    }
    
    for (INode inode : modifiedInodes.values()) {
      INodeTableSimple persistable = session.newInstance(INodeTableSimple.class);
      InodeFactory.createPersistable(inode, persistable);
      session.savePersistent(persistable);
      builder.append("w Inode:").append(inode.toString()).append("\n");
    }
    
    for (INode inode : removedInodes.values()) {
      INodeTableSimple persistable = session.newInstance(INodeTableSimple.class, inode.getId());
      session.deletePersistent(persistable);
      builder.append("rm Inode:").append(inode.getName()).append("\n");
    }


<<<<<<< HEAD
    logger.debug("\nTx commit[" + builder.toString() + "]");
=======
    logger.debug("Tx commit{ \n" + builder.toString() + "}");
>>>>>>> 90c186f3

    resetContext();
  }

  void rollback() {
    resetContext();
    logger.debug("\n}Tx rollback");
  }

  private void beforeTxCheck() throws TransactionContextException {
    Session session = DBConnector.obtainSession();
    if (activeTxExpected && !session.currentTransaction().isActive()) {
      throw new TransactionContextException("Active transaction is expected.");
    } else if (!activeTxExpected) {
      DBConnector.beginTransaction();
      externallyMngedTx = false;
    }
  }

  private void afterTxCheck(boolean done) {
    if (!externallyMngedTx) {
      if (done) {
        DBConnector.commit();
      } else {
        DBConnector.safeRollback();
      }
    }
  }
  
  public void persist(Object obj) throws TransactionContextException {
    if (!activeTxExpected) {
      throw new TransactionContextException("Transaction was not begun");
    }
    if (obj instanceof BlockInfo) {
      BlockInfo block = (BlockInfo) obj;

      if (removedBlocks.containsKey(block.getBlockId())) {
        throw new TransactionContextException("Removed block passed to be persisted");
      }

      BlockInfo contextInstance = blocks.get(block.getBlockId());

      if (logger.isDebugEnabled()) {
        if (contextInstance == null) {
          logger.debug("Block = " + block.getBlockId() + " is new instance");
        }
        else if (contextInstance == block) {
          logger.debug("Block = " + block.getBlockId() + " is mraked modified.");
        }
        else {
          logger.debug("Block =" + block.getBlockId() + " instance changed to " + ((block instanceof BlockInfoUnderConstruction) ? "UnderConstruction" : "BlockInfo"));
        }
      }

      blocks.put(block.getBlockId(), block);
      modifiedBlocks.put(block.getBlockId(), block);

<<<<<<< HEAD
    } else if (obj instanceof ReplicaUnderConstruction) {
      ReplicaUnderConstruction replica = (ReplicaUnderConstruction) obj;

      if (removedReplicasUc.containsKey(replica.cacheKey())) {
        throw new TransactionContextException("Removed  under constructionreplica passed to be persisted");
      }

      modifiedReplicasUc.put(replica.cacheKey(), replica);
    } else if (obj instanceof IndexedReplica) {
=======
    }
    else if (obj instanceof IndexedReplica) {
>>>>>>> 90c186f3
      IndexedReplica replica = (IndexedReplica) obj;

      if (removedReplicas.containsKey(replica.cacheKey())) {
        throw new TransactionContextException("Removed replica passed to be persisted");
      }

      modifiedReplicas.put(replica.cacheKey(), replica);
    }
    else if (obj instanceof InvalidatedBlock) {
      InvalidatedBlock invBlock = (InvalidatedBlock) obj;

      if (removedInvBlocks.containsKey(invBlock)) {
        throw new TransactionContextException("Removed invalidated-block passed to be persisted");
      }

      addStorageToInvalidatedBlock(invBlock);

      invBlocks.put(invBlock, invBlock);
      modifiedInvBlocks.put(invBlock, invBlock);
    } else if (obj instanceof ExcessReplica) {
      ExcessReplica exReplica = (ExcessReplica) obj;

      if (removedExReplica.containsKey(exReplica)) {
        throw new TransactionContextException("Removed excess-replica passed to be persisted");
      }

      exReplicas.put(exReplica, exReplica);
      modifiedExReplica.put(exReplica, exReplica);
    }
    else if (obj instanceof CorruptReplica) {
      CorruptReplica corruptreplica = (CorruptReplica) obj;
      if (removedCorruptReplicas.get(corruptreplica) != null) {
        throw new TransactionContextException("Removed corrupt replica passed to be persisted");
      }

      corruptReplicas.put(corruptreplica, corruptreplica);
      modifiedCorruptReplicas.put(corruptreplica, corruptreplica);
    }
    else if (obj instanceof UnderReplicatedBlock) {
      UnderReplicatedBlock urBlock = (UnderReplicatedBlock) obj;
      if (removedurBlocks.get(urBlock) != null) {
        throw new TransactionContextException("Removed under replica passed to be persisted");
      }

      urBlocks.put(urBlock, urBlock);
      modifiedurBlocks.put(urBlock, urBlock);
    } else if (obj instanceof PendingBlockInfo) {
      PendingBlockInfo pendingBlock = (PendingBlockInfo) obj;

      if (removedPendings.containsKey(pendingBlock.getBlockId())) {
        throw new TransactionContextException("Removed pending-block passed to be persisted");
      }

      pendings.put(pendingBlock.getBlockId(), pendingBlock);
      modifiedPendings.put(pendingBlock.getBlockId(), pendingBlock);
<<<<<<< HEAD
    } else if (obj instanceof INode) {
      INode inode = (INode) obj;

      if (removedInodes.containsKey(inode.getId())) {
        throw new TransactionContextException("Removed  inode passed to be persisted");
      }
      
      inodesIdIndex.put(inode.getId(), inode);
      inodesNameParentIndex.put(inode.nameParentKey(), inode);
      modifiedInodes.put(inode.getId(), inode);
    } else {
=======
    }else if (obj instanceof LeasePath) {
      LeasePath lPath = (LeasePath) obj;

      if (removedLPaths.containsKey(lPath)) {
        throw new TransactionContextException("Removed lease-path passed to be persisted");
      }

      modifiedLPaths.put(lPath, lPath);
      leasePaths.put(lPath, lPath);
      pathToLeasePath.put(lPath.getPath(), lPath);
      if (allLeasePathsRead) {
        if (holderLeasePaths.containsKey(lPath.getHolderId())) {
          holderLeasePaths.get(lPath.getHolderId()).add(lPath);
        } else {
          TreeSet<LeasePath> lSet = new TreeSet<LeasePath>();
          lSet.add(lPath);
          holderLeasePaths.put(lPath.getHolderId(), lSet);
        }
      }
    } else if (obj instanceof Lease) {
      Lease lease = (Lease) obj;

      if (removedLeases.containsKey(lease)) {
        throw new TransactionContextException("Removed lease passed to be persisted");
      }

      modifiedLeases.put(lease, lease);
      leases.put(lease.getHolder(), lease);
      idToLease.put(lease.getHolderID(), lease);
    } 
    else {
>>>>>>> 90c186f3
      throw new TransactionContextException("Unkown type passed for being persisted");
    }
  }

  private void addStorageToInvalidatedBlock(InvalidatedBlock invBlock) {
    if (storageIdToInvBlocks.containsKey(invBlock.getStorageId())) {
      storageIdToInvBlocks.get(invBlock.getStorageId()).add(invBlock);
    } else {
      HashSet<InvalidatedBlock> invBlockList = new HashSet<InvalidatedBlock>();
      invBlockList.add(invBlock);
      storageIdToInvBlocks.put(invBlock.getStorageId(), invBlockList);
    }
  }

  public void remove(Object obj) throws TransactionContextException {
    beforeTxCheck();
    boolean done = true;

    try {
      if (obj instanceof BlockInfo) {
        BlockInfo block = (BlockInfo) obj;

        if (block.getBlockId() == 0l) {
          throw new TransactionContextException("Unassigned-Id block passed to be removed");
        }

        BlockInfo attachedBlock = blocks.get(block.getBlockId());

        if (attachedBlock == null) {
          throw new TransactionContextException("Unattached block passed to be removed");
        }

        blocks.remove(block.getBlockId());
        modifiedBlocks.remove(block.getBlockId());
        removedBlocks.put(block.getBlockId(), attachedBlock);

      } else if (obj instanceof ReplicaUnderConstruction) {
        ReplicaUnderConstruction replica = (ReplicaUnderConstruction) obj;
        modifiedReplicasUc.remove(replica.cacheKey());
        removedReplicasUc.put(replica.cacheKey(), replica);
      } else if (obj instanceof IndexedReplica) {
        IndexedReplica replica = (IndexedReplica) obj;

        modifiedReplicas.remove(replica.cacheKey());
        removedReplicas.put(replica.cacheKey(), replica);
      } else if (obj instanceof InvalidatedBlock) {
        InvalidatedBlock invBlock = (InvalidatedBlock) obj;

        if (!invBlocks.containsKey(invBlock)) {
          throw new TransactionContextException("Unattached invalidated-block passed to be removed");
        }

        invBlocks.remove(invBlock);
        modifiedInvBlocks.remove(invBlock);
        removedInvBlocks.put(invBlock, invBlock);
        if (storageIdToInvBlocks.containsKey(invBlock.getStorageId())) {
          HashSet<InvalidatedBlock> ibs = storageIdToInvBlocks.get(invBlock.getStorageId());
          ibs.remove(invBlock);
          if (ibs.isEmpty()) {
            storageIdToInvBlocks.remove(invBlock.getStorageId());
          }
        }
      } else if (obj instanceof ExcessReplica) {
        ExcessReplica exReplica = (ExcessReplica) obj;

        if (exReplicas.remove(exReplica) == null) {
          throw new TransactionContextException("Unattached excess-replica passed to be removed");
        }

        modifiedExReplica.remove(exReplica);
        removedExReplica.put(exReplica, exReplica);

      } else if(obj instanceof CorruptReplica) {
        CorruptReplica corruptReplica = (CorruptReplica) obj;
        
        //if(corruptReplicas.get(corruptReplica) == null) {
        //  throw new TransactionContextException("Unattached corrupt replica passed to be removed");
       // }
        corruptReplicas.remove(corruptReplica);
        modifiedCorruptReplicas.remove(corruptReplica);
        removedCorruptReplicas.put(corruptReplica, corruptReplica);
          
      }
      else if(obj instanceof UnderReplicatedBlock) {
        UnderReplicatedBlock urBlock = (UnderReplicatedBlock) obj;
        
        if(!urBlocks.containsKey(urBlock)) {
          throw new TransactionContextException("Unattached under replica [blk:"+urBlock.getBlockId()+", level: "+urBlock.getLevel()+" ] passed to be removed");
        }
        urBlocks.remove(urBlock);
        modifiedurBlocks.remove(urBlock);
        removedurBlocks.put(urBlock, urBlock);
          
      } else if (obj instanceof PendingBlockInfo) {
        PendingBlockInfo pendingBlock = (PendingBlockInfo) obj;
        if (pendings.remove(pendingBlock.getBlockId()) == null) {
          throw new TransactionContextException("Unattached pending-block passed to be removed");
        }
        modifiedPendings.remove(pendingBlock.getBlockId());
        removedPendings.put(pendingBlock.getBlockId(), pendingBlock);
      } else if (obj instanceof LeasePath) {
        LeasePath lPath = (LeasePath) obj;
        if (leasePaths.remove(lPath) == null) {
          throw new TransactionContextException("Unattached lease-path passed to be removed");
        }

        pathToLeasePath.remove(lPath.getPath());
        modifiedLPaths.remove(lPath);
        if (holderLeasePaths.containsKey(lPath.getHolderId())) {
          Set<LeasePath> lSet = holderLeasePaths.get(lPath.getHolderId());
          lSet.remove(lPath);
          if (lSet.isEmpty()) {
            holderLeasePaths.remove(lPath.getHolderId());
          }
        }
        removedLPaths.put(lPath, lPath);

      } else if (obj instanceof Lease) {
        Lease lease = (Lease) obj;

        if (leases.remove(lease.getHolder()) == null) {
          throw new TransactionContextException("Unattached lease passed to be removed");
        }
        idToLease.remove(lease.getHolderID());
        modifiedLeases.remove(lease);
        removedLeases.put(lease, lease);
      } else if (obj instanceof INode) {
        INode inode = (INode) obj;
        inodesIdIndex.remove(inode.getId());
        inodesNameParentIndex.remove(inode.nameParentKey());
        modifiedInodes.remove(inode.getId());
        
        removedInodes.put(inode.getId(), inode);
      } else {
        done = false;
        throw new TransactionContextException("Unkown type passed for being persisted");
      }
    } finally {
      afterTxCheck(done);
    }
  }

<<<<<<< HEAD
  public List<ReplicaUnderConstruction> findReplicasUCByBlockId(long id) throws TransactionContextException {
    beforeTxCheck();
    try {
      if (blockReplicasUc.containsKey(id)) {
        return blockReplicasUc.get(id);
      } else {
        Session session = DBConnector.obtainSession();
        QueryBuilder qb = session.getQueryBuilder();
        QueryDomainType<ReplicaUcTable> dobj = qb.createQueryDefinition(ReplicaUcTable.class);
        dobj.where(dobj.get("blockId").equal(dobj.param("param")));
        Query<ReplicaUcTable> query = session.createQuery(dobj);
        query.setParameter("param", id);
        List<ReplicaUcTable> storedReplicas = query.getResultList();
        List<ReplicaUnderConstruction> replicas = ReplicaUcFactory.createReplicaList(storedReplicas);
        blockReplicasUc.put(id, replicas);
        return replicas;
      }
    } finally {
      afterTxCheck(true);
    }
  }

  public List<IndexedReplica> findReplicasByBlockId(long id) throws TransactionContextException {
=======
  public void removeAll(Class type) throws TransactionContextException {
    beforeTxCheck();
    boolean done = false;
    try {
        if(type.equals(UnderReplicatedBlock.class)) {
          // Clear all maps related to UnderReplicatedBlock
          removedurBlocks.clear();
          urBlocks.clear();
          modifiedurBlocks.clear();
          
          // Delete from Db
          DBConnector.obtainSession().deletePersistentAll(UnderReplicaBlocksTable.class);
          done = true;
      }else {
        done = false;
        throw new TransactionContextException("Unkown type passed for being persisted");
      }
    } finally {
      afterTxCheck(done);
    }
  }

  public void update(Object newValue) throws TransactionContextException {
    beforeTxCheck();
    boolean done = false;
    try {
      if (newValue instanceof UnderReplicatedBlock) {
        UnderReplicatedBlock urBlockNew = (UnderReplicatedBlock) newValue;

        /*
         * Called from 
         * NameNodeRpcServer.reportBadBlocks(..)
         *        BlockManager.findAndMarkBlockAsCorrupt
         *                  BlockManager.markBlockAsCorrupt
         *                            BlockManager.updateNeededReplications       ===> When the block is detected corrupt by the client, the NN will mark the block as corrupt
         *                                                                                                                                                 After marking it as corrupt, it checks if there is enough replications for this block. 
         *                                                                                                                                                If the number of live replica is less than the the minimum replication required, it will save it as an under-replicated block with some prioroity level
         */
        // Update the maps and replaces the old value (if present) with the new value into the map
        urBlocks.put(urBlockNew, urBlockNew);
        modifiedurBlocks.put(urBlockNew, urBlockNew);
        done = true;
      }
      else {
        done = false;
        throw new TransactionContextException("Unkown type passed for being persisted");
      }
    }
    finally {
      afterTxCheck(done);
    }
  }

  List<IndexedReplica> findReplicasByBlockId(long id) throws TransactionContextException {
>>>>>>> 90c186f3
    beforeTxCheck();
    try {
      if (blockReplicas.containsKey(id)) {
        return blockReplicas.get(id);
      } else {
        Session session = DBConnector.obtainSession();
        QueryBuilder qb = session.getQueryBuilder();
        QueryDomainType<TripletsTable> dobj = qb.createQueryDefinition(TripletsTable.class);
        dobj.where(dobj.get("blockId").equal(dobj.param("param")));
        Query<TripletsTable> query = session.createQuery(dobj);
        query.setParameter("param", id);
        List<TripletsTable> triplets = query.getResultList();
        List<IndexedReplica> replicas = IndexedReplicaFactory.createReplicaList(triplets);
        blockReplicas.put(id, replicas);
        return replicas;
      }
    } finally {
      afterTxCheck(true);
    }
  }

  public List<BlockInfo> findBlocksByInodeId(long id) throws IOException, TransactionContextException {
    beforeTxCheck();
    try {
      if (inodeBlocks.containsKey(id)) {
        return inodeBlocks.get(id);
      } else {
        Session session = DBConnector.obtainSession();
        QueryBuilder qb = session.getQueryBuilder();
        QueryDomainType<BlockInfoTable> dobj = qb.createQueryDefinition(BlockInfoTable.class);
        dobj.where(dobj.get("iNodeID").equal(dobj.param("param")));
        Query<BlockInfoTable> query = session.createQuery(dobj);
        query.setParameter("param", id);
        List<BlockInfoTable> resultList = query.getResultList();
        List<BlockInfo> syncedList = syncBlockInfoInstances(BlockInfoFactory.createBlockInfoList(resultList));
        inodeBlocks.put(id, syncedList);
        return syncedList;
      }
    } finally {
      afterTxCheck(true);
    }
  }

  public Block findSimpleBlockById(long blockId) throws TransactionContextException {
    beforeTxCheck();
    try {
      Block block = blocks.get(blockId);
      if (block == null) {
        Session session = DBConnector.obtainSession();
        BlockInfoTable bit = session.find(BlockInfoTable.class, blockId);
        if (bit == null) {
          return null;
        }
        block = BlockInfoFactory.createSimpleBlock(bit);
        
        // [J] Cannot do this as i need just "Block" type. 
        // Creating "BlockInfo" type would need to throw an IOException, but i cannot let the caller of this function to throw an IOException
        // Caller is: BlockManager.getCorruptReplicaBlockIterator(); where it implements a Iterator interface and should have a method Iterate() that cannot have a "throws IOException" in its definition
        //blocks.put(blockId, block);
      }
      return block;
    } finally {
      afterTxCheck(true);
    }
  }

  public BlockInfo findBlockById(long blockId) throws IOException, TransactionContextException {
    beforeTxCheck();
    try {
      BlockInfo block = blocks.get(blockId);
      if (block == null) {
        Session session = DBConnector.obtainSession();
        BlockInfoTable bit = session.find(BlockInfoTable.class, blockId);
        if (bit == null) {
          return null;
        }
        block = BlockInfoFactory.createBlockInfo(bit);
        blocks.put(blockId, block);
      }
      return block;
    } finally {
      afterTxCheck(true);
    }
  }

  public List<BlockInfo> findAllBlocks() throws IOException, TransactionContextException {
    beforeTxCheck();
    try {
      if (allBlocksRead) {
        return new ArrayList<BlockInfo>(blocks.values());
      } else {
        Session session = DBConnector.obtainSession();
        QueryBuilder qb = session.getQueryBuilder();
        QueryDomainType<BlockInfoTable> dobj = qb.createQueryDefinition(BlockInfoTable.class);
        Query<BlockInfoTable> query = session.createQuery(dobj);
        List<BlockInfoTable> resultList = query.getResultList();
        List<BlockInfo> syncedList = syncBlockInfoInstances(BlockInfoFactory.createBlockInfoList(resultList));
        allBlocksRead = true;
        return syncedList;
      }
    } finally {
      afterTxCheck(true);
    }
  }

  public int countAllBlocks() throws TransactionContextException, IOException {
    findAllBlocks();
    return blocks.size();
  }

  public List<BlockInfo> findBlocksByStorageId(String name) throws IOException, TransactionContextException {
    beforeTxCheck();
    try {
      List<BlockInfo> ret = new ArrayList<BlockInfo>();
      Session session = org.apache.hadoop.hdfs.server.namenode.DBConnector.obtainSession();

      QueryBuilder qb = session.getQueryBuilder();
      QueryDomainType<TripletsTable> dobj = qb.createQueryDefinition(TripletsTable.class);
      dobj.where(dobj.get("storageId").equal(dobj.param("param")));
      Query<TripletsTable> query = session.createQuery(dobj);
      query.setParameter("param", name);
      List<TripletsTable> triplets = query.getResultList();

      for (TripletsTable t : triplets) {
        ret.add(findBlockById(t.getBlockId()));
      }
      return ret;
    } finally {
      afterTxCheck(true);
    }
  }

  private List<BlockInfo> syncBlockInfoInstances(List<BlockInfo> newBlocks) {
    List<BlockInfo> finalList = new ArrayList<BlockInfo>();

    for (BlockInfo blockInfo : newBlocks) {
      if (removedBlocks.containsKey(blockInfo.getBlockId()))
        continue;
      if (blocks.containsKey(blockInfo.getBlockId())) {
        finalList.add(blocks.get(blockInfo.getBlockId()));
      } else {
        blocks.put(blockInfo.getBlockId(), blockInfo);
        finalList.add(blockInfo);
      }
    }

    return finalList;
  }

  public List<InvalidatedBlock> findInvalidatedBlocksByStorageId(String storageId) throws TransactionContextException {
    beforeTxCheck();
    try {
      if (storageIdToInvBlocks.containsKey(storageId)) {
        return new ArrayList<InvalidatedBlock>(this.storageIdToInvBlocks.get(storageId)); //clone the list reference
      }

      Session session = DBConnector.obtainSession();
      QueryBuilder qb = session.getQueryBuilder();
      QueryDomainType<InvalidateBlocksTable> qdt = qb.createQueryDefinition(InvalidateBlocksTable.class);
      qdt.where(qdt.get("storageId").equal(qdt.param("param")));
      Query<InvalidateBlocksTable> query = session.createQuery(qdt);
      query.setParameter("param", storageId);
      List<InvalidateBlocksTable> invBlockTables = query.getResultList();
      syncInvalidatedBlockInstances(invBlockTables);
      HashSet<InvalidatedBlock> ibSet = storageIdToInvBlocks.get(storageId);
      if (ibSet != null) {
        return new ArrayList(ibSet);
      } else {
        return new ArrayList<InvalidatedBlock>();
      }
    } finally {
      afterTxCheck(true);
    }
  }

  public InvalidatedBlock findInvalidatedBlockByPK(String storageId, long blockId) throws TransactionContextException {
    beforeTxCheck();
    try {
      InvalidatedBlock searchInstance = new InvalidatedBlock(storageId, blockId);
      if (invBlocks.containsKey(searchInstance)) {
        return invBlocks.get(searchInstance);
      }

      if (removedInvBlocks.containsKey(searchInstance)) {
        return null;
      }

      Session session = DBConnector.obtainSession();
      Object[] keys = new Object[2];
      keys[0] = blockId;
      keys[1] = storageId;
      InvalidateBlocksTable invTable = session.find(InvalidateBlocksTable.class, keys);
      if (invTable == null) {
        return null;
      }

      InvalidatedBlock result = ReplicaFactory.createReplica(invTable);
      this.invBlocks.put(result, result);
      return result;
    } finally {
      afterTxCheck(true);
    }
  }

  public Map<String, HashSet<InvalidatedBlock>> findAllInvalidatedBlocks() throws TransactionContextException {
    beforeTxCheck();
    try {
      if (allInvBlocksRead) {
        return storageIdToInvBlocks;
      }

      Session session = DBConnector.obtainSession();
      QueryBuilder qb = session.getQueryBuilder();
      QueryDomainType qdt = qb.createQueryDefinition(InvalidateBlocksTable.class);
      List<InvalidateBlocksTable> ibts = session.createQuery(qdt).getResultList();
      syncInvalidatedBlockInstances(ibts);

      allInvBlocksRead = true;

      return storageIdToInvBlocks;
    } finally {
      afterTxCheck(true);
    }
  }

  public long countAllInvalidatedBlocks() throws TransactionContextException {
    findAllInvalidatedBlocks();
    long count = 0;
    for (HashSet ibset : storageIdToInvBlocks.values()) {
      count += ibset.size();
    }
    return count;
  }

  private void syncInvalidatedBlockInstances(List<InvalidateBlocksTable> invBlockTables) {
    for (InvalidateBlocksTable bTable : invBlockTables) {
      InvalidatedBlock invBlock = ReplicaFactory.createReplica(bTable);
      if (!removedInvBlocks.containsKey(invBlock)) {
        if (invBlocks.containsKey(invBlock)) {
        } else {
          invBlocks.put(invBlock, invBlock);
        }
        addStorageToInvalidatedBlock(invBlock);
      }
    }
  }

  public TreeSet<Long> findExcessReplicaByStorageId(String storageId) throws TransactionContextException {
    beforeTxCheck();
    try {
      if (storageIdToExReplica.containsKey(storageId)) {
        return storageIdToExReplica.get(storageId);
      }

      Session session = DBConnector.obtainSession();
      QueryBuilder qb = session.getQueryBuilder();
      QueryDomainType<ExcessReplicaTable> qdt = qb.createQueryDefinition(ExcessReplicaTable.class);
      qdt.where(qdt.get("storageId").equal(qdt.param("param")));
      Query<ExcessReplicaTable> query = session.createQuery(qdt);
      query.setParameter("param", storageId);
      List<ExcessReplicaTable> invBlockTables = query.getResultList();
      TreeSet<Long> exReplicaSet = syncExcessReplicaInstances(invBlockTables);
      storageIdToExReplica.put(storageId, exReplicaSet);

      return exReplicaSet;
    } finally {
      afterTxCheck(true);
    }
  }

  private TreeSet<Long> syncExcessReplicaInstances(List<ExcessReplicaTable> exReplicaTables) {
    TreeSet<Long> replicaSet = new TreeSet<Long>();

    if (exReplicaTables != null) {
      for (ExcessReplicaTable ert : exReplicaTables) {
        ExcessReplica replica = ReplicaFactory.createReplica(ert);
        if (!removedExReplica.containsKey(replica)) {
          if (exReplicas.containsKey(replica)) {
            replicaSet.add(exReplicas.get(replica).getBlockId());
          } else {
            exReplicas.put(replica, replica);
            replicaSet.add(replica.getBlockId());
          }
        }
      }
    }

    return replicaSet;
  }

  /**
   * This method is only used for metrics.
   *
   * @return
   * @throws TransactionContextException
   */
  public long countAllExcessReplicas() throws TransactionContextException {
    beforeTxCheck();
    try {
      Session session = DBConnector.obtainSession();
      QueryBuilder qb = session.getQueryBuilder();

      QueryDomainType qdt = qb.createQueryDefinition(ExcessReplicaTable.class);
      Query<ExcessReplicaTable> query = session.createQuery(qdt);
      List<ExcessReplicaTable> results = query.getResultList();
      if (results != null) {
        return results.size();
      } else {
        return 0;
      }
    } finally {
      afterTxCheck(true);
    }
  }

  public ExcessReplica findExcessReplicaByPK(String storageId, long blockId) throws TransactionContextException {
    beforeTxCheck();
    try {
      ExcessReplica searchInstance = new ExcessReplica(storageId, blockId);
      if (exReplicas.containsKey(searchInstance)) {
        return exReplicas.get(searchInstance);
      }

      if (removedExReplica.containsKey(searchInstance)) {
        return null;
      }

      Session session = DBConnector.obtainSession();
      Object[] keys = new Object[2];
      keys[0] = blockId;
      keys[1] = storageId;
      ExcessReplicaTable invTable = session.find(ExcessReplicaTable.class, keys);
      if (invTable == null) {
        return null;
      }

      ExcessReplica result = ReplicaFactory.createReplica(invTable);
      this.exReplicas.put(result, result);
      return result;
    } finally {
      afterTxCheck(true);
    }
  }
  public Collection<CorruptReplica> findAllCorruptBlocks() throws TransactionContextException {
    beforeTxCheck();
    try {
      if (allCorruptBlocksRead) {
        return corruptReplicas.values();
      }

      Session session = DBConnector.obtainSession();
      QueryBuilder qb = session.getQueryBuilder();
      QueryDomainType<CorruptReplicasTable> dobj = qb.createQueryDefinition(CorruptReplicasTable.class);
      Query<CorruptReplicasTable> query = session.createQuery(dobj);
      List<CorruptReplicasTable> ibts = query.getResultList();
      numCorruptBlocks = 0;
      syncCorruptReplicaInstances(ibts);

      allCorruptBlocksRead = true;

      return corruptReplicas.values();
    } finally {
      afterTxCheck(true);
    }
  }
  public Collection<DatanodeDescriptor> findCorruptReplica(long blockId) throws TransactionContextException {
    beforeTxCheck();
    try {
      Session session = DBConnector.obtainSession();
      
      QueryBuilder qb = session.getQueryBuilder();
      QueryDomainType<CorruptReplicasTable> dobj = qb.createQueryDefinition(CorruptReplicasTable.class);
      Predicate pred = dobj.get("blockId").equal(dobj.param("blockId"));
      dobj.where(pred);
      Query<CorruptReplicasTable> query = session.createQuery(dobj);
      query.setParameter("blockId", blockId);
      
      Collection<DatanodeDescriptor> datanodes = new TreeSet<DatanodeDescriptor>();
      List<CorruptReplicasTable> creplicas = query.getResultList();
      if(creplicas.size() > 0) {
        syncCorruptReplicaInstances(creplicas);
      }
      
      // After sync, all values in memory and database are combined
      for (CorruptReplica c : corruptReplicas.values()) {
        // Fill the dnd data
        datanodes.add(DatanodeHelper.getDatanodeDescriptorByStorageId(c.getStorageId()));
        
      }
      
      return datanodes;
      
    } finally {
      afterTxCheck(true);
    }
  }

  public DatanodeDescriptor findCorruptReplica(long blockId, String storageId) throws TransactionContextException {
    beforeTxCheck();
    try {
      CorruptReplica searchInstance = new CorruptReplica(blockId, storageId);
      if (corruptReplicas.containsKey(searchInstance)) {
        return DatanodeHelper.getDatanodeDescriptorByStorageId(corruptReplicas.get(searchInstance).getStorageId());
      }

      if (modifiedCorruptReplicas.containsKey(searchInstance)) {
        return DatanodeHelper.getDatanodeDescriptorByStorageId(modifiedCorruptReplicas.get(searchInstance).getStorageId());
      }

      // Not found in memory, search in database
      Session session = DBConnector.obtainSession();
      Object[] keys = new Object[2];
      keys[0] = blockId;
      keys[1] = storageId;
      CorruptReplicasTable corruptReplicaTable = session.find(CorruptReplicasTable.class, keys);
      if (corruptReplicaTable != null) {
        ReplicaFactory.createPersistable(searchInstance, corruptReplicaTable);
        corruptReplicas.put(searchInstance, searchInstance);
        return DatanodeHelper.getDatanodeDescriptorByStorageId(searchInstance.getStorageId());
      }
      
      throw new TransactionContextException("Corrupt replica for blockId: "+blockId+" and storageId: "+storageId+" does not exist");
    } finally {
      afterTxCheck(true);
    }
  }

  private Collection<CorruptReplica> syncCorruptReplicaInstances(List<CorruptReplicasTable> corruptReplicaRecords) {

    for (CorruptReplicasTable record : corruptReplicaRecords) {
      CorruptReplica corruptReplica = ReplicaFactory.createReplica(record);
      if (!removedCorruptReplicas.containsKey(corruptReplica)) {
        numCorruptBlocks++;
        if (!this.corruptReplicas.containsKey(corruptReplica)) {
          corruptReplicas.put(corruptReplica, corruptReplica);
        }
      }
    }

    return corruptReplicas.values();
  }

  public boolean containsUnderReplicatedBlock(long blockId) throws TransactionContextException {
    beforeTxCheck();
    try {

      // Not found in memory, search in database
      Session session = DBConnector.obtainSession();
      UnderReplicaBlocksTable urBlockTable = session.find(UnderReplicaBlocksTable.class, blockId);
      if (urBlockTable != null) {
        UnderReplicatedBlock urBlock = ReplicaFactory.createReplica(urBlockTable);
        urBlocks.put(urBlock, urBlock);
        return true;
      }
      // Not found
      return false;
    } finally {
      afterTxCheck(true);
    }
  }

  public List<UnderReplicatedBlock> findAllUnderReplicatedBlocks() throws TransactionContextException {
    beforeTxCheck();
    try {
      if (allUrBlocksRead) {
        return new ArrayList(urBlocks.values());
      }

      Session session = DBConnector.obtainSession();
      QueryBuilder qb = session.getQueryBuilder();
      QueryDomainType<UnderReplicaBlocksTable> dobj = qb.createQueryDefinition(UnderReplicaBlocksTable.class);
      Query<UnderReplicaBlocksTable> query = session.createQuery(dobj);
      List<UnderReplicaBlocksTable> ibts = query.getResultList();
      numUrBlocks = 0;
      syncUnderReplicatedBlockInstances(ibts);

      allCorruptBlocksRead = true;

      return new ArrayList(urBlocks.values());
    } finally {
      afterTxCheck(true);
    }
  }
  public List<UnderReplicatedBlock> findAllCorruptedUnderReplicatedBlocks(int corruptLevel) throws TransactionContextException {
    beforeTxCheck();
    try {
      Session session = DBConnector.obtainSession();
      
      QueryBuilder qb = session.getQueryBuilder();
      QueryDomainType<UnderReplicaBlocksTable> dobj = qb.createQueryDefinition(UnderReplicaBlocksTable.class);
      Predicate pred = dobj.get("level").equal(dobj.param("level"));
      dobj.where(pred);
      Query<UnderReplicaBlocksTable> query = session.createQuery(dobj);
      query.setParameter("level", corruptLevel);
      
      List<UnderReplicaBlocksTable> urCorruptedBlocks = query.getResultList();
      syncUnderReplicatedBlockInstances(urCorruptedBlocks);
      
      // After sync, only get the corrupt replica blocks with level 'corruptLevel'
      List<UnderReplicatedBlock> finalUrCorruptedBlocks = new ArrayList<UnderReplicatedBlock>();
      for(UnderReplicatedBlock urb : urBlocks.values()) {
        if(urb.getLevel() == corruptLevel) {
          finalUrCorruptedBlocks.add(urb);
        }
      }
      return finalUrCorruptedBlocks;
      
    } finally {
      afterTxCheck(true);
    }
  }

  private Collection<UnderReplicatedBlock> syncUnderReplicatedBlockInstances(List<UnderReplicaBlocksTable> urBlockRecords) {

    for (UnderReplicaBlocksTable record : urBlockRecords) {
      UnderReplicatedBlock urBlock = ReplicaFactory.createReplica(record);
      if (!removedurBlocks.containsKey(urBlock)) {
        numUrBlocks++;
        if (!this.urBlocks.containsKey(urBlock)) {
          urBlocks.put(urBlock, urBlock);
        }
      }
    }

    return urBlocks.values();
  }

  public int countNonCorruptedUnderReplicatedBlocks(int level) throws TransactionContextException {
    beforeTxCheck();
    try {
      Session session = DBConnector.obtainSession();
      
      QueryBuilder qb = session.getQueryBuilder();
      QueryDomainType<UnderReplicaBlocksTable> dobj = qb.createQueryDefinition(UnderReplicaBlocksTable.class);
      Predicate pred = dobj.get("level").lessThan(dobj.param("level"));
      dobj.where(pred);
      Query<UnderReplicaBlocksTable> query = session.createQuery(dobj);
      query.setParameter("level", level);
      
      List<UnderReplicaBlocksTable> urNoncorruptedBlocks = query.getResultList();
      syncUnderReplicatedBlockInstances(urNoncorruptedBlocks);
      return urNoncorruptedBlocks.size();
      
    } finally {
      afterTxCheck(true);
    }
  }

  public int countCorruptedUnderReplicatedBlocks(int level) throws TransactionContextException {
    beforeTxCheck();
    try {
      Session session = DBConnector.obtainSession();
      
      QueryBuilder qb = session.getQueryBuilder();
      QueryDomainType<UnderReplicaBlocksTable> dobj = qb.createQueryDefinition(UnderReplicaBlocksTable.class);
      Predicate pred = dobj.get("level").equal(dobj.param("level"));
      dobj.where(pred);
      Query<UnderReplicaBlocksTable> query = session.createQuery(dobj);
      query.setParameter("level", level);
      
      List<UnderReplicaBlocksTable> urCorruptedBlocks = query.getResultList();
      syncUnderReplicatedBlockInstances(urCorruptedBlocks);
      return urCorruptedBlocks.size();
      
    } finally {
      afterTxCheck(true);
    }
  }

  public PendingBlockInfo findPendingBlockByPK(long blockId) throws TransactionContextException {
    beforeTxCheck();
    try {
      if (this.pendings.containsKey(blockId)) {
        return this.pendings.get(blockId);
      }

      if (this.removedPendings.containsKey(blockId)) {
        return null;
      }

      Session session = DBConnector.obtainSession();
      PendingReplicationBlockTable pendingTable = session.find(PendingReplicationBlockTable.class, blockId);
      PendingBlockInfo pendingBlock = null;
      if (pendingTable != null) {
        pendingBlock = PendingBlockInfoFactory.createPendingBlockInfo(pendingTable);
        this.pendings.put(blockId, pendingBlock);
      }

      return pendingBlock;
    } finally {
      afterTxCheck(true);
    }
  }

  public Lease findLeaseByHolder(String holder) throws TransactionContextException {
    beforeTxCheck();
    try {
      if (leases.containsKey(holder)) {
        return leases.get(holder);
      }

      Session session = DBConnector.obtainSession();
      LeaseTable lTable = session.find(LeaseTable.class, holder);
      if (lTable != null) {
        Lease lease = LeaseFactory.createLease(lTable);
        leases.put(lease.getHolder(), lease);
        return lease;
      }
      return null;
    } finally {
      afterTxCheck(true);
    }
  }

  public List<PendingBlockInfo> findAllPendingBlocks() throws TransactionContextException {
    beforeTxCheck();
    try {
      if (allPendingRead) {
        return new ArrayList(pendings.values());
      }

      Session session = DBConnector.obtainSession();
      QueryBuilder qb = session.getQueryBuilder();
      Query<PendingReplicationBlockTable> query =
              session.createQuery(qb.createQueryDefinition(PendingReplicationBlockTable.class));
      List<PendingReplicationBlockTable> result = query.getResultList();
      syncPendingBlockInstances(result);
      return new ArrayList(pendings.values());
    } finally {
      afterTxCheck(true);
    }
  }

  /**
   *
   * @param pendingTables
   * @return newly found pending blocks
   */
  private List<PendingBlockInfo> syncPendingBlockInstances(List<PendingReplicationBlockTable> pendingTables) {
    List<PendingBlockInfo> newPBlocks = new ArrayList<PendingBlockInfo>();
    for (PendingReplicationBlockTable pTable : pendingTables) {
      PendingBlockInfo p = PendingBlockInfoFactory.createPendingBlockInfo(pTable);
      if (pendings.containsKey(p.getBlockId())) {
        newPBlocks.add(pendings.get(p.getBlockId()));
      } else if (!removedPendings.containsKey(p.getBlockId())) {
        pendings.put(p.getBlockId(), p);
        newPBlocks.add(p);
      }
    }

    return newPBlocks;
  }

  public List<PendingBlockInfo> findTimedoutPendingBlocks(long timelimit) throws TransactionContextException {
    beforeTxCheck();
    try {
      Session session = DBConnector.obtainSession();
      QueryBuilder qb = session.getQueryBuilder();
      QueryDomainType<PendingReplicationBlockTable> qdt = qb.createQueryDefinition(PendingReplicationBlockTable.class);
      PredicateOperand predicateOp = qdt.get("timestamp");
      String paramName = "timelimit";
      PredicateOperand param = qdt.param(paramName);
      Predicate lessThan = predicateOp.lessThan(param);
      qdt.where(lessThan);
      Query query = session.createQuery(qdt);
      query.setParameter(paramName, timelimit);
      List<PendingReplicationBlockTable> result = query.getResultList();
      if (result != null) {
        return syncPendingBlockInstances(result);
      }

      return null;
    } finally {
      afterTxCheck(true);
    }
  }

  public TreeSet<LeasePath> findLeasePathsByHolderID(int holderID) throws TransactionContextException {
    beforeTxCheck();
    try {
      if (holderLeasePaths.containsKey(holderID)) {
        return holderLeasePaths.get(holderID);
      } else {
        Session session = DBConnector.obtainSession();
        QueryBuilder qb = session.getQueryBuilder();
        QueryDomainType<LeasePathsTable> dobj = qb.createQueryDefinition(LeasePathsTable.class);
        dobj.where(dobj.get("holderID").equal(dobj.param("param")));
        Query<LeasePathsTable> query = session.createQuery(dobj);
        query.setParameter("param", holderID);
        List<LeasePathsTable> paths = query.getResultList();
        TreeSet<LeasePath> lpSet = syncLeasePathInstances(paths, false);
        holderLeasePaths.put(holderID, lpSet);

        return lpSet;
      }
    } finally {
      afterTxCheck(true);
    }
  }

  private TreeSet<LeasePath> syncLeasePathInstances(List<LeasePathsTable> lpTables, boolean allRead) {
    TreeSet<LeasePath> finalList = new TreeSet<LeasePath>();

    for (LeasePathsTable lpt : lpTables) {
      LeasePath lPath = LeasePathFactory.createLeasePath(lpt);
      if (!removedLPaths.containsKey(lPath)) {
        if (this.leasePaths.containsKey(lPath)) {
          lPath = this.leasePaths.get(lPath);
        } else {
          this.leasePaths.put(lPath, lPath);
          this.pathToLeasePath.put(lpt.getPath(), lPath);
        }
        finalList.add(lPath);
        if (allRead) {
          if (holderLeasePaths.containsKey(lPath.getHolderId())) {
            holderLeasePaths.get(lPath.getHolderId()).add(lPath);
          } else {
            TreeSet<LeasePath> lSet = new TreeSet<LeasePath>();
            lSet.add(lPath);
            holderLeasePaths.put(lPath.getHolderId(), lSet);
          }
        }
      }
    }

    return finalList;
  }

  public LeasePath findLeasePathByPath(String path) throws TransactionContextException {
    beforeTxCheck();
    try {
      if (pathToLeasePath.containsKey(path)) {
        return pathToLeasePath.get(path);
      }

      Session session = DBConnector.obtainSession();
      LeasePathsTable lPTable = session.find(LeasePathsTable.class, path);
      LeasePath lPath = null;
      if (lPTable != null) {
        lPath = LeasePathFactory.createLeasePath(lPTable);
        leasePaths.put(lPath, lPath);
        pathToLeasePath.put(lPath.getPath(), lPath);
      }
      return lPath;
    } finally {
      afterTxCheck(true);
    }
  }

  public TreeSet<LeasePath> findLeasePathsByPrefix(String prefix) throws TransactionContextException {
    beforeTxCheck();
    try {
      Session session = DBConnector.obtainSession();
      QueryBuilder qb = session.getQueryBuilder();
      QueryDomainType dobj = qb.createQueryDefinition(LeasePathsTable.class);
      PredicateOperand propertyPredicate = dobj.get("path");
      String param = "prefix";
      PredicateOperand propertyLimit = dobj.param(param);
      Predicate like = propertyPredicate.like(propertyLimit);
      dobj.where(like);
      Query query = session.createQuery(dobj);
      query.setParameter(param, prefix + "%");
      List<LeasePathsTable> resultset = query.getResultList();
      if (resultset != null) {
        return syncLeasePathInstances(resultset, false);
      }

      return null;
    } finally {
      afterTxCheck(true);
    }
  }

  public TreeSet<LeasePath> findAllLeasePaths() throws TransactionContextException {
    beforeTxCheck();

    try {
      if (allLeasePathsRead) {
        return new TreeSet<LeasePath>(leasePaths.values());
      }

      Session session = DBConnector.obtainSession();
      QueryBuilder qb = session.getQueryBuilder();
      QueryDomainType dobj = qb.createQueryDefinition(LeasePathsTable.class);
      Query query = session.createQuery(dobj);
      List<LeasePathsTable> resultset = query.getResultList();
      TreeSet<LeasePath> lPathSet = syncLeasePathInstances(resultset, true);
      allLeasePathsRead = true;
      return lPathSet;
    } finally {
      afterTxCheck(true);
    }
  }

  public Lease findLeaseByHolderId(int holderId) throws TransactionContextException {
    beforeTxCheck();
    try {
      if (idToLease.containsKey(holderId)) {
        return idToLease.get(holderId);
      }

      Session session = DBConnector.obtainSession();
      QueryBuilder qb = session.getQueryBuilder();
      QueryDomainType<LeaseTable> dobj = qb.createQueryDefinition(LeaseTable.class);

      dobj.where(dobj.get("holderID").equal(dobj.param("param")));

      Query<LeaseTable> query = session.createQuery(dobj);
      query.setParameter("param", holderId); //the WHERE clause of SQL
      List<LeaseTable> leaseTables = query.getResultList();

      if (leaseTables.size() > 1) {
        logger.error("Error in selectLeaseTableInternal: Multiple rows with same holderID");
        return null;
      } else if (leaseTables.size() == 1) {
        Lease lease = LeaseFactory.createLease(leaseTables.get(0));
        leases.put(lease.getHolder(), lease);
        idToLease.put(lease.getHolderID(), lease);
        return lease;
      } else {
        logger.info("No rows found for holderID:" + holderId + " in Lease table");
        return null;
      }
    } finally {
      afterTxCheck(true);
    }
  }

  /**
   * Finds the hard-limit expired leases. i.e. All leases older than the given
   * time limit.
   *
   * @param timeLimit
   * @return
   */
  public SortedSet<Lease> findAllExpiredLeases(long timeLimit) throws TransactionContextException {
    beforeTxCheck();
    try {
      Session session = DBConnector.obtainSession();
      QueryBuilder qb = session.getQueryBuilder();
      QueryDomainType dobj = qb.createQueryDefinition(LeaseTable.class);
      PredicateOperand propertyPredicate = dobj.get("lastUpdate");
      String param = "timelimit";
      PredicateOperand propertyLimit = dobj.param(param);
      Predicate lessThan = propertyPredicate.lessThan(propertyLimit);
      dobj.where(lessThan);
      Query query = session.createQuery(dobj);
      query.setParameter(param, new Long(timeLimit));
      List<LeaseTable> resultset = query.getResultList();
      return syncLeaseInstances(resultset);
    } finally {
      afterTxCheck(true);
    }
  }

  public SortedSet<Lease> findAllLeases() throws TransactionContextException {
    beforeTxCheck();
    try {
      if (allLeasesRead) {
        return new TreeSet<Lease>(this.leases.values());
      }

      Session session = DBConnector.obtainSession();
      QueryBuilder qb = session.getQueryBuilder();
      QueryDomainType<LeaseTable> dobj = qb.createQueryDefinition(LeaseTable.class);
      Query<LeaseTable> query = session.createQuery(dobj);
      List<LeaseTable> resultList = query.getResultList();
      SortedSet<Lease> leaseSet = syncLeaseInstances(resultList);
      allLeasesRead = true;
      return leaseSet;
    } finally {
      afterTxCheck(true);
    }


  }

  private SortedSet<Lease> syncLeaseInstances(List<LeaseTable> lTables) {
    SortedSet<Lease> lSet = new TreeSet<Lease>();
    if (lTables != null) {
      for (LeaseTable lt : lTables) {
        Lease lease = LeaseFactory.createLease(lt);
        if (!removedLeases.containsKey(lease)) {
          if (leases.containsKey(lease.getHolder())) {
            lSet.add(leases.get(lease.getHolder()));
          } else {
            lSet.add(lease);
            leases.put(lease.getHolder(), lease);
            idToLease.put(lease.getHolderID(), lease);
          }
        }
      }
    }

    return lSet;
  }
  
  private Map<Long, INode> inodesIdIndex = new HashMap<Long, INode>();
  private Map<String, INode> inodesNameParentIndex = new HashMap<String, INode>();
  private Map<Long, List<INode>> inodesParentIndex = new HashMap<Long, List<INode>>();
  private Map<Long, INode> modifiedInodes = new HashMap<Long, INode>();
  private Map<Long, INode> removedInodes = new HashMap<Long, INode>();

  public INode findInodeById(long inodeId) throws TransactionContextException {
    beforeTxCheck();
    boolean done = true;
    try {
      if (removedInodes.containsKey(inodeId))
        return null;
      if (inodesIdIndex.containsKey(inodeId)) {
        return inodesIdIndex.get(inodeId);
      }
      Session session = DBConnector.obtainSession();
      INodeTableSimple persistable = session.find(INodeTableSimple.class, inodeId);
      if (persistable == null)
        return null;
      INode inode = InodeFactory.createInode(persistable);
      done = true;
      inodesIdIndex.put(inodeId, inode);
      inodesNameParentIndex.put(inode.nameParentKey(), inode);
      return inode;
    } catch (IOException ex) {
      done = false;
      throw new TransactionContextException(ex);
    } finally {
      afterTxCheck(done);
    }
  }

  public List<INode> findInodesByParentIdSortedByName(long parentId) throws TransactionContextException {
    beforeTxCheck();
    boolean done = false;
    try {
      if (inodesParentIndex.containsKey(parentId)) {
        done = true;
        return inodesParentIndex.get(parentId);
      }
      Session session = DBConnector.obtainSession();
      QueryBuilder qb = session.getQueryBuilder();
      QueryDomainType<INodeTableSimple> dobj = qb.createQueryDefinition(INodeTableSimple.class);
      Predicate pred1 = dobj.get("parentID").equal(dobj.param("parentID"));
      dobj.where(pred1);
      Query<INodeTableSimple> query = session.createQuery(dobj);
      query.setParameter("parentID", parentId);
      List<INodeTableSimple> results = query.getResultList();
      List<INode> inodes = InodeFactory.createInodeList(results);
      done = true;
      List<INode> syncInodes = syncInodeInstances(inodes);
      Collections.sort(syncInodes, INode.Order.ByName);
      inodesParentIndex.put(parentId, syncInodes);
      return syncInodes;
    } catch (IOException ex) {
      done = false;
      throw new TransactionContextException(ex);
    } finally {
      afterTxCheck(done);
    }
  }

  public INode findInodeByNameAndParentId(String name, long perentId) throws TransactionContextException {
    beforeTxCheck();
    boolean done = true;
    try {
      String key = perentId + name;
      if (inodesNameParentIndex.containsKey(key)) {
        return inodesNameParentIndex.get(key);
      }
      Session session = DBConnector.obtainSession();
      QueryBuilder qb = session.getQueryBuilder();
      QueryDomainType<INodeTableSimple> dobj = qb.createQueryDefinition(INodeTableSimple.class);
      Predicate pred1 = dobj.get("name").equal(dobj.param("name"));
      Predicate pred2 = dobj.get("parentID").equal(dobj.param("parentID"));
      dobj.where(pred1.and(pred2));
      Query<INodeTableSimple> query = session.createQuery(dobj);
      query.setParameter("name", name);
      query.setParameter("parentID", perentId);
      List<INodeTableSimple> results = query.getResultList();
      if (results.size() > 1) {
        throw new TransactionContextException("This parent has two chidlren with the same name");
      } else if (results.isEmpty()) {
        return null;
      } else {
        INode inode = InodeFactory.createInode(results.get(0));
        if (removedInodes.containsKey(inode.getId()))
          return null;
        inodesIdIndex.put(inode.getId(), inode);
        inodesNameParentIndex.put(inode.nameParentKey(), inode);
        return inode;
      }
    } catch (IOException ex) {
      done = false;
      throw new TransactionContextException(ex);
    } finally {
      afterTxCheck(done);
    }
  }

  public List<INode> findInodesByIds(List<Long> ids) throws TransactionContextException {
    beforeTxCheck();
    boolean done = false;

    try {
      Session session = DBConnector.obtainSession();
      QueryBuilder qb = session.getQueryBuilder();
      QueryDomainType<INodeTableSimple> dobj = qb.createQueryDefinition(INodeTableSimple.class);
      PredicateOperand field = dobj.get("id");
      PredicateOperand values = dobj.param("param");
      Predicate predicate = field.in(values);
      dobj.where(predicate);
      Query<INodeTableSimple> query = session.createQuery(dobj);
      query.setParameter("param", ids.toArray());
      List<INodeTableSimple> results = query.getResultList();
      List<INode> inodes = InodeFactory.createInodeList(results);
      List<INode> syncInodes = syncInodeInstances(inodes);
      done = true;
      return syncInodes;
    } catch (IOException ex) {
      done = false;
      throw new TransactionContextException(ex);
    } finally {
      afterTxCheck(done);
    }
  }
  
    private List<INode> syncInodeInstances(List<INode> newInodes) {
    List<INode> finalList = new ArrayList<INode>();

    for (INode inode : newInodes) {
      if (removedInodes.containsKey(inode.getId()))
        continue;
      if (inodesIdIndex.containsKey(inode.getId())) {
        finalList.add(inodesIdIndex.get(inode.getId()));
      } else {
        inodesIdIndex.put(inode.getId(), inode);
        inodesNameParentIndex.put(inode.nameParentKey(), inode);
        finalList.add(inode);
      }
    }

    return finalList;
  }


}<|MERGE_RESOLUTION|>--- conflicted
+++ resolved
@@ -8,21 +8,16 @@
 import com.mysql.clusterj.query.QueryDomainType;
 import java.io.IOException;
 import java.util.*;
-import java.util.logging.Level;
-import java.util.logging.Logger;
 import org.apache.commons.logging.Log;
 import org.apache.commons.logging.LogFactory;
-import org.apache.hadoop.hdfs.protocol.Block;
 import org.apache.hadoop.hdfs.server.blockmanagement.BlockInfo;
 import org.apache.hadoop.hdfs.server.blockmanagement.BlockInfoUnderConstruction;
 import org.apache.hadoop.hdfs.server.blockmanagement.CorruptReplica;
-import org.apache.hadoop.hdfs.server.blockmanagement.DatanodeDescriptor;
 import org.apache.hadoop.hdfs.server.blockmanagement.ExcessReplica;
 import org.apache.hadoop.hdfs.server.blockmanagement.IndexedReplica;
 import org.apache.hadoop.hdfs.server.blockmanagement.InvalidatedBlock;
 import org.apache.hadoop.hdfs.server.blockmanagement.UnderReplicatedBlock;
 import org.apache.hadoop.hdfs.server.namenode.DBConnector;
-import org.apache.hadoop.hdfs.server.namenode.DatanodeHelper;
 import se.sics.clusterj.BlockInfoTable;
 import se.sics.clusterj.CorruptReplicasTable;
 import se.sics.clusterj.ExcessReplicaTable;
@@ -31,18 +26,9 @@
 import se.sics.clusterj.TripletsTable;
 import se.sics.clusterj.UnderReplicaBlocksTable;
 import org.apache.hadoop.hdfs.server.blockmanagement.PendingBlockInfo;
-<<<<<<< HEAD
 import org.apache.hadoop.hdfs.server.blockmanagement.*;
 import org.apache.hadoop.hdfs.server.namenode.*;
 import se.sics.clusterj.*;
-=======
-import org.apache.hadoop.hdfs.server.namenode.DBConnector;
-import org.apache.hadoop.hdfs.server.namenode.Lease;
-import org.apache.hadoop.hdfs.server.namenode.LeasePath;
-import se.sics.clusterj.BlockInfoTable;
-import se.sics.clusterj.LeasePathsTable;
-import se.sics.clusterj.LeaseTable;
->>>>>>> 90c186f3
 
 /**
  *
@@ -112,22 +98,16 @@
   private Map<Lease, Lease> modifiedLeases = new HashMap<Lease, Lease>();
   private Map<Lease, Lease> removedLeases = new HashMap<Lease, Lease>();
   private boolean allLeasesRead = false;
-
   /**
    * CorruptReplicas
-       * A block that is corrupt means that one of its replica is corrupt
-       * So each time the namenode detects a corrupt replica either from Datanode or Client or by itself, it will add this replica to the list of corrupt replica
    */
-  private Map<CorruptReplica, CorruptReplica> corruptReplicas = new HashMap<CorruptReplica, CorruptReplica>();
-  private Map<CorruptReplica, CorruptReplica> modifiedCorruptReplicas = new HashMap<CorruptReplica, CorruptReplica>();
-  private Map<CorruptReplica, CorruptReplica> removedCorruptReplicas = new HashMap<CorruptReplica, CorruptReplica>();
-  private long numCorruptBlocks = 0;
+  private Map<String, CorruptReplica> corruptReplicas = new HashMap<String, CorruptReplica>();
+  private Map<Long, List<CorruptReplica>> blockCorruptReplicas = new HashMap<Long, List<CorruptReplica>>();
+  private Map<String, CorruptReplica> modifiedCorruptReplicas = new HashMap<String, CorruptReplica>();
+  private Map<String, CorruptReplica> removedCorruptReplicas = new HashMap<String, CorruptReplica>();
   private boolean allCorruptBlocksRead = false;
-
   /**
    * Under replicated blocks
-       * An under replicated block has a priority level with 0 as the highest
-       * Blocks have only one replicas has the highest
    */
   private Map<UnderReplicatedBlock, UnderReplicatedBlock> urBlocks = new HashMap<UnderReplicatedBlock, UnderReplicatedBlock>();
   private Map<UnderReplicatedBlock, UnderReplicatedBlock> modifiedurBlocks = new HashMap<UnderReplicatedBlock, UnderReplicatedBlock>();
@@ -165,11 +145,11 @@
     removedExReplica.clear();
 
     corruptReplicas.clear();
+    blockCorruptReplicas.clear();
     modifiedCorruptReplicas.clear();
     removedCorruptReplicas.clear();
-    numCorruptBlocks = 0;
     allCorruptBlocksRead = false;
-    
+
     urBlocks.clear();
     modifiedurBlocks.clear();
     removedurBlocks.clear();
@@ -193,7 +173,7 @@
     removedLeases.clear();
     leases.clear();
     allLeasesRead = false;
-    
+
     inodesIdIndex.clear();
     inodesNameParentIndex.clear();
     inodesParentIndex.clear();
@@ -286,6 +266,58 @@
       builder.append("rm ExcessReplica:").append(exReplica.toString()).append("\n");
     }
 
+    for (PendingBlockInfo p : modifiedPendings.values()) {
+      PendingReplicationBlockTable pTable = session.newInstance(PendingReplicationBlockTable.class);
+      PendingBlockInfoFactory.createPersistablePendingBlockInfo(p, pTable);
+      session.savePersistent(pTable);
+      builder.append("w PendingBlockInfo:").append(p.toString()).append("\n");
+    }
+
+    for (PendingBlockInfo p : removedPendings.values()) {
+      PendingReplicationBlockTable pTable = session.newInstance(PendingReplicationBlockTable.class, p.getBlockId());
+      session.deletePersistent(pTable);
+      builder.append("rm PendingBlockInfo:").append(p.toString()).append("\n");
+    }
+
+    for (LeasePath lp : modifiedLPaths.values()) {
+      LeasePathsTable lTable = session.newInstance(LeasePathsTable.class);
+      LeasePathFactory.createPersistableLeasePathInstance(lp, lTable);
+      session.savePersistent(lTable);
+      builder.append("w LeasePath:").append(lp.toString()).append("\n");
+    }
+
+    for (LeasePath lp : removedLPaths.values()) {
+      LeasePathsTable lTable = session.newInstance(LeasePathsTable.class, lp.getPath());
+      session.deletePersistent(lTable);
+      builder.append("rm LeasePath:").append(lp.toString()).append("\n");
+    }
+
+    for (Lease l : modifiedLeases.values()) {
+      LeaseTable lTable = session.newInstance(LeaseTable.class);
+      LeaseFactory.createPersistableLeaseInstance(l, lTable);
+      session.savePersistent(lTable);
+      builder.append("w Lease:").append(l.toString()).append("\n");
+    }
+
+    for (Lease l : removedLeases.values()) {
+      LeaseTable lTable = session.newInstance(LeaseTable.class, l.getHolder());
+      session.deletePersistent(lTable);
+      builder.append("rm Lease:").append(l.toString()).append("\n");
+    }
+
+    for (INode inode : modifiedInodes.values()) {
+      INodeTableSimple persistable = session.newInstance(INodeTableSimple.class);
+      InodeFactory.createPersistable(inode, persistable);
+      session.savePersistent(persistable);
+      builder.append("w Inode:").append(inode.toString()).append("\n");
+    }
+
+    for (INode inode : removedInodes.values()) {
+      INodeTableSimple persistable = session.newInstance(INodeTableSimple.class, inode.getId());
+      session.deletePersistent(persistable);
+      builder.append("rm Inode:").append(inode.getName()).append("\n");
+    }
+    
     for (CorruptReplica corruptReplica : removedCorruptReplicas.values()) {
       Object[] pk = new Object[2];
       pk[0] = corruptReplica.getBlockId();
@@ -293,81 +325,28 @@
       session.deletePersistent(CorruptReplicasTable.class, pk);
       builder.append("rm CorruptReplica:").append("[blk-").append(pk[0]).append("][dn-").append(pk[1]).append("]").append("\n");
     }
+    
     for (CorruptReplica corruptReplica : modifiedCorruptReplicas.values()) {
-        CorruptReplicasTable newInstance = session.newInstance(CorruptReplicasTable.class);
-        ReplicaFactory.createPersistable(corruptReplica, newInstance);
-        session.savePersistent(newInstance);
-        builder.append("w CorruptReplica:").append("[blk-").append(corruptReplica.getBlockId()).append("][dn-").append(corruptReplica.getStorageId()).append("]").append("\n");
-    }
-    
+      CorruptReplicasTable newInstance = session.newInstance(CorruptReplicasTable.class);
+      ReplicaFactory.createPersistable(corruptReplica, newInstance);
+      session.savePersistent(newInstance);
+      builder.append("w CorruptReplica:").append("[blk-").append(corruptReplica.getBlockId()).append("][dn-").append(corruptReplica.getStorageId()).append("]").append("\n");
+    }
+
     for (UnderReplicatedBlock urBlock : removedurBlocks.values()) {
       session.deletePersistent(UnderReplicaBlocksTable.class, urBlock.getBlockId());
       builder.append("rm UnderReplicated block:").append("[blk-").append(urBlock.getBlockId()).append("][level-").append(urBlock.getLevel()).append("]").append("\n");
     }
+    
     for (UnderReplicatedBlock urBlock : modifiedurBlocks.values()) {
-        UnderReplicaBlocksTable newInstance = session.newInstance(UnderReplicaBlocksTable.class);
-        ReplicaFactory.createPersistable(urBlock, newInstance);
-        session.savePersistent(newInstance);
-        builder.append("w UnderReplicated block:").append("[blk-").append(urBlock.getBlockId()).append("][level-").append(urBlock.getLevel()).append("]").append("\n");
-    }
-    for (PendingBlockInfo p : modifiedPendings.values()) {
-      PendingReplicationBlockTable pTable = session.newInstance(PendingReplicationBlockTable.class);
-      PendingBlockInfoFactory.createPersistablePendingBlockInfo(p, pTable);
-      session.savePersistent(pTable);
-      builder.append("w PendingBlockInfo:").append(p.toString()).append("\n");
-    }
-
-    for (PendingBlockInfo p : removedPendings.values()) {
-      PendingReplicationBlockTable pTable = session.newInstance(PendingReplicationBlockTable.class, p.getBlockId());
-      session.deletePersistent(pTable);
-      builder.append("rm PendingBlockInfo:").append(p.toString()).append("\n");
-    }
-
-    for (LeasePath lp : modifiedLPaths.values()) {
-      LeasePathsTable lTable = session.newInstance(LeasePathsTable.class);
-      LeasePathFactory.createPersistableLeasePathInstance(lp, lTable);
-      session.savePersistent(lTable);
-      builder.append("w LeasePath:").append(lp.toString()).append("\n");
-    }
-
-    for (LeasePath lp : removedLPaths.values()) {
-      LeasePathsTable lTable = session.newInstance(LeasePathsTable.class, lp.getPath());
-      session.deletePersistent(lTable);
-      builder.append("rm LeasePath:").append(lp.toString()).append("\n");
-    }
-
-    for (Lease l : modifiedLeases.values()) {
-      LeaseTable lTable = session.newInstance(LeaseTable.class);
-      LeaseFactory.createPersistableLeaseInstance(l, lTable);
-      session.savePersistent(lTable);
-      builder.append("w Lease:").append(l.toString()).append("\n");
-    }
-
-    for (Lease l : removedLeases.values()) {
-      LeaseTable lTable = session.newInstance(LeaseTable.class, l.getHolder());
-      session.deletePersistent(lTable);
-      builder.append("rm Lease:").append(l.toString()).append("\n");
-    }
-    
-    for (INode inode : modifiedInodes.values()) {
-      INodeTableSimple persistable = session.newInstance(INodeTableSimple.class);
-      InodeFactory.createPersistable(inode, persistable);
-      session.savePersistent(persistable);
-      builder.append("w Inode:").append(inode.toString()).append("\n");
-    }
-    
-    for (INode inode : removedInodes.values()) {
-      INodeTableSimple persistable = session.newInstance(INodeTableSimple.class, inode.getId());
-      session.deletePersistent(persistable);
-      builder.append("rm Inode:").append(inode.getName()).append("\n");
-    }
-
-
-<<<<<<< HEAD
+      UnderReplicaBlocksTable newInstance = session.newInstance(UnderReplicaBlocksTable.class);
+      ReplicaFactory.createPersistable(urBlock, newInstance);
+      session.savePersistent(newInstance);
+      builder.append("w UnderReplicated block:").append("[blk-").append(urBlock.getBlockId()).append("][level-").append(urBlock.getLevel()).append("]").append("\n");
+    }
+
+
     logger.debug("\nTx commit[" + builder.toString() + "]");
-=======
-    logger.debug("Tx commit{ \n" + builder.toString() + "}");
->>>>>>> 90c186f3
 
     resetContext();
   }
@@ -396,7 +375,7 @@
       }
     }
   }
-  
+
   public void persist(Object obj) throws TransactionContextException {
     if (!activeTxExpected) {
       throw new TransactionContextException("Transaction was not begun");
@@ -413,11 +392,9 @@
       if (logger.isDebugEnabled()) {
         if (contextInstance == null) {
           logger.debug("Block = " + block.getBlockId() + " is new instance");
-        }
-        else if (contextInstance == block) {
+        } else if (contextInstance == block) {
           logger.debug("Block = " + block.getBlockId() + " is mraked modified.");
-        }
-        else {
+        } else {
           logger.debug("Block =" + block.getBlockId() + " instance changed to " + ((block instanceof BlockInfoUnderConstruction) ? "UnderConstruction" : "BlockInfo"));
         }
       }
@@ -425,7 +402,6 @@
       blocks.put(block.getBlockId(), block);
       modifiedBlocks.put(block.getBlockId(), block);
 
-<<<<<<< HEAD
     } else if (obj instanceof ReplicaUnderConstruction) {
       ReplicaUnderConstruction replica = (ReplicaUnderConstruction) obj;
 
@@ -435,10 +411,6 @@
 
       modifiedReplicasUc.put(replica.cacheKey(), replica);
     } else if (obj instanceof IndexedReplica) {
-=======
-    }
-    else if (obj instanceof IndexedReplica) {
->>>>>>> 90c186f3
       IndexedReplica replica = (IndexedReplica) obj;
 
       if (removedReplicas.containsKey(replica.cacheKey())) {
@@ -446,8 +418,7 @@
       }
 
       modifiedReplicas.put(replica.cacheKey(), replica);
-    }
-    else if (obj instanceof InvalidatedBlock) {
+    } else if (obj instanceof InvalidatedBlock) {
       InvalidatedBlock invBlock = (InvalidatedBlock) obj;
 
       if (removedInvBlocks.containsKey(invBlock)) {
@@ -467,24 +438,6 @@
 
       exReplicas.put(exReplica, exReplica);
       modifiedExReplica.put(exReplica, exReplica);
-    }
-    else if (obj instanceof CorruptReplica) {
-      CorruptReplica corruptreplica = (CorruptReplica) obj;
-      if (removedCorruptReplicas.get(corruptreplica) != null) {
-        throw new TransactionContextException("Removed corrupt replica passed to be persisted");
-      }
-
-      corruptReplicas.put(corruptreplica, corruptreplica);
-      modifiedCorruptReplicas.put(corruptreplica, corruptreplica);
-    }
-    else if (obj instanceof UnderReplicatedBlock) {
-      UnderReplicatedBlock urBlock = (UnderReplicatedBlock) obj;
-      if (removedurBlocks.get(urBlock) != null) {
-        throw new TransactionContextException("Removed under replica passed to be persisted");
-      }
-
-      urBlocks.put(urBlock, urBlock);
-      modifiedurBlocks.put(urBlock, urBlock);
     } else if (obj instanceof PendingBlockInfo) {
       PendingBlockInfo pendingBlock = (PendingBlockInfo) obj;
 
@@ -494,20 +447,7 @@
 
       pendings.put(pendingBlock.getBlockId(), pendingBlock);
       modifiedPendings.put(pendingBlock.getBlockId(), pendingBlock);
-<<<<<<< HEAD
-    } else if (obj instanceof INode) {
-      INode inode = (INode) obj;
-
-      if (removedInodes.containsKey(inode.getId())) {
-        throw new TransactionContextException("Removed  inode passed to be persisted");
-      }
-      
-      inodesIdIndex.put(inode.getId(), inode);
-      inodesNameParentIndex.put(inode.nameParentKey(), inode);
-      modifiedInodes.put(inode.getId(), inode);
-    } else {
-=======
-    }else if (obj instanceof LeasePath) {
+    } else if (obj instanceof LeasePath) {
       LeasePath lPath = (LeasePath) obj;
 
       if (removedLPaths.containsKey(lPath)) {
@@ -536,9 +476,62 @@
       modifiedLeases.put(lease, lease);
       leases.put(lease.getHolder(), lease);
       idToLease.put(lease.getHolderID(), lease);
-    } 
-    else {
->>>>>>> 90c186f3
+    } else if (obj instanceof InvalidatedBlock) {
+      InvalidatedBlock invBlock = (InvalidatedBlock) obj;
+
+      if (removedInvBlocks.containsKey(invBlock)) {
+        throw new TransactionContextException("Removed invalidated-block passed to be persisted");
+      }
+
+      addStorageToInvalidatedBlock(invBlock);
+
+      invBlocks.put(invBlock, invBlock);
+      modifiedInvBlocks.put(invBlock, invBlock);
+    } else if (obj instanceof ExcessReplica) {
+      ExcessReplica exReplica = (ExcessReplica) obj;
+
+      if (removedExReplica.containsKey(exReplica)) {
+        throw new TransactionContextException("Removed excess-replica passed to be persisted");
+      }
+
+      exReplicas.put(exReplica, exReplica);
+      modifiedExReplica.put(exReplica, exReplica);
+    } else if (obj instanceof PendingBlockInfo) {
+      PendingBlockInfo pendingBlock = (PendingBlockInfo) obj;
+
+      if (removedPendings.containsKey(pendingBlock.getBlockId())) {
+        throw new TransactionContextException("Removed pending-block passed to be persisted");
+      }
+
+      pendings.put(pendingBlock.getBlockId(), pendingBlock);
+      modifiedPendings.put(pendingBlock.getBlockId(), pendingBlock);
+    } else if (obj instanceof INode) {
+      INode inode = (INode) obj;
+
+      if (removedInodes.containsKey(inode.getId())) {
+        throw new TransactionContextException("Removed  inode passed to be persisted");
+      }
+
+      inodesIdIndex.put(inode.getId(), inode);
+      inodesNameParentIndex.put(inode.nameParentKey(), inode);
+      modifiedInodes.put(inode.getId(), inode);
+    } else if (obj instanceof CorruptReplica) {
+      CorruptReplica corruptreplica = (CorruptReplica) obj;
+      if (removedCorruptReplicas.get(corruptreplica.persistanceKey()) != null) {
+        throw new TransactionContextException("Removed corrupt replica passed to be persisted");
+      }
+
+      corruptReplicas.put(corruptreplica.persistanceKey(), corruptreplica);
+      modifiedCorruptReplicas.put(corruptreplica.persistanceKey(), corruptreplica);
+    } else if (obj instanceof UnderReplicatedBlock) {
+      UnderReplicatedBlock urBlock = (UnderReplicatedBlock) obj;
+      if (removedurBlocks.get(urBlock) != null) {
+        throw new TransactionContextException("Removed under replica passed to be persisted");
+      }
+
+      urBlocks.put(urBlock, urBlock);
+      modifiedurBlocks.put(urBlock, urBlock);
+    } else {
       throw new TransactionContextException("Unkown type passed for being persisted");
     }
   }
@@ -610,28 +603,6 @@
 
         modifiedExReplica.remove(exReplica);
         removedExReplica.put(exReplica, exReplica);
-
-      } else if(obj instanceof CorruptReplica) {
-        CorruptReplica corruptReplica = (CorruptReplica) obj;
-        
-        //if(corruptReplicas.get(corruptReplica) == null) {
-        //  throw new TransactionContextException("Unattached corrupt replica passed to be removed");
-       // }
-        corruptReplicas.remove(corruptReplica);
-        modifiedCorruptReplicas.remove(corruptReplica);
-        removedCorruptReplicas.put(corruptReplica, corruptReplica);
-          
-      }
-      else if(obj instanceof UnderReplicatedBlock) {
-        UnderReplicatedBlock urBlock = (UnderReplicatedBlock) obj;
-        
-        if(!urBlocks.containsKey(urBlock)) {
-          throw new TransactionContextException("Unattached under replica [blk:"+urBlock.getBlockId()+", level: "+urBlock.getLevel()+" ] passed to be removed");
-        }
-        urBlocks.remove(urBlock);
-        modifiedurBlocks.remove(urBlock);
-        removedurBlocks.put(urBlock, urBlock);
-          
       } else if (obj instanceof PendingBlockInfo) {
         PendingBlockInfo pendingBlock = (PendingBlockInfo) obj;
         if (pendings.remove(pendingBlock.getBlockId()) == null) {
@@ -670,8 +641,29 @@
         inodesIdIndex.remove(inode.getId());
         inodesNameParentIndex.remove(inode.nameParentKey());
         modifiedInodes.remove(inode.getId());
-        
+
         removedInodes.put(inode.getId(), inode);
+      } else if (obj instanceof CorruptReplica) {
+        CorruptReplica corruptReplica = (CorruptReplica) obj;
+
+        if (corruptReplicas.get(corruptReplica.persistanceKey()) == null) {
+          throw new TransactionContextException("Unattached corrupt replica passed to be removed");
+        }
+
+        corruptReplicas.remove(corruptReplica.persistanceKey());
+        modifiedCorruptReplicas.remove(corruptReplica.persistanceKey());
+        removedCorruptReplicas.put(corruptReplica.persistanceKey(), corruptReplica);
+
+      } else if (obj instanceof UnderReplicatedBlock) {
+        UnderReplicatedBlock urBlock = (UnderReplicatedBlock) obj;
+
+        if (!urBlocks.containsKey(urBlock)) {
+          throw new TransactionContextException("Unattached under replica [blk:" + urBlock.getBlockId() + ", level: " + urBlock.getLevel() + " ] passed to be removed");
+        }
+        urBlocks.remove(urBlock);
+        modifiedurBlocks.remove(urBlock);
+        removedurBlocks.put(urBlock, urBlock);
+
       } else {
         done = false;
         throw new TransactionContextException("Unkown type passed for being persisted");
@@ -681,7 +673,58 @@
     }
   }
 
-<<<<<<< HEAD
+  public void removeAll(Class type) throws TransactionContextException {
+    beforeTxCheck();
+    boolean done = false;
+    try {
+      if (type.equals(UnderReplicatedBlock.class)) {
+        // Clear all maps related to UnderReplicatedBlock
+        removedurBlocks.clear();
+        urBlocks.clear();
+        modifiedurBlocks.clear();
+
+        // Delete from Db
+        DBConnector.obtainSession().deletePersistentAll(UnderReplicaBlocksTable.class);
+        done = true;
+      } else {
+        done = false;
+        throw new TransactionContextException("Unkown type passed for being persisted");
+      }
+    } finally {
+      afterTxCheck(done);
+    }
+  }
+
+  public void update(Object newValue) throws TransactionContextException {
+    beforeTxCheck();
+    boolean done = false;
+    try {
+      if (newValue instanceof UnderReplicatedBlock) {
+        UnderReplicatedBlock urBlockNew = (UnderReplicatedBlock) newValue;
+
+        /*
+         * Called from NameNodeRpcServer.reportBadBlocks(..)
+         * BlockManager.findAndMarkBlockAsCorrupt
+         * BlockManager.markBlockAsCorrupt BlockManager.updateNeededReplications
+         * ===> When the block is detected corrupt by the client, the NN will
+         * mark the block as corrupt After marking it as corrupt, it checks if
+         * there is enough replications for this block. If the number of live
+         * replica is less than the the minimum replication required, it will
+         * save it as an under-replicated block with some prioroity level
+         */
+        // Update the maps and replaces the old value (if present) with the new value into the map
+        urBlocks.put(urBlockNew, urBlockNew);
+        modifiedurBlocks.put(urBlockNew, urBlockNew);
+        done = true;
+      } else {
+        done = false;
+        throw new TransactionContextException("Unkown type passed for being persisted");
+      }
+    } finally {
+      afterTxCheck(done);
+    }
+  }
+
   public List<ReplicaUnderConstruction> findReplicasUCByBlockId(long id) throws TransactionContextException {
     beforeTxCheck();
     try {
@@ -705,62 +748,6 @@
   }
 
   public List<IndexedReplica> findReplicasByBlockId(long id) throws TransactionContextException {
-=======
-  public void removeAll(Class type) throws TransactionContextException {
-    beforeTxCheck();
-    boolean done = false;
-    try {
-        if(type.equals(UnderReplicatedBlock.class)) {
-          // Clear all maps related to UnderReplicatedBlock
-          removedurBlocks.clear();
-          urBlocks.clear();
-          modifiedurBlocks.clear();
-          
-          // Delete from Db
-          DBConnector.obtainSession().deletePersistentAll(UnderReplicaBlocksTable.class);
-          done = true;
-      }else {
-        done = false;
-        throw new TransactionContextException("Unkown type passed for being persisted");
-      }
-    } finally {
-      afterTxCheck(done);
-    }
-  }
-
-  public void update(Object newValue) throws TransactionContextException {
-    beforeTxCheck();
-    boolean done = false;
-    try {
-      if (newValue instanceof UnderReplicatedBlock) {
-        UnderReplicatedBlock urBlockNew = (UnderReplicatedBlock) newValue;
-
-        /*
-         * Called from 
-         * NameNodeRpcServer.reportBadBlocks(..)
-         *        BlockManager.findAndMarkBlockAsCorrupt
-         *                  BlockManager.markBlockAsCorrupt
-         *                            BlockManager.updateNeededReplications       ===> When the block is detected corrupt by the client, the NN will mark the block as corrupt
-         *                                                                                                                                                 After marking it as corrupt, it checks if there is enough replications for this block. 
-         *                                                                                                                                                If the number of live replica is less than the the minimum replication required, it will save it as an under-replicated block with some prioroity level
-         */
-        // Update the maps and replaces the old value (if present) with the new value into the map
-        urBlocks.put(urBlockNew, urBlockNew);
-        modifiedurBlocks.put(urBlockNew, urBlockNew);
-        done = true;
-      }
-      else {
-        done = false;
-        throw new TransactionContextException("Unkown type passed for being persisted");
-      }
-    }
-    finally {
-      afterTxCheck(done);
-    }
-  }
-
-  List<IndexedReplica> findReplicasByBlockId(long id) throws TransactionContextException {
->>>>>>> 90c186f3
     beforeTxCheck();
     try {
       if (blockReplicas.containsKey(id)) {
@@ -804,29 +791,6 @@
     }
   }
 
-  public Block findSimpleBlockById(long blockId) throws TransactionContextException {
-    beforeTxCheck();
-    try {
-      Block block = blocks.get(blockId);
-      if (block == null) {
-        Session session = DBConnector.obtainSession();
-        BlockInfoTable bit = session.find(BlockInfoTable.class, blockId);
-        if (bit == null) {
-          return null;
-        }
-        block = BlockInfoFactory.createSimpleBlock(bit);
-        
-        // [J] Cannot do this as i need just "Block" type. 
-        // Creating "BlockInfo" type would need to throw an IOException, but i cannot let the caller of this function to throw an IOException
-        // Caller is: BlockManager.getCorruptReplicaBlockIterator(); where it implements a Iterator interface and should have a method Iterate() that cannot have a "throws IOException" in its definition
-        //blocks.put(blockId, block);
-      }
-      return block;
-    } finally {
-      afterTxCheck(true);
-    }
-  }
-
   public BlockInfo findBlockById(long blockId) throws IOException, TransactionContextException {
     beforeTxCheck();
     try {
@@ -897,8 +861,9 @@
     List<BlockInfo> finalList = new ArrayList<BlockInfo>();
 
     for (BlockInfo blockInfo : newBlocks) {
-      if (removedBlocks.containsKey(blockInfo.getBlockId()))
+      if (removedBlocks.containsKey(blockInfo.getBlockId())) {
         continue;
+      }
       if (blocks.containsKey(blockInfo.getBlockId())) {
         finalList.add(blocks.get(blockInfo.getBlockId()));
       } else {
@@ -1104,103 +1069,100 @@
       afterTxCheck(true);
     }
   }
-  public Collection<CorruptReplica> findAllCorruptBlocks() throws TransactionContextException {
+
+  public Collection<CorruptReplica> findAllCorruptReplicas() throws TransactionContextException {
     beforeTxCheck();
     try {
       if (allCorruptBlocksRead) {
         return corruptReplicas.values();
       }
-
       Session session = DBConnector.obtainSession();
       QueryBuilder qb = session.getQueryBuilder();
       QueryDomainType<CorruptReplicasTable> dobj = qb.createQueryDefinition(CorruptReplicasTable.class);
       Query<CorruptReplicasTable> query = session.createQuery(dobj);
       List<CorruptReplicasTable> ibts = query.getResultList();
-      numCorruptBlocks = 0;
-      syncCorruptReplicaInstances(ibts);
-
+      syncCorruptReplicaInstances(ReplicaFactory.createCorruptReplicaList(ibts));
       allCorruptBlocksRead = true;
-
       return corruptReplicas.values();
     } finally {
       afterTxCheck(true);
     }
   }
-  public Collection<DatanodeDescriptor> findCorruptReplica(long blockId) throws TransactionContextException {
-    beforeTxCheck();
-    try {
-      Session session = DBConnector.obtainSession();
+
+  public long countAllCorruptedReplicas() throws TransactionContextException {
+    beforeTxCheck();
+    try {
+    if (allCorruptBlocksRead)
+      return corruptReplicas.size();
+    return findAllCorruptReplicas().size();
+    } finally {
+      afterTxCheck(true);
+    }
+  }
+  
+  public Collection<CorruptReplica> findCorruptReplicaByBlockId(long blockId) throws TransactionContextException {
+    beforeTxCheck();
+    boolean done = true;
+    try {
+      if (blockCorruptReplicas.containsKey(blockId))
+        return blockCorruptReplicas.get(blockId);
       
+      Session session = DBConnector.obtainSession();
       QueryBuilder qb = session.getQueryBuilder();
       QueryDomainType<CorruptReplicasTable> dobj = qb.createQueryDefinition(CorruptReplicasTable.class);
       Predicate pred = dobj.get("blockId").equal(dobj.param("blockId"));
       dobj.where(pred);
       Query<CorruptReplicasTable> query = session.createQuery(dobj);
       query.setParameter("blockId", blockId);
-      
-      Collection<DatanodeDescriptor> datanodes = new TreeSet<DatanodeDescriptor>();
       List<CorruptReplicasTable> creplicas = query.getResultList();
-      if(creplicas.size() > 0) {
-        syncCorruptReplicaInstances(creplicas);
-      }
-      
-      // After sync, all values in memory and database are combined
-      for (CorruptReplica c : corruptReplicas.values()) {
-        // Fill the dnd data
-        datanodes.add(DatanodeHelper.getDatanodeDescriptorByStorageId(c.getStorageId()));
-        
-      }
-      
-      return datanodes;
-      
-    } finally {
-      afterTxCheck(true);
-    }
-  }
-
-  public DatanodeDescriptor findCorruptReplica(long blockId, String storageId) throws TransactionContextException {
-    beforeTxCheck();
-    try {
-      CorruptReplica searchInstance = new CorruptReplica(blockId, storageId);
-      if (corruptReplicas.containsKey(searchInstance)) {
-        return DatanodeHelper.getDatanodeDescriptorByStorageId(corruptReplicas.get(searchInstance).getStorageId());
-      }
-
-      if (modifiedCorruptReplicas.containsKey(searchInstance)) {
-        return DatanodeHelper.getDatanodeDescriptorByStorageId(modifiedCorruptReplicas.get(searchInstance).getStorageId());
-      }
-
-      // Not found in memory, search in database
+      List<CorruptReplica> syncList = syncCorruptReplicaInstances(ReplicaFactory.createCorruptReplicaList(creplicas));
+      blockCorruptReplicas.put(blockId, syncList);
+      return syncList;
+    } finally {
+      afterTxCheck(done);
+    }
+  }
+
+  public CorruptReplica findCorruptReplicaByPK(long blockId, String storageId) throws TransactionContextException {
+    beforeTxCheck();
+    try {
+      if (corruptReplicas.containsKey(blockId + storageId)) {
+        return corruptReplicas.get(blockId + storageId);
+      }
+
       Session session = DBConnector.obtainSession();
       Object[] keys = new Object[2];
       keys[0] = blockId;
       keys[1] = storageId;
       CorruptReplicasTable corruptReplicaTable = session.find(CorruptReplicasTable.class, keys);
       if (corruptReplicaTable != null) {
-        ReplicaFactory.createPersistable(searchInstance, corruptReplicaTable);
-        corruptReplicas.put(searchInstance, searchInstance);
-        return DatanodeHelper.getDatanodeDescriptorByStorageId(searchInstance.getStorageId());
-      }
-      
-      throw new TransactionContextException("Corrupt replica for blockId: "+blockId+" and storageId: "+storageId+" does not exist");
-    } finally {
-      afterTxCheck(true);
-    }
-  }
-
-  private Collection<CorruptReplica> syncCorruptReplicaInstances(List<CorruptReplicasTable> corruptReplicaRecords) {
-
-    for (CorruptReplicasTable record : corruptReplicaRecords) {
-      CorruptReplica corruptReplica = ReplicaFactory.createReplica(record);
-      if (!removedCorruptReplicas.containsKey(corruptReplica)) {
-        numCorruptBlocks++;
-        if (!this.corruptReplicas.containsKey(corruptReplica)) {
-          corruptReplicas.put(corruptReplica, corruptReplica);
-        }
-      }
-    }
-
-    return corruptReplicas.values();
+        CorruptReplica replica = ReplicaFactory.createReplica(corruptReplicaTable);
+        corruptReplicas.put(blockId+storageId, replica);
+        return replica;
+      }
+      return null;
+    } finally {
+      afterTxCheck(true);
+    }
+  }
+
+  private List<CorruptReplica> syncCorruptReplicaInstances(List<CorruptReplica> crs) {
+
+    ArrayList<CorruptReplica> finalList = new ArrayList<CorruptReplica>();
+
+    for (CorruptReplica replica : crs) {
+      if (removedCorruptReplicas.containsKey(replica.persistanceKey())) {
+        continue;
+      }
+      if (corruptReplicas.containsKey(replica.persistanceKey())) {
+        finalList.add(corruptReplicas.get(replica.persistanceKey()));
+      } else {
+        corruptReplicas.put(replica.persistanceKey(), replica);
+        finalList.add(replica);
+      }
+    }
+
+    return finalList;
   }
 
   public boolean containsUnderReplicatedBlock(long blockId) throws TransactionContextException {
@@ -1244,30 +1206,31 @@
       afterTxCheck(true);
     }
   }
+
   public List<UnderReplicatedBlock> findAllCorruptedUnderReplicatedBlocks(int corruptLevel) throws TransactionContextException {
     beforeTxCheck();
     try {
       Session session = DBConnector.obtainSession();
-      
+
       QueryBuilder qb = session.getQueryBuilder();
       QueryDomainType<UnderReplicaBlocksTable> dobj = qb.createQueryDefinition(UnderReplicaBlocksTable.class);
       Predicate pred = dobj.get("level").equal(dobj.param("level"));
       dobj.where(pred);
       Query<UnderReplicaBlocksTable> query = session.createQuery(dobj);
       query.setParameter("level", corruptLevel);
-      
+
       List<UnderReplicaBlocksTable> urCorruptedBlocks = query.getResultList();
       syncUnderReplicatedBlockInstances(urCorruptedBlocks);
-      
+
       // After sync, only get the corrupt replica blocks with level 'corruptLevel'
       List<UnderReplicatedBlock> finalUrCorruptedBlocks = new ArrayList<UnderReplicatedBlock>();
-      for(UnderReplicatedBlock urb : urBlocks.values()) {
-        if(urb.getLevel() == corruptLevel) {
+      for (UnderReplicatedBlock urb : urBlocks.values()) {
+        if (urb.getLevel() == corruptLevel) {
           finalUrCorruptedBlocks.add(urb);
         }
       }
       return finalUrCorruptedBlocks;
-      
+
     } finally {
       afterTxCheck(true);
     }
@@ -1292,18 +1255,18 @@
     beforeTxCheck();
     try {
       Session session = DBConnector.obtainSession();
-      
+
       QueryBuilder qb = session.getQueryBuilder();
       QueryDomainType<UnderReplicaBlocksTable> dobj = qb.createQueryDefinition(UnderReplicaBlocksTable.class);
       Predicate pred = dobj.get("level").lessThan(dobj.param("level"));
       dobj.where(pred);
       Query<UnderReplicaBlocksTable> query = session.createQuery(dobj);
       query.setParameter("level", level);
-      
+
       List<UnderReplicaBlocksTable> urNoncorruptedBlocks = query.getResultList();
       syncUnderReplicatedBlockInstances(urNoncorruptedBlocks);
       return urNoncorruptedBlocks.size();
-      
+
     } finally {
       afterTxCheck(true);
     }
@@ -1313,18 +1276,18 @@
     beforeTxCheck();
     try {
       Session session = DBConnector.obtainSession();
-      
+
       QueryBuilder qb = session.getQueryBuilder();
       QueryDomainType<UnderReplicaBlocksTable> dobj = qb.createQueryDefinition(UnderReplicaBlocksTable.class);
       Predicate pred = dobj.get("level").equal(dobj.param("level"));
       dobj.where(pred);
       Query<UnderReplicaBlocksTable> query = session.createQuery(dobj);
       query.setParameter("level", level);
-      
+
       List<UnderReplicaBlocksTable> urCorruptedBlocks = query.getResultList();
       syncUnderReplicatedBlockInstances(urCorruptedBlocks);
       return urCorruptedBlocks.size();
-      
+
     } finally {
       afterTxCheck(true);
     }
@@ -1657,7 +1620,6 @@
 
     return lSet;
   }
-  
   private Map<Long, INode> inodesIdIndex = new HashMap<Long, INode>();
   private Map<String, INode> inodesNameParentIndex = new HashMap<String, INode>();
   private Map<Long, List<INode>> inodesParentIndex = new HashMap<Long, List<INode>>();
@@ -1668,15 +1630,17 @@
     beforeTxCheck();
     boolean done = true;
     try {
-      if (removedInodes.containsKey(inodeId))
+      if (removedInodes.containsKey(inodeId)) {
         return null;
+      }
       if (inodesIdIndex.containsKey(inodeId)) {
         return inodesIdIndex.get(inodeId);
       }
       Session session = DBConnector.obtainSession();
       INodeTableSimple persistable = session.find(INodeTableSimple.class, inodeId);
-      if (persistable == null)
+      if (persistable == null) {
         return null;
+      }
       INode inode = InodeFactory.createInode(persistable);
       done = true;
       inodesIdIndex.put(inodeId, inode);
@@ -1744,8 +1708,9 @@
         return null;
       } else {
         INode inode = InodeFactory.createInode(results.get(0));
-        if (removedInodes.containsKey(inode.getId()))
+        if (removedInodes.containsKey(inode.getId())) {
           return null;
+        }
         inodesIdIndex.put(inode.getId(), inode);
         inodesNameParentIndex.put(inode.nameParentKey(), inode);
         return inode;
@@ -1784,13 +1749,14 @@
       afterTxCheck(done);
     }
   }
-  
-    private List<INode> syncInodeInstances(List<INode> newInodes) {
+
+  private List<INode> syncInodeInstances(List<INode> newInodes) {
     List<INode> finalList = new ArrayList<INode>();
 
     for (INode inode : newInodes) {
-      if (removedInodes.containsKey(inode.getId()))
+      if (removedInodes.containsKey(inode.getId())) {
         continue;
+      }
       if (inodesIdIndex.containsKey(inode.getId())) {
         finalList.add(inodesIdIndex.get(inode.getId()));
       } else {
@@ -1803,5 +1769,4 @@
     return finalList;
   }
 
-
 }