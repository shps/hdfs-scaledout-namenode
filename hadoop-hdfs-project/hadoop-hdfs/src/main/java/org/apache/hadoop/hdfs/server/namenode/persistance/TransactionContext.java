package org.apache.hadoop.hdfs.server.namenode.persistance;

import com.mysql.clusterj.Query;
import com.mysql.clusterj.Session;
import com.mysql.clusterj.query.Predicate;
import com.mysql.clusterj.query.PredicateOperand;
import com.mysql.clusterj.query.QueryBuilder;
import com.mysql.clusterj.query.QueryDomainType;
import java.io.IOException;
import java.util.*;
import org.apache.commons.logging.Log;
import org.apache.commons.logging.LogFactory;
import org.apache.hadoop.hdfs.server.blockmanagement.BlockInfo;
import org.apache.hadoop.hdfs.server.blockmanagement.BlockInfoUnderConstruction;
import org.apache.hadoop.hdfs.server.blockmanagement.ExcessReplica;
import org.apache.hadoop.hdfs.server.blockmanagement.IndexedReplica;
import org.apache.hadoop.hdfs.server.blockmanagement.InvalidatedBlock;
import org.apache.hadoop.hdfs.server.blockmanagement.PendingBlockInfo;
import org.apache.hadoop.hdfs.server.blockmanagement.*;
import org.apache.hadoop.hdfs.server.namenode.DBConnector;
<<<<<<< HEAD
import se.sics.clusterj.*;
=======
import org.apache.hadoop.hdfs.server.namenode.Lease;
import org.apache.hadoop.hdfs.server.namenode.LeasePath;
import se.sics.clusterj.BlockInfoTable;
import se.sics.clusterj.LeasePathsTable;
import se.sics.clusterj.LeaseTable;
import se.sics.clusterj.ExcessReplicaTable;
import se.sics.clusterj.InvalidateBlocksTable;
import se.sics.clusterj.PendingReplicationBlockTable;
import se.sics.clusterj.TripletsTable;
>>>>>>> cdd4ee9a

/**
 *
 * @author kamal hakimzadeh <kamal@sics.se>
 */
public class TransactionContext {

  private static Log logger = LogFactory.getLog(TransactionContext.class);
  private boolean activeTxExpected = false;
  private boolean externallyMngedTx = true;
  /**
   * BlockInfo
   */
  private Map<Long, BlockInfo> blocks = new HashMap<Long, BlockInfo>();
  private Map<Long, BlockInfo> modifiedBlocks = new HashMap<Long, BlockInfo>();
  private Map<Long, BlockInfo> removedBlocks = new HashMap<Long, BlockInfo>();
  private Map<Long, List<BlockInfo>> inodeBlocks = new HashMap<Long, List<BlockInfo>>();
  private boolean allBlocksRead = false;
  /**
   * ReplicaUnderConstruction
   */
  private Map<String, ReplicaUnderConstruction> modifiedReplicasUc = new HashMap<String, ReplicaUnderConstruction>();
  private Map<String, ReplicaUnderConstruction> removedReplicasUc = new HashMap<String, ReplicaUnderConstruction>();
  private Map<Long, List<ReplicaUnderConstruction>> blockReplicasUc = new HashMap<Long, List<ReplicaUnderConstruction>>();
  /**
   * Replica
   */
  private Map<String, IndexedReplica> modifiedReplicas = new HashMap<String, IndexedReplica>();
  private Map<String, IndexedReplica> removedReplicas = new HashMap<String, IndexedReplica>();
  private Map<Long, List<IndexedReplica>> blockReplicas = new HashMap<Long, List<IndexedReplica>>();
  /**
   * InvalidatedBlocks
   */
  private Map<InvalidatedBlock, InvalidatedBlock> invBlocks = new HashMap<InvalidatedBlock, InvalidatedBlock>();
  private Map<String, HashSet<InvalidatedBlock>> storageIdToInvBlocks = new HashMap<String, HashSet<InvalidatedBlock>>();
  private Map<InvalidatedBlock, InvalidatedBlock> modifiedInvBlocks = new HashMap<InvalidatedBlock, InvalidatedBlock>();
  private Map<InvalidatedBlock, InvalidatedBlock> removedInvBlocks = new HashMap<InvalidatedBlock, InvalidatedBlock>();
  private boolean allInvBlocksRead = false;
  /**
   * ExcessReplica
   */
  private Map<ExcessReplica, ExcessReplica> exReplicas = new HashMap<ExcessReplica, ExcessReplica>();
  private Map<String, TreeSet<Long>> storageIdToExReplica = new HashMap<String, TreeSet<Long>>();
  private Map<ExcessReplica, ExcessReplica> modifiedExReplica = new HashMap<ExcessReplica, ExcessReplica>();
  private Map<ExcessReplica, ExcessReplica> removedExReplica = new HashMap<ExcessReplica, ExcessReplica>();
  /**
   * PendingBlocks
   */
  private Map<Long, PendingBlockInfo> pendings = new HashMap<Long, PendingBlockInfo>();
  private Map<Long, PendingBlockInfo> modifiedPendings = new HashMap<Long, PendingBlockInfo>();
  private Map<Long, PendingBlockInfo> removedPendings = new HashMap<Long, PendingBlockInfo>();
  private boolean allPendingRead = false;
  /**
   * LeasePath
   */
  private Map<Integer, TreeSet<LeasePath>> holderLeasePaths = new HashMap<Integer, TreeSet<LeasePath>>();
  private Map<LeasePath, LeasePath> leasePaths = new HashMap<LeasePath, LeasePath>();
  private Map<LeasePath, LeasePath> modifiedLPaths = new HashMap<LeasePath, LeasePath>();
  private Map<LeasePath, LeasePath> removedLPaths = new HashMap<LeasePath, LeasePath>();
  private Map<String, LeasePath> pathToLeasePath = new HashMap<String, LeasePath>();
  private boolean allLeasePathsRead = false;
  /**
   * Lease
   */
  private Map<String, Lease> leases = new HashMap<String, Lease>();
  private Map<Integer, Lease> idToLease = new HashMap<Integer, Lease>();
  private Map<Lease, Lease> modifiedLeases = new HashMap<Lease, Lease>();
  private Map<Lease, Lease> removedLeases = new HashMap<Lease, Lease>();
  private boolean allLeasesRead = false;

  private void resetContext() {
    activeTxExpected = false;
    externallyMngedTx = true;

    blocks.clear();
    modifiedBlocks.clear();
    removedBlocks.clear();
    inodeBlocks.clear();
    allBlocksRead = false;

    modifiedReplicasUc.clear();
    removedReplicasUc.clear();
    blockReplicasUc.clear();
    
    modifiedReplicas.clear();
    removedReplicas.clear();
    blockReplicas.clear();

    invBlocks.clear();
    storageIdToInvBlocks.clear();
    modifiedInvBlocks.clear();
    removedInvBlocks.clear();
    allInvBlocksRead = false;

    exReplicas.clear();
    storageIdToExReplica.clear();
    modifiedExReplica.clear();
    removedExReplica.clear();

    pendings.clear();
    modifiedPendings.clear();
    removedPendings.clear();
    allPendingRead = false;

    holderLeasePaths.clear();
    leasePaths.clear();
    modifiedLPaths.clear();
    removedLPaths.clear();
    pathToLeasePath.clear();
    allLeasePathsRead = false;

    idToLease.clear();
    modifiedLeases.clear();
    removedLeases.clear();
    leases.clear();
    allLeasesRead = false;
  }

  void begin() {
    activeTxExpected = true;
    logger.debug("\nTX begin{");
  }

  public void commit() throws TransactionContextException {
    if (!activeTxExpected) {
      throw new TransactionContextException("Active transaction is expected.");
    }

    StringBuilder builder = new StringBuilder();

    Session session = DBConnector.obtainSession();
    for (BlockInfo block : removedBlocks.values()) {
      session.deletePersistent(BlockInfoTable.class, block.getBlockId());
      builder.append("rm Block:").append(block.getBlockId()).append("\n");
    }

    for (BlockInfo block : modifiedBlocks.values()) {
      BlockInfoTable newInstance = session.newInstance(BlockInfoTable.class);
      BlockInfoFactory.createPersistable(block, newInstance);
      session.savePersistent(newInstance);
      builder.append("w Block:").append(+block.getBlockId()).append("\n");
    }

    for (ReplicaUnderConstruction replica : removedReplicasUc.values()) {
      Object[] pk = new Object[2];
      pk[0] = replica.getBlockId();
      pk[1] = replica.getStorageId();
      session.deletePersistent(ReplicaUcTable.class, pk);
      builder.append("rm ReplicaUc:").append(replica.cacheKey()).append("\n");
    }

    for (ReplicaUnderConstruction replica : modifiedReplicasUc.values()) {
      ReplicaUcTable newInstance = session.newInstance(ReplicaUcTable.class);
      ReplicaUcFactory.createPersistable(replica, newInstance);
      session.savePersistent(newInstance);
      builder.append("w ReplicaUc:").append(replica.cacheKey()).append("\n");
    }

    for (IndexedReplica replica : removedReplicas.values()) {
      Object[] pk = new Object[2];
      pk[0] = replica.getBlockId();
      pk[1] = replica.getStorageId();
      session.deletePersistent(TripletsTable.class, pk);
      builder.append("rm Replica:").append(replica.cacheKey()).append("\n");
    }

    for (IndexedReplica replica : modifiedReplicas.values()) {
      TripletsTable newInstance = session.newInstance(TripletsTable.class);
      IndexedReplicaFactory.createPersistable(replica, newInstance);
      session.savePersistent(newInstance);
      builder.append("w Replica:").append(replica.cacheKey()).append("\n");
    }

    for (InvalidatedBlock invBlock : modifiedInvBlocks.values()) {
      InvalidateBlocksTable newInstance = session.newInstance(InvalidateBlocksTable.class);
      ReplicaFactory.createPersistable(invBlock, newInstance);
      session.savePersistent(newInstance);
      builder.append("w InvalidatedBlock:").append(invBlock.toString()).append("\n");
    }

    for (InvalidatedBlock invBlock : removedInvBlocks.values()) {
      Object[] pk = new Object[2];
      pk[0] = invBlock.getBlockId();
      pk[1] = invBlock.getStorageId();
      session.deletePersistent(InvalidateBlocksTable.class, pk);
      builder.append("rm InvalidatedBlock:").append(invBlock.toString()).append("\n");
    }

    for (ExcessReplica exReplica : modifiedExReplica.values()) {
      ExcessReplicaTable newInstance = session.newInstance(ExcessReplicaTable.class);
      ReplicaFactory.createPersistable(exReplica, newInstance);
      session.savePersistent(newInstance);
      builder.append("w ExcessReplica:").append(exReplica.toString()).append("\n");
    }

    for (ExcessReplica exReplica : removedExReplica.values()) {
      Object[] pk = new Object[2];
      pk[0] = exReplica.getBlockId();
      pk[1] = exReplica.getStorageId();
      session.deletePersistent(ExcessReplicaTable.class, pk);
      builder.append("rm ExcessReplica:").append(exReplica.toString()).append("\n");
    }

    for (PendingBlockInfo p : modifiedPendings.values()) {
      PendingReplicationBlockTable pTable = session.newInstance(PendingReplicationBlockTable.class);
      PendingBlockInfoFactory.createPersistablePendingBlockInfo(p, pTable);
      session.savePersistent(pTable);
      builder.append("w PendingBlockInfo:").append(p.toString()).append("\n");
    }

    for (PendingBlockInfo p : removedPendings.values()) {
      PendingReplicationBlockTable pTable = session.newInstance(PendingReplicationBlockTable.class, p.getBlockId());
      session.deletePersistent(pTable);
      builder.append("rm PendingBlockInfo:").append(p.toString()).append("\n");
    }

<<<<<<< HEAD
    logger.debug("\nTx commit[" + builder.toString() + "]");
=======
    for (LeasePath lp : modifiedLPaths.values()) {
      LeasePathsTable lTable = session.newInstance(LeasePathsTable.class);
      LeasePathFactory.createPersistableLeasePathInstance(lp, lTable);
      session.savePersistent(lTable);
      builder.append("w LeasePath:").append(lp.toString()).append("\n");
    }

    for (LeasePath lp : removedLPaths.values()) {
      LeasePathsTable lTable = session.newInstance(LeasePathsTable.class, lp.getPath());
      session.deletePersistent(lTable);
      builder.append("rm LeasePath:").append(lp.toString()).append("\n");
    }

    for (Lease l : modifiedLeases.values()) {
      LeaseTable lTable = session.newInstance(LeaseTable.class);
      LeaseFactory.createPersistableLeaseInstance(l, lTable);
      session.savePersistent(lTable);
      builder.append("w Lease:").append(l.toString()).append("\n");
    }

    for (Lease l : removedLeases.values()) {
      LeaseTable lTable = session.newInstance(LeaseTable.class, l.getHolder());
      session.deletePersistent(lTable);
      builder.append("rm Lease:").append(l.toString()).append("\n");
    }


//    logger.debug("\nTx commit[" + builder.toString() + "]");
>>>>>>> cdd4ee9a

    resetContext();
  }

  void rollback() {
    resetContext();

    logger.debug("\n}Tx rollback");
  }

  public void persist(Object obj) throws TransactionContextException {
    if (!activeTxExpected) {
      throw new TransactionContextException("Transaction was not begun");
    }
    if (obj instanceof BlockInfo) {
      BlockInfo block = (BlockInfo) obj;

      if (removedBlocks.containsKey(block.getBlockId())) {
        throw new TransactionContextException("Removed block passed to be persisted");
      }

      BlockInfo contextInstance = blocks.get(block.getBlockId());

      if (logger.isDebugEnabled()) {
        if (contextInstance == null) {
          logger.debug("Block = " + block.getBlockId() + " is new instance");
        } else if (contextInstance == block) {
          logger.debug("Block = " + block.getBlockId() + " is mraked modified.");
        } else {
          logger.debug("Block =" + block.getBlockId() + " instance changed to " + ((block instanceof BlockInfoUnderConstruction) ? "UnderConstruction" : "BlockInfo"));
        }
      }

      blocks.put(block.getBlockId(), block);
      modifiedBlocks.put(block.getBlockId(), block);

    } else if (obj instanceof ReplicaUnderConstruction) {
      ReplicaUnderConstruction replica = (ReplicaUnderConstruction) obj;

      if (removedReplicasUc.containsKey(replica.cacheKey())) {
        throw new TransactionContextException("Removed  under constructionreplica passed to be persisted");
      }

      modifiedReplicasUc.put(replica.cacheKey(), replica);
    } else if (obj instanceof IndexedReplica) {
      IndexedReplica replica = (IndexedReplica) obj;

      if (removedReplicas.containsKey(replica.cacheKey())) {
        throw new TransactionContextException("Removed replica passed to be persisted");
      }

      modifiedReplicas.put(replica.cacheKey(), replica);
    } else if (obj instanceof LeasePath) {
      LeasePath lPath = (LeasePath) obj;

      if (removedLPaths.containsKey(lPath)) {
        throw new TransactionContextException("Removed lease-path passed to be persisted");
      }

      modifiedLPaths.put(lPath, lPath);
      leasePaths.put(lPath, lPath);
      pathToLeasePath.put(lPath.getPath(), lPath);
      if (allLeasePathsRead) {
        if (holderLeasePaths.containsKey(lPath.getHolderId())) {
          holderLeasePaths.get(lPath.getHolderId()).add(lPath);
        } else {
          TreeSet<LeasePath> lSet = new TreeSet<LeasePath>();
          lSet.add(lPath);
          holderLeasePaths.put(lPath.getHolderId(), lSet);
        }
      }
    } else if (obj instanceof Lease) {
      Lease lease = (Lease) obj;

      if (removedLeases.containsKey(lease)) {
        throw new TransactionContextException("Removed lease passed to be persisted");
      }

      modifiedLeases.put(lease, lease);
      leases.put(lease.getHolder(), lease);
      idToLease.put(lease.getHolderID(), lease);
    } else if (obj instanceof InvalidatedBlock) {
      InvalidatedBlock invBlock = (InvalidatedBlock) obj;

      if (removedInvBlocks.containsKey(invBlock)) {
        throw new TransactionContextException("Removed invalidated-block passed to be persisted");
      }

      addStorageToInvalidatedBlock(invBlock);

      invBlocks.put(invBlock, invBlock);
      modifiedInvBlocks.put(invBlock, invBlock);
    } else if (obj instanceof ExcessReplica) {
      ExcessReplica exReplica = (ExcessReplica) obj;

      if (removedExReplica.containsKey(exReplica)) {
        throw new TransactionContextException("Removed excess-replica passed to be persisted");
      }

      exReplicas.put(exReplica, exReplica);
      modifiedExReplica.put(exReplica, exReplica);
    } else if (obj instanceof PendingBlockInfo) {
      PendingBlockInfo pendingBlock = (PendingBlockInfo) obj;

      if (removedPendings.containsKey(pendingBlock.getBlockId())) {
        throw new TransactionContextException("Removed pending-block passed to be persisted");
      }

      pendings.put(pendingBlock.getBlockId(), pendingBlock);
      modifiedPendings.put(pendingBlock.getBlockId(), pendingBlock);
    } else {
      throw new TransactionContextException("Unkown type passed for being persisted");
    }
  }

  private void addStorageToInvalidatedBlock(InvalidatedBlock invBlock) {
    if (storageIdToInvBlocks.containsKey(invBlock.getStorageId())) {
      storageIdToInvBlocks.get(invBlock.getStorageId()).add(invBlock);
    } else {
      HashSet<InvalidatedBlock> invBlockList = new HashSet<InvalidatedBlock>();
      invBlockList.add(invBlock);
      storageIdToInvBlocks.put(invBlock.getStorageId(), invBlockList);
    }
  }

  public void remove(Object obj) throws TransactionContextException {
    beforeTxCheck();
    boolean done = true;

    try {
      if (obj instanceof BlockInfo) {
        BlockInfo block = (BlockInfo) obj;

        if (block.getBlockId() == 0l) {
          throw new TransactionContextException("Unassigned-Id block passed to be removed");
        }

        BlockInfo attachedBlock = blocks.get(block.getBlockId());

        if (attachedBlock == null) {
          throw new TransactionContextException("Unattached block passed to be removed");
        }

        blocks.remove(block.getBlockId());
        modifiedBlocks.remove(block.getBlockId());
        removedBlocks.put(block.getBlockId(), attachedBlock);
<<<<<<< HEAD

      } else if (obj instanceof ReplicaUnderConstruction) {
        ReplicaUnderConstruction replica = (ReplicaUnderConstruction) obj;

        modifiedReplicasUc.remove(replica.cacheKey());
        removedReplicasUc.put(replica.cacheKey(), replica);
=======
>>>>>>> cdd4ee9a
      } else if (obj instanceof IndexedReplica) {
        IndexedReplica replica = (IndexedReplica) obj;

        modifiedReplicas.remove(replica.cacheKey());
        removedReplicas.put(replica.cacheKey(), replica);
      } else if (obj instanceof InvalidatedBlock) {
        InvalidatedBlock invBlock = (InvalidatedBlock) obj;

        if (!invBlocks.containsKey(invBlock)) {
          throw new TransactionContextException("Unattached invalidated-block passed to be removed");
        }

        invBlocks.remove(invBlock);
        modifiedInvBlocks.remove(invBlock);
        removedInvBlocks.put(invBlock, invBlock);
        if (storageIdToInvBlocks.containsKey(invBlock.getStorageId())) {
          HashSet<InvalidatedBlock> ibs = storageIdToInvBlocks.get(invBlock.getStorageId());
          ibs.remove(invBlock);
          if (ibs.isEmpty()) {
            storageIdToInvBlocks.remove(invBlock.getStorageId());
          }
        }
      } else if (obj instanceof ExcessReplica) {
        ExcessReplica exReplica = (ExcessReplica) obj;

        if (exReplicas.remove(exReplica) == null) {
          throw new TransactionContextException("Unattached excess-replica passed to be removed");
        }

        modifiedExReplica.remove(exReplica);
        removedExReplica.put(exReplica, exReplica);
      } else if (obj instanceof PendingBlockInfo) {
        PendingBlockInfo pendingBlock = (PendingBlockInfo) obj;
        if (pendings.remove(pendingBlock.getBlockId()) == null) {
          throw new TransactionContextException("Unattached pending-block passed to be removed");
        }
        modifiedPendings.remove(pendingBlock.getBlockId());
        removedPendings.put(pendingBlock.getBlockId(), pendingBlock);
      } else if (obj instanceof LeasePath) {
        LeasePath lPath = (LeasePath) obj;
        if (leasePaths.remove(lPath) == null) {
          throw new TransactionContextException("Unattached lease-path passed to be removed");
        }

        pathToLeasePath.remove(lPath.getPath());
        modifiedLPaths.remove(lPath);
        if (holderLeasePaths.containsKey(lPath.getHolderId())) {
          Set<LeasePath> lSet = holderLeasePaths.get(lPath.getHolderId());
          lSet.remove(lPath);
          if (lSet.isEmpty()) {
            holderLeasePaths.remove(lPath.getHolderId());
          }
        }
        removedLPaths.put(lPath, lPath);

      } else if (obj instanceof Lease) {
        Lease lease = (Lease) obj;

        if (leases.remove(lease.getHolder()) == null) {
          throw new TransactionContextException("Unattached lease passed to be removed");
        }
        idToLease.remove(lease.getHolderID());
        modifiedLeases.remove(lease);
        removedLeases.put(lease, lease);
      } else {
        done = false;
        throw new TransactionContextException("Unkown type passed for being persisted");
      }
    } finally {
      afterTxCheck(done);
    }
  }

  public List<IndexedReplica> findReplicasByBlockId(long id) throws TransactionContextException {
    beforeTxCheck();
    try {
      if (blockReplicas.containsKey(id)) {
        return blockReplicas.get(id);
      } else {
        Session session = DBConnector.obtainSession();
        QueryBuilder qb = session.getQueryBuilder();
        QueryDomainType<TripletsTable> dobj = qb.createQueryDefinition(TripletsTable.class);
        dobj.where(dobj.get("blockId").equal(dobj.param("param")));
        Query<TripletsTable> query = session.createQuery(dobj);
        query.setParameter("param", id);
        List<TripletsTable> triplets = query.getResultList();
        List<IndexedReplica> replicas = IndexedReplicaFactory.createReplicaList(triplets);
        blockReplicas.put(id, replicas);
        return replicas;
      }
    } finally {
      afterTxCheck(true);
    }
  }

  public List<BlockInfo> findBlocksByInodeId(long id) throws IOException, TransactionContextException {
    beforeTxCheck();
    try {
      if (inodeBlocks.containsKey(id)) {
        return inodeBlocks.get(id);
      } else {
        Session session = DBConnector.obtainSession();
        QueryBuilder qb = session.getQueryBuilder();
        QueryDomainType<BlockInfoTable> dobj = qb.createQueryDefinition(BlockInfoTable.class);
        dobj.where(dobj.get("iNodeID").equal(dobj.param("param")));
        Query<BlockInfoTable> query = session.createQuery(dobj);
        query.setParameter("param", id);
        List<BlockInfoTable> resultList = query.getResultList();
        List<BlockInfo> syncedList = syncBlockInfoInstances(BlockInfoFactory.createBlockInfoList(resultList));
        inodeBlocks.put(id, syncedList);
        return syncedList;
      }
    } finally {
      afterTxCheck(true);
    }
  }

  public BlockInfo findBlockById(long blockId) throws IOException, TransactionContextException {
    beforeTxCheck();
    try {
      BlockInfo block = blocks.get(blockId);
      if (block == null) {
        Session session = DBConnector.obtainSession();
        BlockInfoTable bit = session.find(BlockInfoTable.class, blockId);
        if (bit == null) {
          return null;
        }
        block = BlockInfoFactory.createBlockInfo(bit);
        blocks.put(blockId, block);
      }
      return block;
    } finally {
      afterTxCheck(true);
    }
  }

  public List<BlockInfo> findAllBlocks() throws IOException, TransactionContextException {
    beforeTxCheck();
    try {
      if (allBlocksRead) {
        return new ArrayList<BlockInfo>(blocks.values());
      } else {
        Session session = DBConnector.obtainSession();
        QueryBuilder qb = session.getQueryBuilder();
        QueryDomainType<BlockInfoTable> dobj = qb.createQueryDefinition(BlockInfoTable.class);
        Query<BlockInfoTable> query = session.createQuery(dobj);
        List<BlockInfoTable> resultList = query.getResultList();
        List<BlockInfo> syncedList = syncBlockInfoInstances(BlockInfoFactory.createBlockInfoList(resultList));
        allBlocksRead = true;
        return syncedList;
      }
    } finally {
      afterTxCheck(true);
    }
  }

  public int countAllBlocks() throws TransactionContextException, IOException {
    findAllBlocks();
    return blocks.size();
  }
  
  public List<BlockInfo> findBlocksByStorageId(String name) throws IOException, TransactionContextException {
    beforeTxCheck();
    try {
      List<BlockInfo> ret = new ArrayList<BlockInfo>();
      Session session = org.apache.hadoop.hdfs.server.namenode.DBConnector.obtainSession();

      QueryBuilder qb = session.getQueryBuilder();
      QueryDomainType<TripletsTable> dobj = qb.createQueryDefinition(TripletsTable.class);
      dobj.where(dobj.get("storageId").equal(dobj.param("param")));
      Query<TripletsTable> query = session.createQuery(dobj);
      query.setParameter("param", name);
      List<TripletsTable> triplets = query.getResultList();

      for (TripletsTable t : triplets) {
        ret.add(findBlockById(t.getBlockId()));
      }
      return ret;
    } finally {
      afterTxCheck(true);
    }
  }

  private List<BlockInfo> syncBlockInfoInstances(List<BlockInfo> newBlocks) {
    List<BlockInfo> finalList = new ArrayList<BlockInfo>();

    for (BlockInfo blockInfo : newBlocks) {
      if (blocks.containsKey(blockInfo.getBlockId()) && !removedBlocks.containsKey(blockInfo.getBlockId())) {
        finalList.add(blocks.get(blockInfo.getBlockId()));
      } else {
        blocks.put(blockInfo.getBlockId(), blockInfo);
        finalList.add(blockInfo);
      }
    }

    return finalList;
  }

  public List<InvalidatedBlock> findInvalidatedBlocksByStorageId(String storageId) throws TransactionContextException {
    beforeTxCheck();
    try {
      if (storageIdToInvBlocks.containsKey(storageId)) {
        return new ArrayList<InvalidatedBlock>(this.storageIdToInvBlocks.get(storageId)); //clone the list reference
      }

      Session session = DBConnector.obtainSession();
      QueryBuilder qb = session.getQueryBuilder();
      QueryDomainType<InvalidateBlocksTable> qdt = qb.createQueryDefinition(InvalidateBlocksTable.class);
      qdt.where(qdt.get("storageId").equal(qdt.param("param")));
      Query<InvalidateBlocksTable> query = session.createQuery(qdt);
      query.setParameter("param", storageId);
      List<InvalidateBlocksTable> invBlockTables = query.getResultList();
      syncInvalidatedBlockInstances(invBlockTables);
      HashSet<InvalidatedBlock> ibSet = storageIdToInvBlocks.get(storageId);
      if (ibSet != null) {
        return new ArrayList(ibSet);
      } else {
        return new ArrayList<InvalidatedBlock>();
      }
    } finally {
      afterTxCheck(true);
    }
  }

  public InvalidatedBlock findInvalidatedBlockByPK(String storageId, long blockId) throws TransactionContextException {
    beforeTxCheck();
    try {
      InvalidatedBlock searchInstance = new InvalidatedBlock(storageId, blockId);
      if (invBlocks.containsKey(searchInstance)) {
        return invBlocks.get(searchInstance);
      }

      if (removedInvBlocks.containsKey(searchInstance)) {
        return null;
      }

      Session session = DBConnector.obtainSession();
      Object[] keys = new Object[2];
      keys[0] = blockId;
      keys[1] = storageId;
      InvalidateBlocksTable invTable = session.find(InvalidateBlocksTable.class, keys);
      if (invTable == null) {
        return null;
      }

      InvalidatedBlock result = ReplicaFactory.createReplica(invTable);
      this.invBlocks.put(result, result);
      return result;
    } finally {
      afterTxCheck(true);
    }
  }

  public Map<String, HashSet<InvalidatedBlock>> findAllInvalidatedBlocks() throws TransactionContextException {
    beforeTxCheck();
    try {
      if (allInvBlocksRead) {
        return storageIdToInvBlocks;
      }

      Session session = DBConnector.obtainSession();
      QueryBuilder qb = session.getQueryBuilder();
      QueryDomainType qdt = qb.createQueryDefinition(InvalidateBlocksTable.class);
      List<InvalidateBlocksTable> ibts = session.createQuery(qdt).getResultList();
      syncInvalidatedBlockInstances(ibts);

      allInvBlocksRead = true;

      return storageIdToInvBlocks;
    } finally {
      afterTxCheck(true);
    }
  }

  public long countAllInvalidatedBlocks() throws TransactionContextException {
    findAllInvalidatedBlocks();
    long count = 0;
    for (HashSet ibset : storageIdToInvBlocks.values()) {
      count += ibset.size();
    }
    return count;
  }

  private void syncInvalidatedBlockInstances(List<InvalidateBlocksTable> invBlockTables) {
    for (InvalidateBlocksTable bTable : invBlockTables) {
      InvalidatedBlock invBlock = ReplicaFactory.createReplica(bTable);
      if (!removedInvBlocks.containsKey(invBlock)) {
        if (invBlocks.containsKey(invBlock)) {
        } else {
          invBlocks.put(invBlock, invBlock);
        }
        addStorageToInvalidatedBlock(invBlock);
      }
    }
  }

  public TreeSet<Long> findExcessReplicaByStorageId(String storageId) throws TransactionContextException {
    beforeTxCheck();
    try {
      if (storageIdToExReplica.containsKey(storageId)) {
        return storageIdToExReplica.get(storageId);
      }

      Session session = DBConnector.obtainSession();
      QueryBuilder qb = session.getQueryBuilder();
      QueryDomainType<ExcessReplicaTable> qdt = qb.createQueryDefinition(ExcessReplicaTable.class);
      qdt.where(qdt.get("storageId").equal(qdt.param("param")));
      Query<ExcessReplicaTable> query = session.createQuery(qdt);
      query.setParameter("param", storageId);
      List<ExcessReplicaTable> invBlockTables = query.getResultList();
      TreeSet<Long> exReplicaSet = syncExcessReplicaInstances(invBlockTables);
      storageIdToExReplica.put(storageId, exReplicaSet);

      return exReplicaSet;
    } finally {
      afterTxCheck(true);
    }
  }

  private TreeSet<Long> syncExcessReplicaInstances(List<ExcessReplicaTable> exReplicaTables) {
    TreeSet<Long> replicaSet = new TreeSet<Long>();

    if (exReplicaTables != null) {
      for (ExcessReplicaTable ert : exReplicaTables) {
        ExcessReplica replica = ReplicaFactory.createReplica(ert);
        if (!removedExReplica.containsKey(replica)) {
          if (exReplicas.containsKey(replica)) {
            replicaSet.add(exReplicas.get(replica).getBlockId());
          } else {
            exReplicas.put(replica, replica);
            replicaSet.add(replica.getBlockId());
          }
        }
      }
    }

    return replicaSet;
  }

  /**
   * This method is only used for metrics.
   *
   * @return
   * @throws TransactionContextException
   */
  public long countAllExcessReplicas() throws TransactionContextException {
    beforeTxCheck();
    try {
      Session session = DBConnector.obtainSession();
      QueryBuilder qb = session.getQueryBuilder();

      QueryDomainType qdt = qb.createQueryDefinition(ExcessReplicaTable.class);
      Query<ExcessReplicaTable> query = session.createQuery(qdt);
      List<ExcessReplicaTable> results = query.getResultList();
      if (results != null) {
        return results.size();
      } else {
        return 0;
      }
    } finally {
      afterTxCheck(true);
    }
  }

  public ExcessReplica findExcessReplicaByPK(String storageId, long blockId) throws TransactionContextException {
    beforeTxCheck();
    try {
      ExcessReplica searchInstance = new ExcessReplica(storageId, blockId);
      if (exReplicas.containsKey(searchInstance)) {
        return exReplicas.get(searchInstance);
      }

      if (removedExReplica.containsKey(searchInstance)) {
        return null;
      }

      Session session = DBConnector.obtainSession();
      Object[] keys = new Object[2];
      keys[0] = blockId;
      keys[1] = storageId;
      ExcessReplicaTable invTable = session.find(ExcessReplicaTable.class, keys);
      if (invTable == null) {
        return null;
      }

      ExcessReplica result = ReplicaFactory.createReplica(invTable);
      this.exReplicas.put(result, result);
      return result;
    } finally {
      afterTxCheck(true);
    }
  }

  private void beforeTxCheck() throws TransactionContextException {
    Session session = DBConnector.obtainSession();
    if (activeTxExpected && !session.currentTransaction().isActive()) {
      throw new TransactionContextException("Active transaction is expected.");
    } else if (!activeTxExpected) {
      DBConnector.beginTransaction();
      externallyMngedTx = false;
    }
  }

  private void afterTxCheck(boolean done) {
    if (!externallyMngedTx) {
      if (done) {
        DBConnector.commit();
      } else {
        DBConnector.safeRollback();
      }
    }
  }

  public PendingBlockInfo findPendingBlockByPK(long blockId) throws TransactionContextException {
    beforeTxCheck();
    try {
      if (this.pendings.containsKey(blockId)) {
        return this.pendings.get(blockId);
      }

      if (this.removedPendings.containsKey(blockId)) {
        return null;
      }

      Session session = DBConnector.obtainSession();
      PendingReplicationBlockTable pendingTable = session.find(PendingReplicationBlockTable.class, blockId);
      PendingBlockInfo pendingBlock = null;
      if (pendingTable != null) {
        pendingBlock = PendingBlockInfoFactory.createPendingBlockInfo(pendingTable);
        this.pendings.put(blockId, pendingBlock);
      }

      return pendingBlock;
    } finally {
      afterTxCheck(true);
    }
  }

  public Lease findLeaseByHolder(String holder) throws TransactionContextException {
    beforeTxCheck();
    try {
      if (leases.containsKey(holder)) {
        return leases.get(holder);
      }

      Session session = DBConnector.obtainSession();
      LeaseTable lTable = session.find(LeaseTable.class, holder);
      if (lTable != null) {
        Lease lease = LeaseFactory.createLease(lTable);
        leases.put(lease.getHolder(), lease);
        return lease;
      }
      return null;
    } finally {
      afterTxCheck(true);
    }
  }

  public List<PendingBlockInfo> findAllPendingBlocks() throws TransactionContextException {
    beforeTxCheck();
    try {
      if (allPendingRead) {
        return new ArrayList(pendings.values());
      }

      Session session = DBConnector.obtainSession();
      QueryBuilder qb = session.getQueryBuilder();
      Query<PendingReplicationBlockTable> query =
              session.createQuery(qb.createQueryDefinition(PendingReplicationBlockTable.class));
      List<PendingReplicationBlockTable> result = query.getResultList();
      syncPendingBlockInstances(result);
      return new ArrayList(pendings.values());
    } finally {
      afterTxCheck(true);
    }
  }

<<<<<<< HEAD
  /**
   *
=======
  /*
   * 
>>>>>>> cdd4ee9a
   * @param pendingTables
   * @return newly found pending blocks
   */
  private List<PendingBlockInfo> syncPendingBlockInstances(List<PendingReplicationBlockTable> pendingTables) {
    List<PendingBlockInfo> newPBlocks = new ArrayList<PendingBlockInfo>();
    for (PendingReplicationBlockTable pTable : pendingTables) {
      PendingBlockInfo p = PendingBlockInfoFactory.createPendingBlockInfo(pTable);
      if (pendings.containsKey(p.getBlockId())) {
        newPBlocks.add(pendings.get(p.getBlockId()));
      } else if (!removedPendings.containsKey(p.getBlockId())) {
        pendings.put(p.getBlockId(), p);
        newPBlocks.add(p);
      }
    }

    return newPBlocks;
  }

  public List<PendingBlockInfo> findTimedoutPendingBlocks(long timelimit) throws TransactionContextException {
    beforeTxCheck();
    try {
      Session session = DBConnector.obtainSession();
      QueryBuilder qb = session.getQueryBuilder();
      QueryDomainType<PendingReplicationBlockTable> qdt = qb.createQueryDefinition(PendingReplicationBlockTable.class);
      PredicateOperand predicateOp = qdt.get("timestamp");
      String paramName = "timelimit";
      PredicateOperand param = qdt.param(paramName);
      Predicate lessThan = predicateOp.lessThan(param);
      qdt.where(lessThan);
      Query query = session.createQuery(qdt);
      query.setParameter(paramName, timelimit);
      List<PendingReplicationBlockTable> result = query.getResultList();
      if (result != null) {
        return syncPendingBlockInstances(result);
      }

      return null;
    } finally {
      afterTxCheck(true);
    }
  }

<<<<<<< HEAD
  public List<ReplicaUnderConstruction> findReplicasUCByBlockId(long id) throws TransactionContextException {
    beforeTxCheck();
    try {
      if (blockReplicasUc.containsKey(id)) {
        return blockReplicasUc.get(id);
      } else {
        Session session = DBConnector.obtainSession();
        QueryBuilder qb = session.getQueryBuilder();
        QueryDomainType<ReplicaUcTable> dobj = qb.createQueryDefinition(ReplicaUcTable.class);
        dobj.where(dobj.get("blockId").equal(dobj.param("param")));
        Query<ReplicaUcTable> query = session.createQuery(dobj);
        query.setParameter("param", id);
        List<ReplicaUcTable> storedReplicas = query.getResultList();
        List<ReplicaUnderConstruction> replicas = ReplicaUcFactory.createReplicaList(storedReplicas);
        blockReplicasUc.put(id, replicas);
        return replicas;
      }
    } finally {
      afterTxCheck(true);
    }
  }

=======
  public TreeSet<LeasePath> findLeasePathsByHolderID(int holderID) throws TransactionContextException {
    beforeTxCheck();
    try {
      if (holderLeasePaths.containsKey(holderID)) {
        return holderLeasePaths.get(holderID);
      } else {
        Session session = DBConnector.obtainSession();
        QueryBuilder qb = session.getQueryBuilder();
        QueryDomainType<LeasePathsTable> dobj = qb.createQueryDefinition(LeasePathsTable.class);
        dobj.where(dobj.get("holderID").equal(dobj.param("param")));
        Query<LeasePathsTable> query = session.createQuery(dobj);
        query.setParameter("param", holderID);
        List<LeasePathsTable> paths = query.getResultList();
        TreeSet<LeasePath> lpSet = syncLeasePathInstances(paths, false);
        holderLeasePaths.put(holderID, lpSet);

        return lpSet;
      }
    } finally {
      afterTxCheck(true);
    }
  }

  private TreeSet<LeasePath> syncLeasePathInstances(List<LeasePathsTable> lpTables, boolean allRead) {
    TreeSet<LeasePath> finalList = new TreeSet<LeasePath>();

    for (LeasePathsTable lpt : lpTables) {
      LeasePath lPath = LeasePathFactory.createLeasePath(lpt);
      if (!removedLPaths.containsKey(lPath)) {
        if (this.leasePaths.containsKey(lPath)) {
          lPath = this.leasePaths.get(lPath);
        } else {
          this.leasePaths.put(lPath, lPath);
          this.pathToLeasePath.put(lpt.getPath(), lPath);
        }
        finalList.add(lPath);
        if (allRead) {
          if (holderLeasePaths.containsKey(lPath.getHolderId())) {
            holderLeasePaths.get(lPath.getHolderId()).add(lPath);
          } else {
            TreeSet<LeasePath> lSet = new TreeSet<LeasePath>();
            lSet.add(lPath);
            holderLeasePaths.put(lPath.getHolderId(), lSet);
          }
        }
      }
    }

    return finalList;
  }

  public LeasePath findLeasePathByPath(String path) throws TransactionContextException {
    beforeTxCheck();
    try {
      if (pathToLeasePath.containsKey(path)) {
        return pathToLeasePath.get(path);
      }

      Session session = DBConnector.obtainSession();
      LeasePathsTable lPTable = session.find(LeasePathsTable.class, path);
      LeasePath lPath = null;
      if (lPTable != null) {
        lPath = LeasePathFactory.createLeasePath(lPTable);
        leasePaths.put(lPath, lPath);
        pathToLeasePath.put(lPath.getPath(), lPath);
      }
      return lPath;
    } finally {
      afterTxCheck(true);
    }
  }

  public TreeSet<LeasePath> findLeasePathsByPrefix(String prefix) throws TransactionContextException {
    beforeTxCheck();
    try {
      Session session = DBConnector.obtainSession();
      QueryBuilder qb = session.getQueryBuilder();
      QueryDomainType dobj = qb.createQueryDefinition(LeasePathsTable.class);
      PredicateOperand propertyPredicate = dobj.get("path");
      String param = "prefix";
      PredicateOperand propertyLimit = dobj.param(param);
      Predicate like = propertyPredicate.like(propertyLimit);
      dobj.where(like);
      Query query = session.createQuery(dobj);
      query.setParameter(param, prefix + "%");
      List<LeasePathsTable> resultset = query.getResultList();
      if (resultset != null) {
        return syncLeasePathInstances(resultset, false);
      }

      return null;
    } finally {
      afterTxCheck(true);
    }
  }

  public TreeSet<LeasePath> findAllLeasePaths() throws TransactionContextException {
    beforeTxCheck();

    try {
      if (allLeasePathsRead) {
        return new TreeSet<LeasePath>(leasePaths.values());
      }

      Session session = DBConnector.obtainSession();
      QueryBuilder qb = session.getQueryBuilder();
      QueryDomainType dobj = qb.createQueryDefinition(LeasePathsTable.class);
      Query query = session.createQuery(dobj);
      List<LeasePathsTable> resultset = query.getResultList();
      TreeSet<LeasePath> lPathSet = syncLeasePathInstances(resultset, true);
      allLeasePathsRead = true;
      return lPathSet;
    } finally {
      afterTxCheck(true);
    }
  }

  public Lease findLeaseByHolderId(int holderId) throws TransactionContextException {
    beforeTxCheck();
    try {
      if (idToLease.containsKey(holderId)) {
        return idToLease.get(holderId);
      }

      Session session = DBConnector.obtainSession();
      QueryBuilder qb = session.getQueryBuilder();
      QueryDomainType<LeaseTable> dobj = qb.createQueryDefinition(LeaseTable.class);

      dobj.where(dobj.get("holderID").equal(dobj.param("param")));

      Query<LeaseTable> query = session.createQuery(dobj);
      query.setParameter("param", holderId); //the WHERE clause of SQL
      List<LeaseTable> leaseTables = query.getResultList();

      if (leaseTables.size() > 1) {
        logger.error("Error in selectLeaseTableInternal: Multiple rows with same holderID");
        return null;
      } else if (leaseTables.size() == 1) {
        Lease lease = LeaseFactory.createLease(leaseTables.get(0));
        leases.put(lease.getHolder(), lease);
        idToLease.put(lease.getHolderID(), lease);
        return lease;
      } else {
        logger.info("No rows found for holderID:" + holderId + " in Lease table");
        return null;
      }
    } finally {
      afterTxCheck(true);
    }
  }

  /**
   * Finds the hard-limit expired leases. i.e. All leases older than the given time limit.
   * @param timeLimit
   * @return 
   */
  public SortedSet<Lease> findAllExpiredLeases(long timeLimit) throws TransactionContextException {
    beforeTxCheck();
    try {
      Session session = DBConnector.obtainSession();
      QueryBuilder qb = session.getQueryBuilder();
      QueryDomainType dobj = qb.createQueryDefinition(LeaseTable.class);
      PredicateOperand propertyPredicate = dobj.get("lastUpdate");
      String param = "timelimit";
      PredicateOperand propertyLimit = dobj.param(param);
      Predicate lessThan = propertyPredicate.lessThan(propertyLimit);
      dobj.where(lessThan);
      Query query = session.createQuery(dobj);
      query.setParameter(param, new Long(timeLimit));
      List<LeaseTable> resultset = query.getResultList();
      return syncLeaseInstances(resultset);
    } finally {
      afterTxCheck(true);
    }
  }

  public SortedSet<Lease> findAllLeases() throws TransactionContextException {
    beforeTxCheck();
    try {
      if (allLeasesRead) {
        return new TreeSet<Lease>(this.leases.values());
      }

      Session session = DBConnector.obtainSession();
      QueryBuilder qb = session.getQueryBuilder();
      QueryDomainType<LeaseTable> dobj = qb.createQueryDefinition(LeaseTable.class);
      Query<LeaseTable> query = session.createQuery(dobj);
      List<LeaseTable> resultList = query.getResultList();
      SortedSet<Lease> leaseSet = syncLeaseInstances(resultList);
      allLeasesRead = true;
      return leaseSet;
    } finally {
      afterTxCheck(true);
    }


  }

  private SortedSet<Lease> syncLeaseInstances(List<LeaseTable> lTables) {
    SortedSet<Lease> lSet = new TreeSet<Lease>();
    if (lTables != null) {
      for (LeaseTable lt : lTables) {
        Lease lease = LeaseFactory.createLease(lt);
        if (!removedLeases.containsKey(lease)) {
          if (leases.containsKey(lease.getHolder())) {
            lSet.add(leases.get(lease.getHolder()));
          } else {
            lSet.add(lease);
            leases.put(lease.getHolder(), lease);
            idToLease.put(lease.getHolderID(), lease);
          }
        }
      }
    }

    return lSet;
  }
>>>>>>> cdd4ee9a
}<|MERGE_RESOLUTION|>--- conflicted
+++ resolved
@@ -18,9 +18,6 @@
 import org.apache.hadoop.hdfs.server.blockmanagement.PendingBlockInfo;
 import org.apache.hadoop.hdfs.server.blockmanagement.*;
 import org.apache.hadoop.hdfs.server.namenode.DBConnector;
-<<<<<<< HEAD
-import se.sics.clusterj.*;
-=======
 import org.apache.hadoop.hdfs.server.namenode.Lease;
 import org.apache.hadoop.hdfs.server.namenode.LeasePath;
 import se.sics.clusterj.BlockInfoTable;
@@ -30,7 +27,6 @@
 import se.sics.clusterj.InvalidateBlocksTable;
 import se.sics.clusterj.PendingReplicationBlockTable;
 import se.sics.clusterj.TripletsTable;
->>>>>>> cdd4ee9a
 
 /**
  *
@@ -247,9 +243,6 @@
       builder.append("rm PendingBlockInfo:").append(p.toString()).append("\n");
     }
 
-<<<<<<< HEAD
-    logger.debug("\nTx commit[" + builder.toString() + "]");
-=======
     for (LeasePath lp : modifiedLPaths.values()) {
       LeasePathsTable lTable = session.newInstance(LeasePathsTable.class);
       LeasePathFactory.createPersistableLeasePathInstance(lp, lTable);
@@ -277,8 +270,7 @@
     }
 
 
-//    logger.debug("\nTx commit[" + builder.toString() + "]");
->>>>>>> cdd4ee9a
+    logger.debug("\nTx commit[" + builder.toString() + "]");
 
     resetContext();
   }
@@ -425,15 +417,12 @@
         blocks.remove(block.getBlockId());
         modifiedBlocks.remove(block.getBlockId());
         removedBlocks.put(block.getBlockId(), attachedBlock);
-<<<<<<< HEAD
 
       } else if (obj instanceof ReplicaUnderConstruction) {
         ReplicaUnderConstruction replica = (ReplicaUnderConstruction) obj;
 
         modifiedReplicasUc.remove(replica.cacheKey());
         removedReplicasUc.put(replica.cacheKey(), replica);
-=======
->>>>>>> cdd4ee9a
       } else if (obj instanceof IndexedReplica) {
         IndexedReplica replica = (IndexedReplica) obj;
 
@@ -504,6 +493,28 @@
       }
     } finally {
       afterTxCheck(done);
+    }
+  }
+
+  public List<ReplicaUnderConstruction> findReplicasUCByBlockId(long id) throws TransactionContextException {
+    beforeTxCheck();
+    try {
+      if (blockReplicasUc.containsKey(id)) {
+        return blockReplicasUc.get(id);
+      } else {
+        Session session = DBConnector.obtainSession();
+        QueryBuilder qb = session.getQueryBuilder();
+        QueryDomainType<ReplicaUcTable> dobj = qb.createQueryDefinition(ReplicaUcTable.class);
+        dobj.where(dobj.get("blockId").equal(dobj.param("param")));
+        Query<ReplicaUcTable> query = session.createQuery(dobj);
+        query.setParameter("param", id);
+        List<ReplicaUcTable> storedReplicas = query.getResultList();
+        List<ReplicaUnderConstruction> replicas = ReplicaUcFactory.createReplicaList(storedReplicas);
+        blockReplicasUc.put(id, replicas);
+        return replicas;
+      }
+    } finally {
+      afterTxCheck(true);
     }
   }
 
@@ -911,13 +922,8 @@
     }
   }
 
-<<<<<<< HEAD
   /**
    *
-=======
-  /*
-   * 
->>>>>>> cdd4ee9a
    * @param pendingTables
    * @return newly found pending blocks
    */
@@ -960,30 +966,6 @@
     }
   }
 
-<<<<<<< HEAD
-  public List<ReplicaUnderConstruction> findReplicasUCByBlockId(long id) throws TransactionContextException {
-    beforeTxCheck();
-    try {
-      if (blockReplicasUc.containsKey(id)) {
-        return blockReplicasUc.get(id);
-      } else {
-        Session session = DBConnector.obtainSession();
-        QueryBuilder qb = session.getQueryBuilder();
-        QueryDomainType<ReplicaUcTable> dobj = qb.createQueryDefinition(ReplicaUcTable.class);
-        dobj.where(dobj.get("blockId").equal(dobj.param("param")));
-        Query<ReplicaUcTable> query = session.createQuery(dobj);
-        query.setParameter("param", id);
-        List<ReplicaUcTable> storedReplicas = query.getResultList();
-        List<ReplicaUnderConstruction> replicas = ReplicaUcFactory.createReplicaList(storedReplicas);
-        blockReplicasUc.put(id, replicas);
-        return replicas;
-      }
-    } finally {
-      afterTxCheck(true);
-    }
-  }
-
-=======
   public TreeSet<LeasePath> findLeasePathsByHolderID(int holderID) throws TransactionContextException {
     beforeTxCheck();
     try {
@@ -1201,5 +1183,4 @@
 
     return lSet;
   }
->>>>>>> cdd4ee9a
 }