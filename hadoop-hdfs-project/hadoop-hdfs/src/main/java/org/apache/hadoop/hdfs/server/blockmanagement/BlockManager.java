--- conflicted
+++ resolved
@@ -2201,10 +2201,7 @@
     int corrupt = 0;
     int excess = 0;
     
-<<<<<<< HEAD
     
-=======
->>>>>>> d64689be
     Iterator<DatanodeDescriptor> nodeIter = blocksMap.nodeIterator(b);
     Collection<DatanodeDescriptor> nodesCorrupt = corruptReplicas.getNodes(b);
     while (nodeIter.hasNext()) {
