/**
 * Licensed to the Apache Software Foundation (ASF) under one
 * or more contributor license agreements.  See the NOTICE file
 * distributed with this work for additional information
 * regarding copyright ownership.  The ASF licenses this file
 * to you under the Apache License, Version 2.0 (the
 * "License"); you may not use this file except in compliance
 * with the License.  You may obtain a copy of the License at
 *
 *     http://www.apache.org/licenses/LICENSE-2.0
 *
 * Unless required by applicable law or agreed to in writing, software
 * distributed under the License is distributed on an "AS IS" BASIS,
 * WITHOUT WARRANTIES OR CONDITIONS OF ANY KIND, either express or implied.
 * See the License for the specific language governing permissions and
 * limitations under the License.
 */
package org.apache.hadoop.hdfs.server.blockmanagement;

import java.io.IOException;
import java.io.PrintWriter;
import java.util.ArrayList;
import java.util.Collection;
import java.util.Collections;
import java.util.EnumSet;
import java.util.HashMap;
import java.util.Iterator;
import java.util.LinkedList;
import java.util.List;
import java.util.Map;

import org.apache.commons.logging.Log;
import org.apache.commons.logging.LogFactory;
import org.apache.hadoop.classification.InterfaceAudience;
import org.apache.hadoop.conf.Configuration;
import org.apache.hadoop.hdfs.DFSConfigKeys;
import org.apache.hadoop.hdfs.DFSUtil;
import org.apache.hadoop.hdfs.protocol.Block;
import org.apache.hadoop.hdfs.protocol.BlockListAsLongs;
import org.apache.hadoop.hdfs.protocol.BlockListAsLongs.BlockReportIterator;
import org.apache.hadoop.hdfs.protocol.DatanodeID;
import org.apache.hadoop.hdfs.protocol.DatanodeInfo;
import org.apache.hadoop.hdfs.protocol.ExtendedBlock;
import org.apache.hadoop.hdfs.protocol.LocatedBlock;
import org.apache.hadoop.hdfs.protocol.LocatedBlocks;
import org.apache.hadoop.hdfs.security.token.block.BlockTokenSecretManager;
import org.apache.hadoop.hdfs.security.token.block.BlockTokenSecretManagerNN;
import org.apache.hadoop.hdfs.security.token.block.ExportedBlockKeys;
import org.apache.hadoop.hdfs.server.common.HdfsServerConstants.BlockUCState;
import org.apache.hadoop.hdfs.server.common.HdfsServerConstants.ReplicaState;
import org.apache.hadoop.hdfs.server.common.Util;
import org.apache.hadoop.hdfs.server.namenode.BlocksHelper;
import org.apache.hadoop.hdfs.server.namenode.FSNamesystem;
import org.apache.hadoop.hdfs.server.namenode.INode;
import org.apache.hadoop.hdfs.server.namenode.INodeFile;
import org.apache.hadoop.hdfs.server.namenode.INodeFileUnderConstruction;
import org.apache.hadoop.hdfs.server.namenode.NameNode;
import org.apache.hadoop.hdfs.server.namenode.Namesystem;
import org.apache.hadoop.hdfs.server.namenode.ReplicaHelper;
import org.apache.hadoop.hdfs.server.protocol.BlockCommand;
import org.apache.hadoop.hdfs.server.protocol.BlocksWithLocations;
import org.apache.hadoop.hdfs.server.protocol.BlocksWithLocations.BlockWithLocations;
import org.apache.hadoop.hdfs.server.protocol.DatanodeCommand;
import org.apache.hadoop.hdfs.server.protocol.KeyUpdateCommand;
import org.apache.hadoop.hdfs.server.protocol.ReceivedDeletedBlockInfo;
import org.apache.hadoop.net.Node;
import org.apache.hadoop.util.Daemon;

import com.google.common.annotations.VisibleForTesting;
import com.mysql.clusterj.ClusterJException;
import java.util.logging.Level;
import java.util.logging.Logger;
import org.apache.hadoop.HadoopIllegalArgumentException;
import org.apache.hadoop.hdfs.server.namenode.DBConnector;
import org.apache.hadoop.hdfs.server.namenode.persistance.EntityManager;

/**
 * Keeps information related to the blocks stored in the Hadoop cluster.
 * This class is a helper class for {@link FSNamesystem} and requires several
 * methods to be called with lock held on {@link FSNamesystem}.
 */
@InterfaceAudience.Private
public class BlockManager {
  static final Log LOG = LogFactory.getLog(BlockManager.class);

  /** Default load factor of map */
  public static final float DEFAULT_MAP_LOAD_FACTOR = 0.75f;

  private final Namesystem namesystem;

  private DatanodeManager datanodeManager = null;
  private HeartbeatManager heartbeatManager = null;
  private BlockTokenSecretManagerNN blockTokenSecretManager;

  private volatile long pendingReplicationBlocksCount = 0L;
  private volatile long corruptReplicaBlocksCount = 0L;
  private volatile long underReplicatedBlocksCount = 0L;
  private volatile long scheduledReplicationBlocksCount = 0L;
  
  EntityManager em = EntityManager.getInstance();
  
  /** Used by metrics */
  public long getPendingReplicationBlocksCount() {
    return pendingReplicationBlocksCount;
  }
  /** Used by metrics */
  public long getUnderReplicatedBlocksCount() {
    return underReplicatedBlocksCount;
  }
  /** Used by metrics */
  public long getCorruptReplicaBlocksCount() {
    return corruptReplicaBlocksCount;
  }
  /** Used by metrics */
  public long getScheduledReplicationBlocksCount() {
    return scheduledReplicationBlocksCount;
  }
  /** Used by metrics */
  public long getPendingDeletionBlocksCount() {
    return invalidateBlocks.numBlocks();
  }
  /** Used by metrics */
  public long getExcessBlocksCount() {
    return em.countAllExcessReplicas();
  }

  /**replicationRecheckInterval is how often namenode checks for new replication work*/
  private final long replicationRecheckInterval;
  
  /** Replication thread. */
   Daemon replicationThread;
  
  /** Store blocks -> datanodedescriptor(s) map of corrupt replicas */
  final CorruptReplicasMap corruptReplicas = new CorruptReplicasMap();

  /** Blocks to be invalidated. */
  private InvalidateBlocks invalidateBlocks = null;

  //
  // Store set of Blocks that need to be replicated 1 or more times.
  // We also store pending replication-orders.
  //
  public UnderReplicatedBlocks neededReplications  = null;
  @VisibleForTesting
  PendingReplicationBlocks pendingReplications = null;

  /** The maximum number of replicas allowed for a block */
  public final short maxReplication;
  /** The maximum number of outgoing replication streams
   *  a given node should have at one time 
   */
  int maxReplicationStreams;
  /** Minimum copies needed or else write is disallowed */
  public final short minReplication;
  /** Default number of replicas */
  public final int defaultReplication;
  /** The maximum number of entries returned by getCorruptInodes() */
  final int maxCorruptFilesReturned;

  /** variable to enable check for enough racks */
  final boolean shouldCheckForEnoughRacks;

  /** Last block index used for replication work. */
  private int replIndex = 0;

  /** for block replicas placement */
  private BlockPlacementPolicy blockplacement;
  
  public BlockManager(FSNamesystem fsn, Configuration conf) throws IOException {
    namesystem = fsn;
    
    if (namesystem.isWritingNN()) {
        datanodeManager = new DatanodeManager(this, fsn, conf);
        heartbeatManager = datanodeManager.getHeartbeatManager();
        invalidateBlocks = new InvalidateBlocks(datanodeManager);
        neededReplications = new UnderReplicatedBlocks();
        blockplacement = BlockPlacementPolicy.getInstance(
            conf, fsn, datanodeManager.getNetworkTopology());
        pendingReplications = new PendingReplicationBlocks(conf.getInt(
        DFSConfigKeys.DFS_NAMENODE_REPLICATION_PENDING_TIMEOUT_SEC_KEY,
        DFSConfigKeys.DFS_NAMENODE_REPLICATION_PENDING_TIMEOUT_SEC_DEFAULT) * 1000L);
        replicationThread = new Daemon(new ReplicationMonitor());
    }
    
    blockTokenSecretManager = createBlockTokenSecretManager(fsn, conf);


    this.maxCorruptFilesReturned = conf.getInt(
      DFSConfigKeys.DFS_DEFAULT_MAX_CORRUPT_FILES_RETURNED_KEY,
      DFSConfigKeys.DFS_DEFAULT_MAX_CORRUPT_FILES_RETURNED);
    this.defaultReplication = conf.getInt(DFSConfigKeys.DFS_REPLICATION_KEY, 
                                          DFSConfigKeys.DFS_REPLICATION_DEFAULT);

    final int maxR = conf.getInt(DFSConfigKeys.DFS_REPLICATION_MAX_KEY, 
                                 DFSConfigKeys.DFS_REPLICATION_MAX_DEFAULT);
    final int minR = conf.getInt(DFSConfigKeys.DFS_NAMENODE_REPLICATION_MIN_KEY,
                                 DFSConfigKeys.DFS_NAMENODE_REPLICATION_MIN_DEFAULT);
    if (minR <= 0)
      throw new IOException("Unexpected configuration parameters: "
          + DFSConfigKeys.DFS_NAMENODE_REPLICATION_MIN_KEY
          + " = " + minR + " <= 0");
    if (maxR > Short.MAX_VALUE)
      throw new IOException("Unexpected configuration parameters: "
          + DFSConfigKeys.DFS_REPLICATION_MAX_KEY
          + " = " + maxR + " > " + Short.MAX_VALUE);
    if (minR > maxR)
      throw new IOException("Unexpected configuration parameters: "
          + DFSConfigKeys.DFS_NAMENODE_REPLICATION_MIN_KEY
          + " = " + minR + " > "
          + DFSConfigKeys.DFS_REPLICATION_MAX_KEY
          + " = " + maxR);
    this.minReplication = (short)minR;
    this.maxReplication = (short)maxR;

    this.maxReplicationStreams = conf.getInt(DFSConfigKeys.DFS_NAMENODE_REPLICATION_MAX_STREAMS_KEY,
                                             DFSConfigKeys.DFS_NAMENODE_REPLICATION_MAX_STREAMS_DEFAULT);
    this.shouldCheckForEnoughRacks = conf.get(DFSConfigKeys.NET_TOPOLOGY_SCRIPT_FILE_NAME_KEY) == null ? false
                                                                             : true;
    
    this.replicationRecheckInterval = 
      conf.getInt(DFSConfigKeys.DFS_NAMENODE_REPLICATION_INTERVAL_KEY, 
                  DFSConfigKeys.DFS_NAMENODE_REPLICATION_INTERVAL_DEFAULT) * 1000L;
    LOG.info("defaultReplication = " + defaultReplication);
    LOG.info("maxReplication     = " + maxReplication);
    LOG.info("minReplication     = " + minReplication);
    LOG.info("maxReplicationStreams      = " + maxReplicationStreams);
    LOG.info("shouldCheckForEnoughRacks  = " + shouldCheckForEnoughRacks);
    LOG.info("replicationRecheckInterval = " + replicationRecheckInterval);
  }

  private static BlockTokenSecretManagerNN createBlockTokenSecretManager(
      FSNamesystem fsns,
      final Configuration conf) throws IOException {
    final boolean isEnabled = conf.getBoolean(
        DFSConfigKeys.DFS_BLOCK_ACCESS_TOKEN_ENABLE_KEY, 
        DFSConfigKeys.DFS_BLOCK_ACCESS_TOKEN_ENABLE_DEFAULT);
    LOG.info(DFSConfigKeys.DFS_BLOCK_ACCESS_TOKEN_ENABLE_KEY + "=" + isEnabled);

    if (!isEnabled) {
      return null;
    }

    final long updateMin = conf.getLong(
        DFSConfigKeys.DFS_BLOCK_ACCESS_KEY_UPDATE_INTERVAL_KEY, 
        DFSConfigKeys.DFS_BLOCK_ACCESS_KEY_UPDATE_INTERVAL_DEFAULT);
    final long lifetimeMin = conf.getLong(
        DFSConfigKeys.DFS_BLOCK_ACCESS_TOKEN_LIFETIME_KEY, 
        DFSConfigKeys.DFS_BLOCK_ACCESS_TOKEN_LIFETIME_DEFAULT);
    LOG.info(DFSConfigKeys.DFS_BLOCK_ACCESS_KEY_UPDATE_INTERVAL_KEY
        + "=" + updateMin + " min(s), "
        + DFSConfigKeys.DFS_BLOCK_ACCESS_TOKEN_LIFETIME_KEY
        + "=" + lifetimeMin + " min(s)");
    if(fsns.isWritingNN())
        return new BlockTokenSecretManagerNN(true,
        updateMin*60*1000L, lifetimeMin*60*1000L);
    else
    	return new BlockTokenSecretManagerNN(false, 
    	updateMin*60*1000L, lifetimeMin*60*1000L);
  }

  /** get the BlockTokenSecretManager */
  BlockTokenSecretManagerNN getBlockTokenSecretManager() {
    return blockTokenSecretManager;
  }

  private boolean isBlockTokenEnabled() {
    return blockTokenSecretManager != null;
  }

  /** Should the access keys be updated? */
  boolean shouldUpdateBlockKey(final long updateTime) throws IOException {
    return isBlockTokenEnabled()? blockTokenSecretManager.updateKeys(updateTime)
        : false;
  }

  public void activate(Configuration conf) {
    if (namesystem.isWritingNN()) {
        pendingReplications.start();
        datanodeManager.activate(conf);
        replicationThread.start();
    }
  }

  public void close() {
    if (replicationThread != null) {
        replicationThread.interrupt();
        
    }
    if (pendingReplications != null) pendingReplications.stop();
    if(datanodeManager != null) datanodeManager.close();
  }

  /** @return the datanodeManager */
  public DatanodeManager getDatanodeManager() {
    return datanodeManager;
  }

  /** @return the BlockPlacementPolicy */
  public BlockPlacementPolicy getBlockPlacementPolicy() {
    return blockplacement;
  }

  /** Set BlockPlacementPolicy */
  public void setBlockPlacementPolicy(BlockPlacementPolicy newpolicy) {
    if (newpolicy == null) {
      throw new HadoopIllegalArgumentException("newpolicy == null");
    }
    this.blockplacement = newpolicy;
  }

  /** Dump meta data to out. 
   * @throws IOException */
  public void metaSave(PrintWriter out) throws IOException {
    assert namesystem.hasWriteLock();
    //
    // Dump contents of neededReplication
    //
    synchronized (neededReplications) {
      out.println("Metasave: Blocks waiting for replication: " + 
                  neededReplications.size());
      for (Block block : neededReplications) {
        List<DatanodeDescriptor> containingNodes =
                                          new ArrayList<DatanodeDescriptor>();
        List<DatanodeDescriptor> containingLiveReplicasNodes =
          new ArrayList<DatanodeDescriptor>();
        
        NumberReplicas numReplicas = new NumberReplicas();
        // source node returned is not used
        chooseSourceDatanode(block, containingNodes,
            containingLiveReplicasNodes, numReplicas);
        assert containingLiveReplicasNodes.size() == numReplicas.liveReplicas();
        int usableReplicas = numReplicas.liveReplicas() +
                             numReplicas.decommissionedReplicas();
       
        if (block instanceof BlockInfo) {
          String fileName = ((BlockInfo)block).getINode().getFullPathName();
          out.print(fileName + ": ");
        }
        // l: == live:, d: == decommissioned c: == corrupt e: == excess
        out.print(block + ((usableReplicas > 0)? "" : " MISSING") + 
                  " (replicas:" +
                  " l: " + numReplicas.liveReplicas() +
                  " d: " + numReplicas.decommissionedReplicas() +
                  " c: " + numReplicas.corruptReplicas() +
                  " e: " + numReplicas.excessReplicas() + ") "); 

        Collection<DatanodeDescriptor> corruptNodes = 
                                      corruptReplicas.getNodes(block);
        List<DatanodeDescriptor> dataNodes = getDatanodes(getStoredBlock(block));
        
        for (DatanodeDescriptor node : dataNodes) {
          String state = "";
          if (corruptNodes != null && corruptNodes.contains(node)) {
            state = "(corrupt)";
          } else if (node.isDecommissioned() || 
              node.isDecommissionInProgress()) {
            state = "(decommissioned)";
          }          
          out.print(" " + node + state + " : ");
        }
        
        out.println("");
      }
    }

    // Dump blocks from pendingReplication
    pendingReplications.metaSave(out);

    // Dump blocks that are waiting to be deleted
    invalidateBlocks.dump(out);

    // Dump all datanodes
    getDatanodeManager().datanodeDump(out);
  }

  /** @return maxReplicationStreams */
  public int getMaxReplicationStreams() {
    return maxReplicationStreams;
  }

  /**
   * @param block
   * @return true if the block has minimum replicas
   */
  public boolean checkMinReplication(Block block) throws IOException {
    return (countNodes(block).liveReplicas() >= minReplication);
  }

  /**
   * Commit a block of a file
   * 
   * @param block block to be committed
   * @param commitBlock - contains client reported block length and generation
   * @return true if the block is changed to committed state.
   * @throws IOException if the block does not have at least a minimal number
   * of replicas reported from data-nodes.
   */
  private boolean commitBlock(final BlockInfoUnderConstruction block,
      final Block commitBlock, boolean isTransactional) throws IOException {
    if (block.getBlockUCState() == BlockUCState.COMMITTED)
      return false;
    assert block.getNumBytes() <= commitBlock.getNumBytes() :
      "commitBlock length is less than the stored one "
      + commitBlock.getNumBytes() + " vs. " + block.getNumBytes();
    block.commitBlock(commitBlock, isTransactional);
    em.persist(block);
    return true;
  }

  /**
   * Commit the last block of the file and mark it as complete if it has meets
   * the minimum replication requirement
   *
   * @param fileINode file inode
   * @param commitBlock - contains client reported block length and generation
   * @return true if the last block is changed to committed state.
   * @throws IOException if the block does not have at least a minimal number of
   * replicas reported from data-nodes.
   */
  public boolean commitOrCompleteLastBlock(INodeFileUnderConstruction fileINode,
          Block commitBlock, boolean isTransactional) throws IOException {
    if (commitBlock == null) {
      return false; // not committing, this is a block allocation retry
    }
    BlockInfo lastBlock = fileINode.getLastBlock();

    if (lastBlock == null) {
      return false; // no blocks in file yet
    }
    if (lastBlock.isComplete()) {
      return false; // already completed (e.g. by syncBlock) 
    }

    NumberReplicas blockStatus = countNodes(lastBlock);
    final boolean b = commitBlock((BlockInfoUnderConstruction) lastBlock, commitBlock, isTransactional);

    if (blockStatus.liveReplicas() >= minReplication) {
      completeBlock(fileINode, lastBlock, isTransactional);
    }
    return b;
  }

  /**
   * Convert a specified block of the file to a complete block.
   * @param fileINode file
   * @param blkIndex  block index in the file
   * @throws IOException if the block does not have at least a minimal number
   * of replicas reported from data-nodes.
   */
  private BlockInfo completeBlock(final INodeFile fileINode,
      final int blkIndex, boolean isTransactional) throws IOException {
                
    if(blkIndex < 0)
      return null;
    BlockInfo curBlock = fileINode.getBlocks().get(blkIndex);
    if(curBlock.isComplete())
      return curBlock;
    BlockInfoUnderConstruction ucBlock = (BlockInfoUnderConstruction)curBlock;
    if(ucBlock.getReplicas().size() < minReplication)
      throw new IOException("Cannot complete block: " +
          "block does not satisfy minimal replication requirement.");
    BlockInfo completeBlock = ucBlock.convertToCompleteBlock();
    // replace penultimate block in file
    fileINode.setBlock(blkIndex, completeBlock, isTransactional);
    completeBlock.setINode(fileINode);
    em.persist(completeBlock);
    // replace block in the blocksMap
    //W: do ReplicaHelper.delete(ucBlock, isTransactional)
    ReplicaHelper.delete(ucBlock.getBlockId(), isTransactional);
    return completeBlock;    
  }
  
  private BlockInfo completeBlock(final INodeFile fileINode,
          final BlockInfo block, boolean isTransactional) throws IOException {

    List<BlockInfo> fileBlocks = fileINode.getBlocks();
    for (int idx = 0; idx < fileBlocks.size(); idx++) {
      if ((fileBlocks.get(idx).getBlockId() != block.getBlockId()) && (fileBlocks.get(idx).getBlockUCState() == BlockUCState.COMMITTED)) {
        // try to complete the committed block if it  has reached minimum replication
        if (countNodes(fileBlocks.get(idx)).liveReplicas() >= minReplication) {
          // try to complete this block first
          LOG.warn("Block  [" + fileBlocks.get(idx).getBlockId() + "] was not completed. Status [" + fileBlocks.get(idx).getBlockUCState().name() + "]. Trying to complete block... ");
          completeBlock(fileINode, idx, isTransactional);
        }
      }
      if (fileBlocks.get(idx).getBlockId() == block.getBlockId()) {
        return completeBlock(fileINode, idx, isTransactional);
      }
    }
    return block;
  }

  /**
   * Convert the last block of the file to an under construction block.<p>
   * The block is converted only if the file has blocks and the last one
   * is a partial block (its size is less than the preferred block size).
   * The converted block is returned to the client.
   * The client uses the returned block locations to form the data pipeline
   * for this block.<br>
   * The methods returns null if there is no partial block at the end.
   * The client is supposed to allocate a new block with the next call.
   *
   * @param fileINode file
   * @return the last block locations if the block is partial or null otherwise
   */
  public LocatedBlock convertLastBlockToUnderConstruction(
      INodeFileUnderConstruction fileINode, boolean isTransactional) throws IOException {
    BlockInfo oldBlock = fileINode.getLastBlock();
    if(oldBlock == null ||
        fileINode.getPreferredBlockSize() == oldBlock.getNumBytes())
      return null;
    LOG.debug("oldBlock=" + oldBlock);
    LOG.debug("getStoredBlock(oldBlock)=" + getStoredBlock(oldBlock));
    /*assert oldBlock == getStoredBlock(oldBlock) :
      "last block of the file is not in blocksMap";*/
    assert oldBlock.equals(getStoredBlock(oldBlock)) :
        "last block of the file is not in blocksMap";

    DatanodeDescriptor[] targets = getNodes(oldBlock);

    BlockInfoUnderConstruction ucBlock =
      fileINode.setLastBlock(oldBlock, targets, isTransactional);
//    replaceBlock(ucBlock, oldBlock, isTransactional);
    em.persist(ucBlock);
    // Remove block from replication queue.
    updateNeededReplications(oldBlock, 0, 0, isTransactional);

    // remove this block from the list of pending blocks to be deleted. 
    for (DatanodeDescriptor dd : targets) {
      String datanodeId = dd.getStorageID();
      if (invalidateBlocks.contains(datanodeId, oldBlock))
        invalidateBlocks.remove(datanodeId, oldBlock);
    }

    final long fileLength = fileINode.computeContentSummary().getLength();
    final long pos = fileLength - ucBlock.getNumBytes();
    return createLocatedBlock(ucBlock, pos, BlockTokenSecretManager.AccessMode.WRITE);
  }

  /**
   * Get all valid locations of the block
   * @throws IOException 
   */
  private List<String> getValidLocations(Block block) throws IOException {
    ArrayList<String> machineSet =
            new ArrayList<String>(getStoredBlock(block).getReplicas().size());
    List<DatanodeDescriptor> dataNodes = getDatanodes(getStoredBlock(block));

    for (DatanodeDescriptor node : dataNodes) {
      String storageID = node.getStorageID();
      // filter invalidate replicas
      if (!invalidateBlocks.contains(storageID, block)) {
        machineSet.add(storageID);
      }
    }
    return machineSet;
  }

  private List<LocatedBlock> createLocatedBlockList(final List<BlockInfo> blocks,
      final long offset, final long length, final int nrBlocksToReturn,
      final BlockTokenSecretManager.AccessMode mode) throws IOException {
    int curBlk = 0;
    long curPos = 0, blkSize = 0;
    int nrBlocks = (blocks.get(0).getNumBytes() == 0) ? 0 : blocks.size();
    for (curBlk = 0; curBlk < nrBlocks; curBlk++) {
      blkSize = blocks.get(curBlk).getNumBytes();
      assert blkSize > 0 : "Block of size 0";
      if (curPos + blkSize > offset) {
        break;
      }
      curPos += blkSize;
    }

    if (nrBlocks > 0 && curBlk == nrBlocks)   // offset >= end of file
      return Collections.<LocatedBlock>emptyList();

    long endOff = offset + length;
    List<LocatedBlock> results = new ArrayList<LocatedBlock>(blocks.size());
    do {
      results.add(createLocatedBlock(blocks.get(curBlk), curPos, mode));
      curPos += blocks.get(curBlk).getNumBytes();
      curBlk++;
    } while (curPos < endOff 
          && curBlk < blocks.size()
          && results.size() < nrBlocksToReturn);
    return results;
  }

  private LocatedBlock createLocatedBlock(final BlockInfo blk, final long pos,
    final BlockTokenSecretManager.AccessMode mode) throws IOException {
	  final LocatedBlock lb;
    lb = createLocatedBlock(blk, pos);
    if (mode != null) {
      setBlockToken(lb, mode);
    }
    return lb;
  }

  /** @return a LocatedBlock for the given block */
  private LocatedBlock createLocatedBlock(final BlockInfo blk, final long pos) throws IOException {
    if (blk instanceof BlockInfoUnderConstruction) {
      if (blk.isComplete()) {
        throw new IOException(
                "blk instanceof BlockInfoUnderConstruction && blk.isComplete()"
                + ", blk=" + blk);
      }
      final BlockInfoUnderConstruction uc = (BlockInfoUnderConstruction) blk;
      final DatanodeDescriptor[] locations = uc.getExpectedLocations();
      final ExtendedBlock eb = new ExtendedBlock(namesystem.getBlockPoolId(), blk);
      return new LocatedBlock(eb, locations, pos, false);
    }

    NumberReplicas replicas = countNodes(blk);
    
    final int numCorruptNodes = replicas.corruptReplicas();
    final int numCorruptReplicas = corruptReplicas.numCorruptReplicas(blk);       
    if (numCorruptNodes != numCorruptReplicas) {
      LOG.warn("Inconsistent number of corrupt replicas for "
               + blk + " blockMap has " + numCorruptNodes
               + " but corrupt replicas map has " + numCorruptReplicas);
    }
    final int numNodes = getStoredBlock(blk).getReplicas().size();
    // [thesis] We don't need to check for replicas because countNodes() given us all this information
    // Check for corrupt replicas                                                                                                                   
    // Filter datanodes from corrupt replicas
    final boolean isCorrupt = numNodes == numCorruptNodes;
    final int numMachines = isCorrupt ? numNodes : numNodes - numCorruptNodes;
    
    final DatanodeDescriptor[] machines = new DatanodeDescriptor[numMachines];
    if (numMachines > 0) {
      if (!namesystem.isWritingNN()) {
        List<DatanodeDescriptor> datanodes = getDatanodes(blk);
        int w = 0;
        for (DatanodeDescriptor dn : datanodes) {
          String ipPort = dn.getHostName();
          machines[w++] = new DatanodeDescriptor(
                  new DatanodeID(ipPort, "DUMMY-STORAGE-ID", -1, Integer.parseInt(ipPort.substring(ipPort.indexOf(":") + 1))),
                  "",
                  ipPort);
          
        }
      } else {

        int j = 0;
        List<DatanodeDescriptor> dataNodes = getDatanodes(getStoredBlock(blk));

        for (DatanodeDescriptor d : dataNodes) {
          machines[j++] = d;
        }
      }
    }
    final ExtendedBlock eb = new ExtendedBlock(namesystem.getBlockPoolId(), blk);
    //return new LocatedBlock(eb, machines, pos, isCorrupt);
    return new LocatedBlock(eb, machines, pos, false);
  }

  /** Create a LocatedBlocks. */
  public LocatedBlocks createLocatedBlocks(final List<BlockInfo> blocks,
      final long fileSizeExcludeBlocksUnderConstruction,
      final boolean isFileUnderConstruction,
      final long offset, final long length, final boolean needBlockToken
      ) throws IOException {
    //assert namesystem.hasReadOrWriteLock();
    if (blocks == null) {
      return null;
    } else if (blocks.isEmpty()) {
      return new LocatedBlocks(0, isFileUnderConstruction,
          Collections.<LocatedBlock>emptyList(), null, false);
    } else {
      if (LOG.isDebugEnabled()) {
        LOG.debug("blocks = " + java.util.Arrays.asList(blocks));
      }
      final BlockTokenSecretManager.AccessMode mode = needBlockToken? BlockTokenSecretManager.AccessMode.READ: null;
      final List<LocatedBlock> locatedblocks = createLocatedBlockList(
          blocks, offset, length, Integer.MAX_VALUE, mode);
      final BlockInfo last = blocks.get(blocks.size() - 1);
      final long lastPos = last.isComplete()?
          fileSizeExcludeBlocksUnderConstruction - last.getNumBytes()
          : fileSizeExcludeBlocksUnderConstruction;
      final LocatedBlock lastlb = createLocatedBlock(last, lastPos, mode);
      return new LocatedBlocks(
          fileSizeExcludeBlocksUnderConstruction, isFileUnderConstruction,
          locatedblocks, lastlb, last.isComplete());
    }
  }

  /** @return current access keys. */
  public ExportedBlockKeys getBlockKeys() {
    return isBlockTokenEnabled()? blockTokenSecretManager.exportKeys()
        : ExportedBlockKeys.DUMMY_KEYS;
  }

  /** Generate a block token for the located block. */
  public void setBlockToken(final LocatedBlock b,
      final BlockTokenSecretManager.AccessMode mode) throws IOException {
    if (isBlockTokenEnabled()) {
      b.setBlockToken(blockTokenSecretManager.generateToken(b.getBlock(), 
          EnumSet.of(mode)));
    }    
  }

  void addKeyUpdateCommand(final List<DatanodeCommand> cmds,
      final DatanodeDescriptor nodeinfo) {
    // check access key update
    if (isBlockTokenEnabled() && nodeinfo.needKeyUpdate) {
      cmds.add(new KeyUpdateCommand(blockTokenSecretManager.exportKeys()));
      nodeinfo.needKeyUpdate = false;
    }
  }

  /**
   * Clamp the specified replication between the minimum and the maximum
   * replication levels.
   */
  public short adjustReplication(short replication) {
    return replication < minReplication? minReplication
        : replication > maxReplication? maxReplication: replication;
  }

  /**
   * Check whether the replication parameter is within the range
   * determined by system configuration.
   */
   public void verifyReplication(String src,
                          short replication,
                          String clientName) throws IOException {

    if (replication >= minReplication && replication <= maxReplication) {
      //common case. avoid building 'text'
      return;
    }
    
    String text = "file " + src 
      + ((clientName != null) ? " on client " + clientName : "")
      + ".\n"
      + "Requested replication " + replication;

    if (replication > maxReplication)
      throw new IOException(text + " exceeds maximum " + maxReplication);

    if (replication < minReplication)
      throw new IOException(text + " is less than the required minimum " +
                            minReplication);
  }

  /**
   * return a list of blocks & their locations on <code>datanode</code> whose
   * total size is <code>size</code>
   * 
   * @param datanode on which blocks are located
   * @param size total size of blocks
   */
  public BlocksWithLocations getBlocks(DatanodeID datanode, long size
      ) throws IOException {
    namesystem.readLock();
    try {
      namesystem.checkSuperuserPrivilege();
      return getBlocksWithLocations(datanode, size);  
    } finally {
      namesystem.readUnlock();
    }
  }

  /** Get all blocks with location information from a datanode. 
   * @throws IOException */
  private BlocksWithLocations getBlocksWithLocations(final DatanodeID datanode,
      final long size) throws IOException {
    final DatanodeDescriptor node = getDatanodeManager().getDatanode(datanode);
    if (node == null) {
      NameNode.stateChangeLog.warn("BLOCK* getBlocks: "
          + "Asking for blocks from an unrecorded node " + datanode.getName());
      throw new HadoopIllegalArgumentException(
          "Datanode " + datanode.getName() + " not found.");
    }

    int numBlocks = node.numBlocks();
    if(numBlocks == 0) {
      return new BlocksWithLocations(new BlockWithLocations[0]);
    }
    Iterator<BlockInfo> iter = em.findBlocksByStorageId(node.getStorageID()).iterator();
    int startBlock = DFSUtil.getRandom().nextInt(numBlocks); // starting from a random block
    // skip blocks
    for(int i=0; i<startBlock; i++) {
      iter.next();
    }
    List<BlockWithLocations> results = new ArrayList<BlockWithLocations>();
    long totalSize = 0;
    BlockInfo curBlock;
    while(totalSize<size && iter.hasNext()) {
      curBlock = iter.next();
      if(!curBlock.isComplete())  continue;
      totalSize += addBlock(curBlock, results);
    }
    if(totalSize<size) {
      iter = em.findBlocksByStorageId(node.getStorageID()).iterator();
      for(int i=0; i<startBlock&&totalSize<size; i++) {
        curBlock = iter.next();
        if(!curBlock.isComplete())  continue;
        totalSize += addBlock(curBlock, results);
      }
    }

    return new BlocksWithLocations(
        results.toArray(new BlockWithLocations[results.size()]));
  }

   
  /** Remove the blocks associated to the given datanode. 
   * @throws IOException */
  void removeBlocksAssociatedTo(final DatanodeDescriptor node, boolean isTransactional) throws IOException {
    final Iterator<? extends Block> it = em.findBlocksByStorageId(node.getStorageID()).iterator();
    
    while(it.hasNext()) {
      removeStoredBlock(it.next(), node, isTransactional);
    }

    node.resetBlocks();
    invalidateBlocks.remove(node.getStorageID());
  }

  /**
   * Adds block to list of blocks which will be invalidated on specified
   * datanode and log the operation
   */
  void addToInvalidates(final Block block, final DatanodeInfo datanode) {
    invalidateBlocks.add(block, datanode, true);
  }

  /**
   * Adds block to list of blocks which will be invalidated on all its
   * datanodes.
   * @throws IOException 
   */
  private void addToInvalidates(Block b) throws IOException {
    StringBuilder datanodes = new StringBuilder();
    List<DatanodeDescriptor> dataNodes = getDatanodes(getStoredBlock(b));

    for (DatanodeDescriptor node : dataNodes) {
      invalidateBlocks.add(b, node, false);
      datanodes.append(node.getName()).append(" ");
    }
    if (datanodes.length() != 0) {
      NameNode.stateChangeLog.info("BLOCK* addToInvalidates: "
              + b + " to " + datanodes.toString());
    }
  }

  /**
   * Mark the block belonging to datanode as corrupt
   * @param blk Block to be marked as corrupt
   * @param dn Datanode which holds the corrupt replica
   */
  public void findAndMarkBlockAsCorrupt(final ExtendedBlock blk,
		  final DatanodeInfo dn) throws IOException
		  {
	  namesystem.writeLock();
	  try
	  {
		  boolean isDone = false;
		  int tries = DBConnector.RETRY_COUNT;
		  try
		  {
			  while (!isDone && tries > 0)
			  {
				  try
				  {
					  DBConnector.beginTransaction();
					  final BlockInfo storedBlock = getStoredBlock(blk.getLocalBlock());
					  if (storedBlock == null)
					  {
						  // Check if the replica is in the blockMap, if not
						  // ignore the request for now. This could happen when BlockScanner
						  // thread of Datanode reports bad block before Block reports are sent
						  // by the Datanode on startup
						  NameNode.stateChangeLog.info("BLOCK* findAndMarkBlockAsCorrupt: "
								  + blk + " not found.");
								  return;
					  }
					  markBlockAsCorrupt(storedBlock, dn, true);
					  DBConnector.commit();
					  isDone = true;
				  }
				  catch(ClusterJException ex)
				  {
					  if(!isDone)
					  {
						  DBConnector.safeRollback();
						  tries--;
						  LOG.error("findAndMarkBlockAsCorrupt() :: failed to marck block as corrupt. BlockId:  "+blk.getBlockId()+" from DN:  "+dn.storageID+". Exception: "+ex.getMessage(), ex);
					  }
				  }
			  }
		  }
		  finally
		  {
			  if(!isDone)
			  {
				  DBConnector.safeRollback();
			  }
		  }
	  }
	  finally
	  {
		  namesystem.writeUnlock();
	  }
		  }

  private void markBlockAsCorrupt(BlockInfo storedBlock,
                                  DatanodeInfo dn, boolean isTransactional) throws IOException {
    assert storedBlock != null : "storedBlock should not be null";
    DatanodeDescriptor node = getDatanodeManager().getDatanode(dn);
    if (node == null) {
      throw new IOException("Cannot mark block " + 
                            storedBlock.getBlockName() +
                            " as corrupt because datanode " + dn.getName() +
                            " does not exist. ");
    }

    INodeFile inode = storedBlock.getINode();
    if (inode == null) {
      NameNode.stateChangeLog.info("BLOCK markBlockAsCorrupt: " +
                                   "block " + storedBlock +
                                   " could not be marked as corrupt as it" +
                                   " does not belong to any file");
      addToInvalidates(storedBlock, node);
      return;
    } 
    // Add replica to the data-node if it is not already there
    IndexedReplica replica = storedBlock.addReplica(node);
    if (replica != null)
      em.persist(replica);

    // Add this replica to corruptReplicas Map
    corruptReplicas.addToCorruptReplicasMap(storedBlock, node, isTransactional);
    if (countNodes(storedBlock).liveReplicas() > inode.getReplication()) {
      // the block is over-replicated so invalidate the replicas immediately
      invalidateBlock(storedBlock, node, isTransactional);
    } else if (namesystem.isPopulatingReplQueues()) {
      // add the block to neededReplication
      updateNeededReplications(storedBlock, -1, 0, isTransactional);
    }
  }

  /**
   * Invalidates the given block on the given datanode.
   */
  private void invalidateBlock(Block blk, DatanodeInfo dn, boolean isTransactional)
      throws IOException {
    NameNode.stateChangeLog.info("BLOCK* invalidateBlock: "
                                 + blk + " on " + dn.getName());
    DatanodeDescriptor node = getDatanodeManager().getDatanode(dn);
    if (node == null) {
      throw new IOException("Cannot invalidate block " + blk
          + " because datanode " + dn.getName() + " does not exist.");
    }

    // Check how many copies we have of the block. If we have at least one
    // copy on a live node, then we can delete it.
    int count = countNodes(blk).liveReplicas();
    if (count > 1) {
      addToInvalidates(blk, dn);
      removeStoredBlock(blk, node, isTransactional);
      if(NameNode.stateChangeLog.isDebugEnabled()) {
        NameNode.stateChangeLog.debug("BLOCK* invalidateBlocks: "
            + blk + " on " + dn.getName() + " listed for deletion.");
      }
    } else {
      NameNode.stateChangeLog.info("BLOCK* invalidateBlocks: " + blk + " on "
          + dn.getName() + " is the only copy and was not deleted.");
    }
  }

  void updateState() {
    pendingReplicationBlocksCount = pendingReplications.size();
    underReplicatedBlocksCount = neededReplications.size();
    corruptReplicaBlocksCount = corruptReplicas.size();
  }

  /** Return number of under-replicated but not missing blocks */
  public int getUnderReplicatedNotMissingBlocks() {
    return neededReplications.getUnderReplicatedBlockCount();
  }
  
  /**
   * Schedule blocks for deletion at datanodes
   * @param nodesToProcess number of datanodes to schedule deletion work
   * @return total number of block for deletion
   */
  int computeInvalidateWork(int nodesToProcess) {
    final List<String> nodes = invalidateBlocks.getStorageIDs();
    Collections.shuffle(nodes);

    nodesToProcess = Math.min(nodes.size(), nodesToProcess);

    int blockCnt = 0;
    for(int nodeCnt = 0; nodeCnt < nodesToProcess; nodeCnt++ ) {
      blockCnt += invalidateWorkForOneNode(nodes.get(nodeCnt));
    }
    return blockCnt;
  }

  /**
   * Scan blocks in {@link #neededReplications} and assign replication
   * work to data-nodes they belong to.
   *
   * The number of process blocks equals either twice the number of live
   * data-nodes or the number of under-replicated blocks whichever is less.
   *
   * @return number of blocks scheduled for replication during this iteration.
   */
  private int computeReplicationWork(int blocksToProcess, boolean isTransactional) throws IOException {
    // Choose the blocks to be replicated
    List<List<Block>> blocksToReplicate =
      chooseUnderReplicatedBlocks(blocksToProcess);
    // replicate blocks
    int scheduledReplicationCount = 0;
    for (int i=0; i<blocksToReplicate.size(); i++) {
      for(Block block : blocksToReplicate.get(i)) {
        if (computeReplicationWorkForBlock(block, i, isTransactional)) {
          scheduledReplicationCount++;
        }
      }
    }
    return scheduledReplicationCount;
  }

  /**
   * Get a list of block lists to be replicated The index of block lists
   * represents the
   *
   * @param blocksToProcess
   * @return Return a list of block lists to be replicated. The block list index
   *         represents its replication priority.
   */
  private List<List<Block>> chooseUnderReplicatedBlocks(int blocksToProcess) {
    // initialize data structure for the return value
    List<List<Block>> blocksToReplicate = new ArrayList<List<Block>>(
        UnderReplicatedBlocks.LEVEL);
    for (int i = 0; i < UnderReplicatedBlocks.LEVEL; i++) {
      blocksToReplicate.add(new ArrayList<Block>());
    }
    namesystem.writeLock();
    try {
      synchronized (neededReplications) {
        if (neededReplications.size() == 0) {
          return blocksToReplicate;
        }

        // Go through all blocks that need replications.
        UnderReplicatedBlocks.BlockIterator neededReplicationsIterator = 
            neededReplications.iterator();
        // skip to the first unprocessed block, which is at replIndex
        for (int i = 0; i < replIndex && neededReplicationsIterator.hasNext(); i++) {
          neededReplicationsIterator.next();
        }
        // # of blocks to process equals either twice the number of live
        // data-nodes or the number of under-replicated blocks whichever is less
        blocksToProcess = Math.min(blocksToProcess, neededReplications.size());

        for (int blkCnt = 0; blkCnt < blocksToProcess; blkCnt++, replIndex++) {
          if (!neededReplicationsIterator.hasNext()) {
            // start from the beginning
            replIndex = 0;
            blocksToProcess = Math.min(blocksToProcess, neededReplications
                .size());
            if (blkCnt >= blocksToProcess)
              break;
            neededReplicationsIterator = neededReplications.iterator();
            assert neededReplicationsIterator.hasNext() : "neededReplications should not be empty.";
          }

          Block block = neededReplicationsIterator.next();
          int priority = neededReplicationsIterator.getPriority();
          if (priority < 0 || priority >= blocksToReplicate.size()) {
            LOG.warn("Unexpected replication priority: "
                + priority + " " + block);
          } else {
            blocksToReplicate.get(priority).add(block);
          }
        } // end for
      } // end synchronized neededReplication
    } finally {
      namesystem.writeUnlock();
    }

    return blocksToReplicate;
  }

  /** Replicate a block
   *
   * @param block block to be replicated
   * @param priority a hint of its priority in the neededReplication queue
   * @return if the block gets replicated or not
   * @throws IOException 
   */
  @VisibleForTesting
  boolean computeReplicationWorkForBlock(Block block, int priority, boolean isTransactional) throws IOException {
    int requiredReplication, numEffectiveReplicas;
    List<DatanodeDescriptor> containingNodes, liveReplicaNodes;
    DatanodeDescriptor srcNode;
    INodeFile fileINode = null;
    int additionalReplRequired;
    
    namesystem.writeLock();
    try {
      synchronized (neededReplications) {
        // block should belong to a file
        BlockInfo storedBlock = getStoredBlock(block);
        fileINode = (storedBlock != null) ? storedBlock.getINode() : null;
        // abandoned block or block reopened for append
        if(fileINode == null || fileINode.isUnderConstruction()) {
          neededReplications.remove(block, priority, isTransactional); // remove from neededReplications
          replIndex--;
          return false;
        }

        requiredReplication = fileINode.getReplication();

        // get a source data-node
        containingNodes = new ArrayList<DatanodeDescriptor>();
        liveReplicaNodes = new ArrayList<DatanodeDescriptor>();
        NumberReplicas numReplicas = new NumberReplicas();
        srcNode = chooseSourceDatanode(
            block, containingNodes, liveReplicaNodes, numReplicas);
        if(srcNode == null) // block can not be replicated from any node
          return false;

        assert liveReplicaNodes.size() == numReplicas.liveReplicas();
        // do not schedule more if enough replicas is already pending
        numEffectiveReplicas = numReplicas.liveReplicas() +
                                pendingReplications.getNumReplicas(block);
      
        if (numEffectiveReplicas >= requiredReplication) {
          if ( (pendingReplications.getNumReplicas(block) > 0) ||
               (blockHasEnoughRacks(block)) ) {
            neededReplications.remove(block, priority, isTransactional); // remove from neededReplications
            replIndex--;
            NameNode.stateChangeLog.info("BLOCK* "
                + "Removing block " + block
                + " from neededReplications as it has enough replicas.");
            return false;
          }
        }

        if (numReplicas.liveReplicas() < requiredReplication) {
          additionalReplRequired = requiredReplication - numEffectiveReplicas;
        } else {
          additionalReplRequired = 1; //Needed on a new rack
        }

      }
    } finally {
      namesystem.writeUnlock();
    }
    
    // Exclude all of the containing nodes from being targets.
    // This list includes decommissioning or corrupt nodes.
    HashMap<Node, Node> excludedNodes = new HashMap<Node, Node>();
    for (DatanodeDescriptor dn : containingNodes) {
      excludedNodes.put(dn, dn);
    }

    // choose replication targets: NOT HOLDING THE GLOBAL LOCK
    // It is costly to extract the filename for which chooseTargets is called,
    // so for now we pass in the Inode itself.
    DatanodeDescriptor targets[] = 
                       blockplacement.chooseTarget(fileINode, additionalReplRequired,
                       srcNode, liveReplicaNodes, excludedNodes, block.getNumBytes());
    if(targets.length == 0)
      return false;

    namesystem.writeLock();
    try {
      synchronized (neededReplications) {
        // Recheck since global lock was released
        // block should belong to a file
        fileINode = getINode(block);
        // abandoned block or block reopened for append
        if(fileINode == null || fileINode.isUnderConstruction()) {
          neededReplications.remove(block, priority, isTransactional); // remove from neededReplications
          replIndex--;
          return false;
        }
        requiredReplication = fileINode.getReplication();

        // do not schedule more if enough replicas is already pending
        NumberReplicas numReplicas = countNodes(block);
        numEffectiveReplicas = numReplicas.liveReplicas() +
        pendingReplications.getNumReplicas(block);

        if (numEffectiveReplicas >= requiredReplication) {
          if ( (pendingReplications.getNumReplicas(block) > 0) ||
               (blockHasEnoughRacks(block)) ) {
            neededReplications.remove(block, priority, isTransactional); // remove from neededReplications
            replIndex--;
            NameNode.stateChangeLog.info("BLOCK* "
                + "Removing block " + block
                + " from neededReplications as it has enough replicas.");
            return false;
          }
        }

        if ( (numReplicas.liveReplicas() >= requiredReplication) &&
             (!blockHasEnoughRacks(block)) ) {
          if (srcNode.getNetworkLocation().equals(targets[0].getNetworkLocation())) {
            //No use continuing, unless a new rack in this case
            return false;
          }
        }

        // Add block to the to be replicated list
        srcNode.addBlockToBeReplicated(block, targets);

        for (DatanodeDescriptor dn : targets) {
          dn.incBlocksScheduled();
        }

        // Move the block-replication into a "pending" state.
        // The reason we use 'pending' is so we can retry
        // replications that fail after an appropriate amount of time.
        pendingReplications.add(block, targets.length);
        if(NameNode.stateChangeLog.isDebugEnabled()) {
          NameNode.stateChangeLog.debug(
              "BLOCK* block " + block
              + " is moved from neededReplications to pendingReplications");
        }

        // remove from neededReplications
        if(numEffectiveReplicas + targets.length >= requiredReplication) {
          neededReplications.remove(block, priority, isTransactional); // remove from neededReplications
          replIndex--;
        }
        if (NameNode.stateChangeLog.isInfoEnabled()) {
          StringBuilder targetList = new StringBuilder("datanode(s)");
          for (int k = 0; k < targets.length; k++) {
            targetList.append(' ');
            targetList.append(targets[k].getName());
          }
          NameNode.stateChangeLog.info(
                    "BLOCK* ask "
                    + srcNode.getName() + " to replicate "
                    + block + " to " + targetList);
          if(NameNode.stateChangeLog.isDebugEnabled()) {
            NameNode.stateChangeLog.debug(
                "BLOCK* neededReplications = " + neededReplications.size()
                + " pendingReplications = " + pendingReplications.size());
          }
        }
      }
    } finally {
      namesystem.writeUnlock();
    }

    return true;
  }

  /**
   * Choose target datanodes according to the replication policy.
   * @throws IOException if the number of targets < minimum replication.
   * @see BlockPlacementPolicy#chooseTarget(String, int, DatanodeDescriptor, HashMap, long)
   */
  public DatanodeDescriptor[] chooseTarget(final String src,
      final int numOfReplicas, final DatanodeDescriptor client,
      final HashMap<Node, Node> excludedNodes,
      final long blocksize) throws IOException {
    //Kamal: this was added for the caught bug for removed nodes in NetworkTopology
    if (excludedNodes != null) {
      Iterator<Node> iterator = excludedNodes.values().iterator();
      while (iterator.hasNext()) {
        Node node = iterator.next();
        if (datanodeManager.getDatanodeByName(node.getName()) == null)
          excludedNodes.remove(node);
      }
    }
    // choose targets for the new block to be allocated.
    final DatanodeDescriptor targets[] = blockplacement.chooseTarget(
        src, numOfReplicas, client, excludedNodes, blocksize);
    if (targets.length < minReplication) {
      throw new IOException("File " + src + " could only be replicated to "
          + targets.length + " nodes instead of minReplication (="
          + minReplication + ").  There are "
          + getDatanodeManager().getNetworkTopology().getNumOfLeaves()
          + " datanode(s) running and "
          + (excludedNodes == null? "no": excludedNodes.size())
          + " node(s) are excluded in this operation.");
    }
    return targets;
  }

  /**
   * Parse the data-nodes the block belongs to and choose one,
   * which will be the replication source.
   *
   * We prefer nodes that are in DECOMMISSION_INPROGRESS state to other nodes
   * since the former do not have write traffic and hence are less busy.
   * We do not use already decommissioned nodes as a source.
   * Otherwise we choose a random node among those that did not reach their
   * replication limit.
   *
   * In addition form a list of all nodes containing the block
   * and calculate its replication numbers.
   * @throws IOException 
   */
  private DatanodeDescriptor chooseSourceDatanode(
          Block block,
          List<DatanodeDescriptor> containingNodes,
          List<DatanodeDescriptor> nodesContainingLiveReplicas,
          NumberReplicas numReplicas) throws IOException {
    containingNodes.clear();
    nodesContainingLiveReplicas.clear();
    DatanodeDescriptor srcNode = null;
    int live = 0;
    int decommissioned = 0;
    int corrupt = 0;
    int excess = 0;
    List<DatanodeDescriptor> dataNodes = getDatanodes(getStoredBlock(block));

    Collection<DatanodeDescriptor> nodesCorrupt = corruptReplicas.getNodes(block);
    
    for (DatanodeDescriptor node : dataNodes) {
      Collection<Long> excessBlocks =
              em.findExcessReplicaByStorageId(node.getStorageID());
      if ((nodesCorrupt != null) && (nodesCorrupt.contains(node))) {
        corrupt++;
      } else if (node.isDecommissionInProgress() || node.isDecommissioned()) {
        decommissioned++;
      } else if (excessBlocks != null && excessBlocks.contains(block.getBlockId())) {
        excess++;
      } else {
        nodesContainingLiveReplicas.add(node);
        live++;
      }
      containingNodes.add(node);
      // Check if this replica is corrupt
      // If so, do not select the node as src node
      if ((nodesCorrupt != null) && nodesCorrupt.contains(node)) {
        continue;
      }
      if (node.getNumberOfBlocksToBeReplicated() >= maxReplicationStreams) {
        continue; // already reached replication limit
      }      // the block must not be scheduled for removal on srcNode
      if (excessBlocks != null && excessBlocks.contains(block.getBlockId())) {
        continue;
      }
      // never use already decommissioned nodes
      if (node.isDecommissioned()) {
        continue;
      }
      // we prefer nodes that are in DECOMMISSION_INPROGRESS state
      if (node.isDecommissionInProgress() || srcNode == null) {
        srcNode = node;
        continue;
      }
      if (srcNode.isDecommissionInProgress()) {
        continue;
      }
      // switch to a different node randomly
      // this to prevent from deterministically selecting the same node even
      // if the node failed to replicate the block on previous iterations
      if (DFSUtil.getRandom().nextBoolean()) {
        srcNode = node;
      }
    }
    if (numReplicas != null) {
      numReplicas.initialize(live, decommissioned, corrupt, excess);
    }
    return srcNode;
  }

  /**
   * If there were any replication requests that timed out, reap them
   * and put them back into the neededReplication queue
   * @throws IOException 
   */
  private void processPendingReplications(boolean isTransactional) throws IOException {
    Block[] timedOutItems = pendingReplications.getTimedOutBlocks();
    if (timedOutItems != null) {
      namesystem.writeLock();
      try {
        for (int i = 0; i < timedOutItems.length; i++) {
          NumberReplicas num = countNodes(timedOutItems[i]);
          if (isNeededReplication(timedOutItems[i], getReplication(timedOutItems[i]),
                                 num.liveReplicas())) {
            neededReplications.add(timedOutItems[i],
                                   num.liveReplicas(),
                                   num.decommissionedReplicas(),
                                   getReplication(timedOutItems[i]), isTransactional);
          }
        }
      } finally {
        namesystem.writeUnlock();
      }
      /* If we know the target datanodes where the replication timedout,
       * we could invoke decBlocksScheduled() on it. Its ok for now.
       */
    }
  }
  
  /**
   * StatefulBlockInfo is used to build the "toUC" list, which is a list of
   * updates to the information about under-construction blocks.
   * Besides the block in question, it provides the ReplicaState
   * reported by the datanode in the block report. 
   */
  private static class StatefulBlockInfo {
    final BlockInfoUnderConstruction storedBlock;
    final ReplicaState reportedState;
    
    StatefulBlockInfo(BlockInfoUnderConstruction storedBlock, 
        ReplicaState reportedState) {
      this.storedBlock = storedBlock;
      this.reportedState = reportedState;
    }
  }

  /**
   * The given datanode is reporting all its blocks.
   * Update the (machine-->blocklist) and (block-->machinelist) maps.
   */
  public void processReport(final DatanodeID nodeID, final String poolId,
		  final BlockListAsLongs newReport) throws IOException
		  {
	  namesystem.writeLock();
	  final long startTime = Util.now(); //after acquiring write lock
	  final long endTime;
	  try
	  {
		  final DatanodeDescriptor node = datanodeManager.getDatanode(nodeID);
		  if (node == null || !node.isAlive)
		  {
			  throw new IOException("ProcessReport from dead or unregistered node: "
					  + nodeID.getName());
		  }

		  // To minimize startup time, we discard any second (or later) block reports
		  // that we receive while still in startup phase.
		  if (namesystem.isInStartupSafeMode() && node.numBlocks() > 0)
		  {
			  NameNode.stateChangeLog.info("BLOCK* processReport: "
					  + "discarded non-initial block report from " + nodeID.getName()
					  + " because namenode still in startup phase");
			  return;
		  }

		  boolean isDone = false;
		  int tries = DBConnector.RETRY_COUNT;
		  try
		  {
			  while (!isDone && tries > 0)
			  {
				  try
				  {
					  DBConnector.beginTransaction();
					  if (node.numBlocks() == 0)
					  {
						  // The first block report can be processed a lot more efficiently than
						  // ordinary block reports.  This shortens restart times.
						  processFirstBlockReport(node, newReport, true);
					  }
					  else
					  {
						  processReport(node, newReport, true);
					  }
					  DBConnector.commit();
					  isDone = true;
				  }
				  catch(ClusterJException ex)
				  {
					  if(!isDone)
					  {
						  DBConnector.safeRollback();
						  tries--;
						  LOG.error("processReport() :: failed to process block report from  "+nodeID.getStorageID()+". Exception: "+ex.getMessage(), ex);
					  }
				  }
			  }
		  }
		  finally
		  {
			  if(!isDone)
			  {
				  DBConnector.safeRollback();
			  }
		  }
	  }
	  finally
	  {
		  endTime = Util.now();
		  namesystem.writeUnlock();
	  }

	  // Log the block report processing stats from Namenode perspective
	  NameNode.getNameNodeMetrics().addBlockReport((int) (endTime - startTime));
	  NameNode.stateChangeLog.info("BLOCK* processReport: from "
			  + nodeID.getName() + ", blocks: " + newReport.getNumberOfBlocks()
			  + ", processing time: " + (endTime - startTime) + " msecs");
		  }

  private void processReport(final DatanodeDescriptor node,
      final BlockListAsLongs report, boolean isTransactional) throws IOException {
    // Normal case:
    // Modify the (block-->datanode) map, according to the difference
    // between the old and new block report.
    //
    Collection<BlockInfo> toAdd = new LinkedList<BlockInfo>();
    Collection<Block> toRemove = new LinkedList<Block>();
    Collection<Block> toInvalidate = new LinkedList<Block>();
    Collection<BlockInfo> toCorrupt = new LinkedList<BlockInfo>();
    Collection<StatefulBlockInfo> toUC = new LinkedList<StatefulBlockInfo>();
    reportDiff(node, report, toAdd, toRemove, toInvalidate, toCorrupt, toUC);

    // Process the blocks on each queue
    for (StatefulBlockInfo b : toUC) { 
      addStoredBlockUnderConstruction(b.storedBlock, node, b.reportedState, isTransactional);
    }
    for (Block b : toRemove) {
      removeStoredBlock(b, node, isTransactional);
    }
    for (BlockInfo b : toAdd) {
      addStoredBlock(b, node, null, true, isTransactional);
    }
    for (Block b : toInvalidate) {
      NameNode.stateChangeLog.info("BLOCK* processReport: block "
          + b + " on " + node.getName() + " size " + b.getNumBytes()
          + " does not belong to any file.");
      addToInvalidates(b, node);
    }
    for (BlockInfo b : toCorrupt) {
      markBlockAsCorrupt(b, node, isTransactional);
    }
  }

  /**
   * processFirstBlockReport is intended only for processing "initial" block
   * reports, the first block report received from a DN after it registers.
   * It just adds all the valid replicas to the datanode, without calculating 
   * a toRemove list (since there won't be any).  It also silently discards 
   * any invalid blocks, thereby deferring their processing until 
   * the next block report.
   * @param node - DatanodeDescriptor of the node that sent the report
   * @param report - the initial block report, to be processed
   * @throws IOException 
   */
  private void processFirstBlockReport(final DatanodeDescriptor node,
      final BlockListAsLongs report, boolean isTransactional) throws IOException {
    if (report == null) return;
    assert (namesystem.hasWriteLock());
    assert (node.numBlocks() == 0);
    BlockReportIterator itBR = report.getBlockReportIterator();

    while(itBR.hasNext()) {
      Block iblk = itBR.next();
      ReplicaState reportedState = itBR.getCurrentReplicaState();
      BlockInfo storedBlock = getStoredBlock(iblk);
      // If block does not belong to any file, we are done.
      if (storedBlock == null) continue;
      
      // If block is corrupt, mark it and continue to next block.
      BlockUCState ucState = storedBlock.getBlockUCState();
      if (isReplicaCorrupt(iblk, reportedState, storedBlock, ucState, node)) {
        markBlockAsCorrupt(storedBlock, node, isTransactional);
        continue;
      }
      
      // If block is under construction, add this replica to its list
      if (isBlockUnderConstruction(storedBlock, ucState, reportedState)) {
        ((BlockInfoUnderConstruction)storedBlock).addReplicaIfNotPresent(
            node, iblk, reportedState, false);
        //and fall through to next clause
      }      
      //add replica if appropriate
      if (reportedState == ReplicaState.FINALIZED) {
        addStoredBlockImmediate(storedBlock, node, isTransactional);
      }
    }
  }

  private void reportDiff(DatanodeDescriptor dn, 
      BlockListAsLongs newReport, 
      Collection<BlockInfo> toAdd,              // add to DatanodeDescriptor
      Collection<Block> toRemove,           // remove from DatanodeDescriptor
      Collection<Block> toInvalidate,       // should be removed from DN
      Collection<BlockInfo> toCorrupt,      // add to corrupt replicas list
      Collection<StatefulBlockInfo> toUC) throws IOException { // add to under-construction list
    // place a delimiter in the list which separates blocks 
    // that have been reported from those that have not
    //BlockInfo delimiter = new BlockInfo(new Block(), 1);
    //boolean added = dn.addBlock(delimiter);
    //assert added : "Delimiting block cannot be present in the node";
    if(newReport == null)
      newReport = new BlockListAsLongs();
    // scan the report and process newly reported blocks
    BlockReportIterator itBR = newReport.getBlockReportIterator();
    List<BlockInfo> existingBlocks = em.findBlocksByStorageId(dn.getStorageID());

    while(itBR.hasNext()) {
      Block iblk = itBR.next();
      ReplicaState iState = itBR.getCurrentReplicaState();
      BlockInfo storedBlock = processReportedBlock(dn, iblk, iState,
                                  toAdd, toInvalidate, toCorrupt, toUC);
      
      // move block to the head of the list
      if(storedBlock != null && storedBlock.hasReplicaIn(dn.getStorageID()))
          existingBlocks.remove(storedBlock);
    }
    // collect blocks that have not been reported
    // all of them are next to the delimiter
    for (BlockInfo b: existingBlocks)
    {
    	toRemove.add(b);
    }
  }

  /**
   * Process a block replica reported by the data-node.
   * No side effects except adding to the passed-in Collections.
   * 
   * <ol>
   * <li>If the block is not known to the system (not in blocksMap) then the
   * data-node should be notified to invalidate this block.</li>
   * <li>If the reported replica is valid that is has the same generation stamp
   * and length as recorded on the name-node, then the replica location should
   * be added to the name-node.</li>
   * <li>If the reported replica is not valid, then it is marked as corrupt,
   * which triggers replication of the existing valid replicas.
   * Corrupt replicas are removed from the system when the block
   * is fully replicated.</li>
   * <li>If the reported replica is for a block currently marked "under
   * construction" in the NN, then it should be added to the 
   * BlockInfoUnderConstruction's list of replicas.</li>
   * </ol>
   * 
   * @param dn descriptor for the datanode that made the report
   * @param block reported block replica
   * @param reportedState reported replica state
   * @param toAdd add to DatanodeDescriptor
   * @param toInvalidate missing blocks (not in the blocks map)
   *        should be removed from the data-node
   * @param toCorrupt replicas with unexpected length or generation stamp;
   *        add to corrupt replicas
   * @param toUC replicas of blocks currently under construction
   * @return
   * @throws IOException 
   */
  private BlockInfo processReportedBlock(final DatanodeDescriptor dn, 
      final Block block, final ReplicaState reportedState, 
      final Collection<BlockInfo> toAdd, 
      final Collection<Block> toInvalidate, 
      final Collection<BlockInfo> toCorrupt,
      final Collection<StatefulBlockInfo> toUC) throws IOException {
    
    if(LOG.isDebugEnabled()) {
      LOG.debug("Reported block " + block
          + " on " + dn.getName() + " size " + block.getNumBytes()
          + " replicaState = " + reportedState);
    }
  
    // find block by blockId
    BlockInfo storedBlock = getStoredBlock(block);
    if(storedBlock == null) {
      // If blocksMap does not contain reported block id,
      // the replica should be removed from the data-node.
      toInvalidate.add(new Block(block));
      return null;
    }
    BlockUCState ucState = storedBlock.getBlockUCState();
    
    // Ignore replicas already scheduled to be removed from the DN
    if(invalidateBlocks.contains(dn.getStorageID(), block)) {
      assert !storedBlock.hasReplicaIn(dn.getStorageID()) : "Block " + block
        + " in recentInvalidatesSet should not appear in DN " + dn;
      return storedBlock;
    }

    if (isReplicaCorrupt(block, reportedState, storedBlock, ucState, dn)) {
      toCorrupt.add(storedBlock);
      return storedBlock;
    }

    if (isBlockUnderConstruction(storedBlock, ucState, reportedState)) {
      toUC.add(new StatefulBlockInfo(
          (BlockInfoUnderConstruction)storedBlock, reportedState));
      return storedBlock;
    }

    //add replica if appropriate
    if (reportedState == ReplicaState.FINALIZED
        && !storedBlock.hasReplicaIn(dn.getStorageID())) {
      toAdd.add(storedBlock);
    }
    return storedBlock;
  }

  /*
   * The next two methods test the various cases under which we must conclude
   * the replica is corrupt, or under construction.  These are laid out
   * as switch statements, on the theory that it is easier to understand
   * the combinatorics of reportedState and ucState that way.  It should be
   * at least as efficient as boolean expressions.
   */
  private boolean isReplicaCorrupt(Block iblk, ReplicaState reportedState, 
      BlockInfo storedBlock, BlockUCState ucState, 
      DatanodeDescriptor dn) {
    switch(reportedState) {
    case FINALIZED:
      switch(ucState) {
      case COMPLETE:
      case COMMITTED:
        return (storedBlock.getGenerationStamp() != iblk.getGenerationStamp()
            || storedBlock.getNumBytes() != iblk.getNumBytes());
      default:
        return false;
      }
    case RBW:
    case RWR:
      return storedBlock.isComplete();
    case RUR:       // should not be reported
    case TEMPORARY: // should not be reported
    default:
      LOG.warn("Unexpected replica state " + reportedState
          + " for block: " + storedBlock + 
          " on " + dn.getName() + " size " + storedBlock.getNumBytes());
      return true;
    }
  }

  private boolean isBlockUnderConstruction(BlockInfo storedBlock, 
      BlockUCState ucState, ReplicaState reportedState) {
    switch(reportedState) {
    case FINALIZED:
      switch(ucState) {
      case UNDER_CONSTRUCTION:
      case UNDER_RECOVERY:
        return true;
      default:
        return false;
      }
    case RBW:
    case RWR:
      return (!storedBlock.isComplete());
    case RUR:       // should not be reported                                                                                             
    case TEMPORARY: // should not be reported                                                                                             
    default:
      return false;
    }
  }
  
  void addStoredBlockUnderConstruction(
      BlockInfoUnderConstruction block, 
      DatanodeDescriptor node, 
      ReplicaState reportedState,
      boolean isTransactional) 
  throws IOException {
    block.addReplicaIfNotPresent(node, block, reportedState, isTransactional);
    if (reportedState == ReplicaState.FINALIZED && !block.hasReplicaIn(node.getStorageID())) {
      addStoredBlock(block, node, null, true, isTransactional);
    }
  }
  
  /**
   * Faster version of {@link addStoredBlock()}, intended for use with 
   * initial block report at startup.  If not in startup safe mode, will
   * call standard addStoredBlock().
   * Assumes this method is called "immediately" so there is no need to
   * refresh the storedBlock from blocksMap.
   * Doesn't handle underReplication/overReplication, or worry about
   * pendingReplications or corruptReplicas, because it's in startup safe mode.
   * Doesn't log every block, because there are typically millions of them.
   * @throws IOException
   */
  private void addStoredBlockImmediate(BlockInfo storedBlock,
                               DatanodeDescriptor node, boolean isTransactional)
  throws IOException {
	  BlockManager.LOG.debug("WASIF inside BM.addStoredBlockImmediate " + storedBlock.getBlockId());  
    assert (storedBlock != null && namesystem.hasWriteLock());
    if (!namesystem.isInStartupSafeMode() 
        || namesystem.isPopulatingReplQueues()) {
      addStoredBlock(storedBlock, node, null, false, isTransactional);
      return;
    }
    
    // just add it
    IndexedReplica replica = storedBlock.addReplica(node);
    em.persist(replica);

    // Now check for completion of blocks and safe block count
    int numCurrentReplica = countLiveNodes(storedBlock);
    if (storedBlock.getBlockUCState() == BlockUCState.COMMITTED
        && numCurrentReplica >= minReplication)
      storedBlock = completeBlock(storedBlock.getINode(), storedBlock, isTransactional);

    // check whether safe replication is reached for the block
    // only complete blocks are counted towards that
    if(storedBlock.isComplete())
      namesystem.incrementSafeBlockCount(numCurrentReplica, isTransactional);
  }

  /**
   * Modify (block-->datanode) map. Remove block from set of
   * needed replications if this takes care of the problem.
   * @return the block that is stored in blockMap.
   */
  private Block addStoredBlock(final BlockInfo block,
                               DatanodeDescriptor node,
                               DatanodeDescriptor delNodeHint,
                               boolean logEveryBlock, boolean isTransactional)
  throws IOException {
    assert block != null && namesystem.hasWriteLock();
    BlockInfo storedBlock;
    if (block instanceof BlockInfoUnderConstruction) {
      //refresh our copy in case the block got completed in another thread
      storedBlock = getStoredBlock(block);
    } else {
      storedBlock = block;
    }
    if (storedBlock == null || storedBlock.getINode() == null) {
      // If this block does not belong to anyfile, then we are done.
      NameNode.stateChangeLog.info("BLOCK* addStoredBlock: " + block + " on "
          + node.getName() + " size " + block.getNumBytes()
          + " but it does not belong to any file.");
      // we could add this block to invalidate set of this datanode.
      // it will happen in next block report otherwise.
      return block;
    }
    
    assert storedBlock != null : "Block must be stored by now";
    INodeFile fileINode = storedBlock.getINode();
    assert fileINode != null : "Block must belong to a file";
    // add block to the datanode
    IndexedReplica replica = storedBlock.addReplica(node);

    int curReplicaDelta;
    if (replica != null) {
      em.persist(replica);
      curReplicaDelta = 1;
      if (logEveryBlock) {
        NameNode.stateChangeLog.info("BLOCK* addStoredBlock: "
            + "blockMap updated: " + node.getName() + " is added to " + 
            storedBlock + " size " + storedBlock.getNumBytes());
      }
    } else {
      curReplicaDelta = 0;
      NameNode.stateChangeLog.warn("BLOCK* addStoredBlock: "
          + "Redundant addStoredBlock request received for " + storedBlock
          + " on " + node.getName() + " size " + storedBlock.getNumBytes());
    }

    // Now check for completion of blocks and safe block count
      NumberReplicas num = countNodes(storedBlock);
    int numLiveReplicas = num.liveReplicas();
    int numCurrentReplica = numLiveReplicas + curReplicaDelta//[thesis] confirm this value!
      + pendingReplications.getNumReplicas(storedBlock);
   

    if(storedBlock.getBlockUCState() == BlockUCState.COMMITTED &&
        numLiveReplicas >= minReplication)
      storedBlock = completeBlock(fileINode, storedBlock, isTransactional);

    // check whether safe replication is reached for the block
    // only complete blocks are counted towards that
    // Is no-op if not in safe mode.
    if(storedBlock.isComplete())
      namesystem.incrementSafeBlockCount(numCurrentReplica, isTransactional);

    // if file is under construction, then done for now
    if (fileINode.isUnderConstruction()) {
      return storedBlock;
    }

    // do not try to handle over/under-replicated blocks during safe mode
    if (!namesystem.isPopulatingReplQueues()) {
      return storedBlock;
    }

    // handle underReplication/overReplication
    short fileReplication = fileINode.getReplication();
    if (!isNeededReplication(storedBlock, fileReplication, numCurrentReplica)) {
      neededReplications.remove(storedBlock, numCurrentReplica,
          num.decommissionedReplicas(), fileReplication, isTransactional);
    } else {
      updateNeededReplications(storedBlock, curReplicaDelta, 0, isTransactional);
    }
    if (numCurrentReplica > fileReplication) {
      processOverReplicatedBlock(storedBlock, fileReplication, node, delNodeHint);
    }
    // If the file replication has reached desired value
    // we can remove any corrupt replicas the block may have
    int corruptReplicasCount = corruptReplicas.numCorruptReplicas(storedBlock);
    int numCorruptNodes = num.corruptReplicas();
    if (numCorruptNodes != corruptReplicasCount) {
      LOG.warn("Inconsistent number of corrupt replicas for " +
          storedBlock + "blockMap has " + numCorruptNodes + 
          " but corrupt replicas map has " + corruptReplicasCount);
    }
    if ((corruptReplicasCount > 0) && (numLiveReplicas >= fileReplication))
      invalidateCorruptReplicas(storedBlock, isTransactional);
    return storedBlock;
  }

  /**
   * Invalidate corrupt replicas.
   * <p>
   * This will remove the replicas from the block's location list,
   * add them to {@link #recentInvalidateSets} so that they could be further
   * deleted from the respective data-nodes,
   * and remove the block from corruptReplicasMap.
   * <p>
   * This method should be called when the block has sufficient
   * number of live replicas.
   *
   * @param blk Block whose corrupt replicas need to be invalidated
   */
  private void invalidateCorruptReplicas(Block blk, boolean isTransactional) {
    Collection<DatanodeDescriptor> nodes = corruptReplicas.getNodes(blk);
    boolean gotException = false;
    if (nodes == null)
      return;
    // make a copy of the array of nodes in order to avoid
    // ConcurrentModificationException, when the block is removed from the node
    DatanodeDescriptor[] nodesCopy = nodes.toArray(new DatanodeDescriptor[0]);
    for (DatanodeDescriptor node : nodesCopy) {
      try {
        invalidateBlock(blk, node, isTransactional);
      } catch (IOException e) {
        NameNode.stateChangeLog.info("NameNode.invalidateCorruptReplicas " +
                                      "error in deleting bad block " + blk +
                                      " on " + node + e);
        gotException = true;
      }
    }
    // Remove the block from corruptReplicasMap
    if (!gotException)
      corruptReplicas.removeFromCorruptReplicasMap(blk, isTransactional);
  }

  /**
   * For each block in the name-node verify whether it belongs to any file,
   * over or under replicated. Place it into the respective queue.
   * @throws IOException 
   */
  public void processMisReplicatedBlocks(boolean isTransactional) throws IOException {
    assert namesystem.hasWriteLock();

    long nrInvalid = 0, nrOverReplicated = 0, nrUnderReplicated = 0;
    neededReplications.clear(isTransactional);
    for (BlockInfo block : em.findAllBlocks()) {
      INodeFile fileINode = block.getINode();
      if (fileINode == null) {
        // block does not belong to any file
        nrInvalid++;
        addToInvalidates(block);
        continue;
      }
      // calculate current replication
      short expectedReplication = fileINode.getReplication();
      NumberReplicas num = countNodes(block);
      int numCurrentReplica = num.liveReplicas();
      // add to under-replicated queue if need to be
      if (isNeededReplication(block, expectedReplication, numCurrentReplica)) {
        if (neededReplications.add(block, numCurrentReplica, num
            .decommissionedReplicas(), expectedReplication, isTransactional)) {
          nrUnderReplicated++;
        }
      }

      if (numCurrentReplica > expectedReplication) {
        // over-replicated block
        nrOverReplicated++;
        processOverReplicatedBlock(block, expectedReplication, null, null);
      }
    }

//    LOG.info("Total number of blocks            = " + blocksMap.size());
    LOG.info("Number of invalid blocks          = " + nrInvalid);
    LOG.info("Number of under-replicated blocks = " + nrUnderReplicated);
    LOG.info("Number of  over-replicated blocks = " + nrOverReplicated);
  }

  /** Set replication for the blocks. */
  public void setReplication(final short oldRepl, final short newRepl,
      final String src, List<BlockInfo> blocks, boolean isTransactional) throws IOException {
    if (newRepl == oldRepl) {
      return;
    }

    // update needReplication priority queues
    for(Block b : blocks) {
      updateNeededReplications(b, 0, newRepl-oldRepl, isTransactional);
    }
      
    if (oldRepl > newRepl) {
      // old replication > the new one; need to remove copies
      LOG.info("Decreasing replication from " + oldRepl + " to " + newRepl
          + " for " + src);
      for(Block b : blocks) {
        processOverReplicatedBlock(b, newRepl, null, null);
      }
    } else { // replication factor is increased
      LOG.info("Increasing replication from " + oldRepl + " to " + newRepl
          + " for " + src);
    }
  }

  /**
   * Find how many of the containing nodes are "extra", if any.
   * If there are any extras, call chooseExcessReplicates() to
   * mark them in the excessReplicateMap.
   * @throws IOException 
   */
  private void processOverReplicatedBlock(final Block block,
      final short replication, final DatanodeDescriptor addedNode,
      DatanodeDescriptor delNodeHint) throws IOException {
    assert namesystem.hasWriteLock();
    if (addedNode == delNodeHint) {
      delNodeHint = null;
    }
    Collection<DatanodeDescriptor> nonExcess = new ArrayList<DatanodeDescriptor>();
    Collection<DatanodeDescriptor> corruptNodes = corruptReplicas.getNodes(block);
    List<DatanodeDescriptor> dataNodes = getDatanodes(getStoredBlock(block));

    for (DatanodeDescriptor cur : dataNodes) {
      Collection<Long> excessBlocks = em.findExcessReplicaByStorageId(cur.getStorageID());
      if (excessBlocks == null || !excessBlocks.contains(block.getBlockId())) {
        if (!cur.isDecommissionInProgress() && !cur.isDecommissioned()) {
          // exclude corrupt replicas
          if (corruptNodes == null || !corruptNodes.contains(cur)) {
            nonExcess.add(cur);
          }
        }
      }
    }
    chooseExcessReplicates(nonExcess, block, replication, 
        addedNode, delNodeHint, blockplacement);
  }


  /**
   * We want "replication" replicates for the block, but we now have too many.  
   * In this method, copy enough nodes from 'srcNodes' into 'dstNodes' such that:
   *
   * srcNodes.size() - dstNodes.size() == replication
   *
   * We pick node that make sure that replicas are spread across racks and
   * also try hard to pick one with least free space.
   * The algorithm is first to pick a node with least free space from nodes
   * that are on a rack holding more than one replicas of the block.
   * So removing such a replica won't remove a rack. 
   * If no such a node is available,
   * then pick a node with least free space
   * @throws IOException 
   */
  private void chooseExcessReplicates(Collection<DatanodeDescriptor> nonExcess, 
                              Block b, short replication,
                              DatanodeDescriptor addedNode,
                              DatanodeDescriptor delNodeHint,
                              BlockPlacementPolicy replicator) throws IOException {
    assert namesystem.hasWriteLock();
    // first form a rack to datanodes map and
    INodeFile inode = getINode(b);
    final Map<String, List<DatanodeDescriptor>> rackMap
        = new HashMap<String, List<DatanodeDescriptor>>();
    for(final Iterator<DatanodeDescriptor> iter = nonExcess.iterator();
        iter.hasNext(); ) {
      final DatanodeDescriptor node = iter.next();
      final String rackName = node.getNetworkLocation();
      List<DatanodeDescriptor> datanodeList = rackMap.get(rackName);
      if (datanodeList == null) {
        datanodeList = new ArrayList<DatanodeDescriptor>();
        rackMap.put(rackName, datanodeList);
      }
      datanodeList.add(node);
    }
    
    // split nodes into two sets
    // priSet contains nodes on rack with more than one replica
    // remains contains the remaining nodes
    final List<DatanodeDescriptor> priSet = new ArrayList<DatanodeDescriptor>();
    final List<DatanodeDescriptor> remains = new ArrayList<DatanodeDescriptor>();
    for(List<DatanodeDescriptor> datanodeList : rackMap.values()) {
      if (datanodeList.size() == 1 ) {
        remains.add(datanodeList.get(0));
      } else {
        priSet.addAll(datanodeList);
      }
    }
    
    // pick one node to delete that favors the delete hint
    // otherwise pick one with least space from priSet if it is not empty
    // otherwise one node with least space from remains
    boolean firstOne = true;
    while (nonExcess.size() - replication > 0) {
      // check if we can delete delNodeHint
      final DatanodeInfo cur;
      if (firstOne && delNodeHint !=null && nonExcess.contains(delNodeHint)
          && (priSet.contains(delNodeHint)
              || (addedNode != null && !priSet.contains(addedNode))) ) {
        cur = delNodeHint;
      } else { // regular excessive replica removal
        cur = replicator.chooseReplicaToDelete(inode, b, replication,
            priSet, remains);
      }
      firstOne = false;

      // adjust rackmap, priSet, and remains
      String rack = cur.getNetworkLocation();
      final List<DatanodeDescriptor> datanodes = rackMap.get(rack);
      datanodes.remove(cur);
      if (datanodes.isEmpty()) {
        rackMap.remove(rack);
      }
      if (priSet.remove(cur)) {
        if (datanodes.size() == 1) {
          priSet.remove(datanodes.get(0));
          remains.add(datanodes.get(0));
        }
      } else {
        remains.remove(cur);
      }

      nonExcess.remove(cur);
      addToExcessReplicate(cur, b);

      //
      // The 'excessblocks' tracks blocks until we get confirmation
      // that the datanode has deleted them; the only way we remove them
      // is when we get a "removeBlock" message.  
      //
      // The 'invalidate' list is used to inform the datanode the block 
      // should be deleted.  Items are removed from the invalidate list
      // upon giving instructions to the namenode.
      //
      addToInvalidates(b, cur);
      NameNode.stateChangeLog.info("BLOCK* chooseExcessReplicates: "
                +"("+cur.getName()+", "+b+") is added to recentInvalidateSets");
    }
  }

  private void addToExcessReplicate(DatanodeInfo dn, Block block) {
    assert namesystem.hasWriteLock();

    em.persist(new ExcessReplica(dn.getStorageID(), block.getBlockId()));
    if (NameNode.stateChangeLog.isDebugEnabled()) {
      NameNode.stateChangeLog.debug("BLOCK* addToExcessReplicate:"
              + " (" + dn.getName() + ", " + block
              + ") is added to excessReplicateMap");
    }
  }

  /**
   * Modify (block-->datanode) map. Possibly generate replication tasks, if the
   * removed block is still valid.
   * @throws IOException 
   */
  public void removeStoredBlock(Block block, DatanodeDescriptor node, boolean isTransactional) throws IOException {
    if(NameNode.stateChangeLog.isDebugEnabled()) {
      NameNode.stateChangeLog.debug("BLOCK* removeStoredBlock: "
          + block + " from " + node.getName());
    }
    assert (namesystem.hasWriteLock());
    {
      if (!removeNode(block, node, isTransactional)) {
        if(NameNode.stateChangeLog.isDebugEnabled()) {
          NameNode.stateChangeLog.debug("BLOCK* removeStoredBlock: "
              + block + " has already been removed from node " + node);
        }
        return;
      }

      //
      // It's possible that the block was removed because of a datanode
      // failure. If the block is still valid, check if replication is
      // necessary. In that case, put block on a possibly-will-
      // be-replicated list.
      //
      INode fileINode = getINode(block);
      if (fileINode != null) {
        namesystem.decrementSafeBlockCount(block, isTransactional);
        updateNeededReplications(block, -1, 0, isTransactional);
        
      }

      //
      // We've removed a block from a node, so it's definitely no longer
      // in "excess" there.
      //
      ExcessReplica exReplica = em.findExcessReplicaByPK(node.getStorageID(), block.getBlockId());
      if (exReplica != null)
        em.remove(exReplica);
      
      if (NameNode.stateChangeLog.isDebugEnabled()) {
        NameNode.stateChangeLog.debug("BLOCK* removeStoredBlock: "
                + block + " is removed from excessBlocks");
      }


      // Remove the replica from corruptReplicas
      corruptReplicas.removeFromCorruptReplicasMap(block, node, isTransactional);
    }
  }
  
    /**
   * Remove data-node reference from the block.
   * Remove the block from the block map
   * only if it does not belong to any file and data-nodes.
   * @throws IOException 
   */
  boolean removeNode(Block b, DatanodeDescriptor node, boolean isTransactional) throws IOException {
    BlockInfo info = getStoredBlock(b);
    if (info == null)
      return false;
    // remove block from the data-node list and the node from the block info
    IndexedReplica removedReplica = info.removeReplica(node);
    if (removedReplica != null)
      em.remove(removedReplica);
    
    if (info.getReplicas().isEmpty()     // no datanodes left
              && info.getINode() == null) {  try {
        // does not belong to a file
      info.getINode().removeBlock(info);
      info.setINode(null);
      em.remove(info);
      } catch (Exception ex) {
        Logger.getLogger(BlockManager.class.getName()).log(Level.SEVERE, null, ex);
      }
    }
    return (removedReplica != null);
  }


  /**
   * Get all valid locations of the block & add the block to results
   * return the length of the added block; 0 if the block is not added
   * @throws IOException 
   */
  private long addBlock(Block block, List<BlockWithLocations> results) throws IOException {
    final List<String> machineSet = getValidLocations(block);
    if(machineSet.size() == 0) {
      return 0;
    } else {
      results.add(new BlockWithLocations(block, 
          machineSet.toArray(new String[machineSet.size()])));
      return block.getNumBytes();
    }
  }

  /**
   * The given node is reporting that it received a certain block.
   */
  @VisibleForTesting
  void addBlock(DatanodeDescriptor node, Block block, String delHint, boolean isTransactional)
      throws IOException {
    // decrement number of blocks scheduled to this datanode.
    node.decBlocksScheduled();

    // get the deletion hint node
    DatanodeDescriptor delHintNode = null;
    if (delHint != null && delHint.length() != 0) {
      delHintNode = datanodeManager.getDatanode(delHint);
      if (delHintNode == null) {
        NameNode.stateChangeLog.warn("BLOCK* blockReceived: " + block
            + " is expected to be removed from an unrecorded node " + delHint);
      }
    }

    //
    // Modify the blocks->datanode map and node's map.
    //
    pendingReplications.remove(block);

    // blockReceived reports a finalized block
    Collection<BlockInfo> toAdd = new LinkedList<BlockInfo>();
    Collection<Block> toInvalidate = new LinkedList<Block>();
    Collection<BlockInfo> toCorrupt = new LinkedList<BlockInfo>();
    Collection<StatefulBlockInfo> toUC = new LinkedList<StatefulBlockInfo>();
    processReportedBlock(node, block, ReplicaState.FINALIZED,
                              toAdd, toInvalidate, toCorrupt, toUC);
    // the block is only in one of the to-do lists
    // if it is in none then data-node already has it
    assert toUC.size() + toAdd.size() + toInvalidate.size() + toCorrupt.size() <= 1
      : "The block should be only in one of the lists.";

    for (StatefulBlockInfo b : toUC) { 
      addStoredBlockUnderConstruction(b.storedBlock, node, b.reportedState, isTransactional);
    }
    for (BlockInfo b : toAdd) {
      addStoredBlock(b, node, delHintNode, true, isTransactional);
    }
    for (Block b : toInvalidate) {
      NameNode.stateChangeLog.info("BLOCK* addBlock: block "
          + b + " on " + node.getName() + " size " + b.getNumBytes()
          + " does not belong to any file.");
      addToInvalidates(b, node);
    }
    for (BlockInfo b : toCorrupt) {
      markBlockAsCorrupt(b, node, isTransactional);
    }
  }

    /** The given node is reporting that it received/deleted certain blocks. */
    public void blockReceivedAndDeleted(final DatanodeID nodeID,
            final String poolId,
            final ReceivedDeletedBlockInfo receivedAndDeletedBlocks[]) throws IOException {
        namesystem.writeLock();
        int received = 0;
        int deleted = 0;
        try {
            final DatanodeDescriptor node = datanodeManager.getDatanode(nodeID);
            if (node == null || !node.isAlive) {
                NameNode.stateChangeLog.warn("BLOCK* blockReceivedDeleted"
                        + " is received from dead or unregistered node "
                        + nodeID.getName());
                throw new IOException(
                        "Got blockReceivedDeleted message from unregistered or dead node");
            }

            for (int i = 0; i < receivedAndDeletedBlocks.length; i++) {
                boolean isDone = false;
                int tries = DBConnector.RETRY_COUNT;

                try {
                    while (!isDone && tries > 0) {
                        try {
                            DBConnector.beginTransaction();

                            if (receivedAndDeletedBlocks[i].isDeletedBlock()) {
                                // KTHFS:  removes block from triplets table
                                removeStoredBlock(
                                        receivedAndDeletedBlocks[i].getBlock(), node, true);
                                deleted++;
                            } else {
                                // KTHFS:  adds block from triplets table
                                addBlock(node, receivedAndDeletedBlocks[i].getBlock(),
                                        receivedAndDeletedBlocks[i].getDelHints(), true);
                                received++;
                            }

                            DBConnector.commit();
                            isDone = true;
                        } catch (ClusterJException ex) {
                            if (!isDone) {
                                DBConnector.safeRollback();
                                tries--;
                                LOG.error("blockReceivedAndDeleted() :: unable to process block reports. Exception: " + ex.getMessage(), ex);
                            }
                        }
                    }
                } finally {
                    if (!isDone) {
                        DBConnector.safeRollback();
                    }
                }

                if (NameNode.stateChangeLog.isDebugEnabled()) {
                    NameNode.stateChangeLog.debug("BLOCK* block"
                            + (receivedAndDeletedBlocks[i].isDeletedBlock() ? "Deleted"
                            : "Received") + ": " + receivedAndDeletedBlocks[i].getBlock()
                            + " is received from " + nodeID.getName());
                }
            }
        } finally {
            namesystem.writeUnlock();
            NameNode.stateChangeLog.debug("*BLOCK* NameNode.blockReceivedAndDeleted: " + "from "
                    + nodeID.getName() + " received: " + received + ", "
                    + " deleted: " + deleted);
        }
    }
    
  /**
   * Return the number of nodes that are live and decommissioned.
   */
  public NumberReplicas countNodes(Block b, DatanodeDescriptor dnDescriptors[]) {
    int count = 0;
    int live = 0;
    int corrupt = 0;
    int excess = 0;
    
    
    //Iterator<DatanodeDescriptor> nodeIter = blocksMap.nodeIterator(b);
    List<DatanodeDescriptor> liveDescriptors = new ArrayList<DatanodeDescriptor>();
    Collection<DatanodeDescriptor> nodesCorrupt = corruptReplicas.getNodes(b);
    //while (nodeIter.hasNext()) {
    for(int i=0; i < dnDescriptors.length; i++){
      //DatanodeDescriptor node = nodeIter.next();
           DatanodeDescriptor node = dnDescriptors[i];
      if ((nodesCorrupt != null) && (nodesCorrupt.contains(node))) {
        corrupt++;
      } else if (node.isDecommissionInProgress() || node.isDecommissioned()) {
        count++;
      } else {
        Collection<Long> blocksExcess =
          em.findExcessReplicaByStorageId(node.getStorageID());
        if (blocksExcess != null && blocksExcess.contains(b.getBlockId())) {
          excess++;
        } else {
          live++;
          liveDescriptors.add(node);
        }
      }
    }
    return new NumberReplicas(live, count, corrupt, excess);
  }
    
  /**
   * Return the number of nodes that are live and decommissioned.
   */
  public NumberReplicas countNodes(Block b) throws IOException {
    int count = 0;
    int live = 0;
    int corrupt = 0;
    int excess = 0;
    
    List<DatanodeDescriptor> dnDescriptors = getDatanodes(getStoredBlock(b));
    Collection<DatanodeDescriptor> nodesCorrupt = corruptReplicas.getNodes(b);
    
    for (DatanodeDescriptor node : dnDescriptors) {
      if ((nodesCorrupt != null) && (nodesCorrupt.contains(node))) {
        corrupt++;
      } else if (node.isDecommissionInProgress() || node.isDecommissioned()) {
        count++;
      } else {
        Collection<Long> blocksExcess =
          em.findExcessReplicaByStorageId(node.getStorageID());
        if (blocksExcess != null && blocksExcess.contains(b.getBlockId())) {
          excess++;
        } else {
          live++;
        }
      }
      
    }
    
    return new NumberReplicas(live, count, corrupt, excess);
  }


/**     KTHFS Change: Count live nodes for a block via NDB from Triplets table
   * 
   * Simpler, faster form of {@link countNodes()} that only returns the number
   * of live nodes.  If in startup safemode (or its 30-sec extension period),
   * then it gains speed by ignoring issues of excess replicas or nodes
   * that are decommissioned or in process of becoming decommissioned.
   * If not in startup, then it calls {@link countNodes()} instead.
   * 
   * Original HDFS version: {@link countLiveNodesOld()}
   * 
   * @param b - the block being tested
   * @return count of live nodes for this block
   */
  int countLiveNodes(BlockInfo b) throws IOException {
    if (!namesystem.isInStartupSafeMode()) {
      return countNodes(b).liveReplicas();
    }
    // else proceed with fast case
    int live = 0;
    List<DatanodeDescriptor> dnDescriptors = getDatanodes(b);
    Collection<DatanodeDescriptor> nodesCorrupt = corruptReplicas.getNodes(b);

    for (DatanodeDescriptor node : dnDescriptors) {
      if ((nodesCorrupt == null) || (!nodesCorrupt.contains(node))) {
        live++;
      }

    }

    // FIXME: When datanode restarts, it is assigned with another port and identified as a new replica (which is false)
    //                  and then its added to triplets as another replica (duplicate)
    return live;
    //return live/2; // (temporary fix) remove this when bug is fixed
  }

  private void logBlockReplicationInfo(Block block, DatanodeDescriptor srcNode,
          NumberReplicas num) throws IOException {
    int curReplicas = num.liveReplicas();
    int curExpectedReplicas = getReplication(block);
    INode fileINode = getINode(block);

    List<DatanodeDescriptor> dataNodes = getDatanodes(getStoredBlock(block));

    StringBuilder nodeList = new StringBuilder();
    for (DatanodeDescriptor node : dataNodes) {
      nodeList.append(node.name);
      nodeList.append(" ");
    }
    LOG.info("Block: " + block + ", Expected Replicas: "
            + curExpectedReplicas + ", live replicas: " + curReplicas
            + ", corrupt replicas: " + num.corruptReplicas()
            + ", decommissioned replicas: " + num.decommissionedReplicas()
            + ", excess replicas: " + num.excessReplicas()
            + ", Is Open File: " + fileINode.isUnderConstruction()
            + ", Datanodes having this block: " + nodeList + ", Current Datanode: "
            + srcNode.name + ", Is current datanode decommissioning: "
            + srcNode.isDecommissionInProgress());
  }
  
  /**
   * On stopping decommission, check if the node has excess replicas.
   * If there are any excess replicas, call processOverReplicatedBlock()
   * @throws IOException 
   */
  void processOverReplicatedBlocksOnReCommission(
      final DatanodeDescriptor srcNode) throws IOException {
    final Iterator<? extends Block> it = em.findBlocksByStorageId(srcNode.getStorageID()).iterator();
    while(it.hasNext()) {
      final Block block = it.next();
      INodeFile fileINode = getINode(block);
      short expectedReplication = fileINode.getReplication();
      NumberReplicas num = countNodes(block);
      int numCurrentReplica = num.liveReplicas();
      if (numCurrentReplica > expectedReplication) {
        // over-replicated block 
        processOverReplicatedBlock(block, expectedReplication, null, null);
      }
    }
  }

  /**
   * Return true if there are any blocks on this node that have not
   * yet reached their replication factor. Otherwise returns false.
   * @throws IOException 
   */
  boolean isReplicationInProgress(DatanodeDescriptor srcNode, boolean isTransactional) throws IOException {
    boolean status = false;
    int underReplicatedBlocks = 0;
    int decommissionOnlyReplicas = 0;
    int underReplicatedInOpenFiles = 0;
    final Iterator<? extends Block> it = em.findBlocksByStorageId(srcNode.getStorageID()).iterator();
    while(it.hasNext()) {
      final Block block = it.next();
      INode fileINode = getINode(block);


      if (fileINode != null) {
        NumberReplicas num = countNodes(block);
        int curReplicas = num.liveReplicas();
        int curExpectedReplicas = getReplication(block);
        if (isNeededReplication(block, curExpectedReplicas, curReplicas)) {
          if (curExpectedReplicas > curReplicas) {
            //Log info about one block for this node which needs replication
            if (!status) {
              status = true;
              logBlockReplicationInfo(block, srcNode, num);
            }
            underReplicatedBlocks++;
            if ((curReplicas == 0) && (num.decommissionedReplicas() > 0)) {
              decommissionOnlyReplicas++;
            }
            if (fileINode.isUnderConstruction()) {
              underReplicatedInOpenFiles++;
            }
          }
          if (!neededReplications.contains(block) &&
            pendingReplications.getNumReplicas(block) == 0) {
            //
            // These blocks have been reported from the datanode
            // after the startDecommission method has been executed. These
            // blocks were in flight when the decommissioning was started.
            //
            neededReplications.add(block,
                                   curReplicas,
                                   num.decommissionedReplicas(),
                                   curExpectedReplicas, isTransactional);
          }
        }
      }
    }
    srcNode.decommissioningStatus.set(underReplicatedBlocks,
        decommissionOnlyReplicas, 
        underReplicatedInOpenFiles);
    return status;
  }

  public int getActiveBlockCount() {
    return BlocksHelper.getTotalBlocks() - (int) invalidateBlocks.numBlocks();
  }

  public DatanodeDescriptor[] getNodes(BlockInfo block) {
    DatanodeDescriptor[] nodes =
            new DatanodeDescriptor[block.getReplicas().size()];
    nodes = getDatanodes(block).toArray(nodes);
    return nodes;
  }

  public int getTotalBlocks() {
    try {
      return em.findAllBlocks().size();
    } catch (IOException ex) {
      Logger.getLogger(BlockManager.class.getName()).log(Level.SEVERE, null, ex);
    }
    return -1;
  }

  public void removeBlock(Block block, boolean isTransactional) throws IOException {
    block.setNumBytes(BlockCommand.NO_ACK);
    addToInvalidates(block);
    removeBlockFromMap(block, isTransactional);
  }

  public BlockInfo getStoredBlock(Block block) throws IOException {
    return em.findBlockById(block.getBlockId());
  }

  /** updates a block in under replication queue 
   * @throws IOException */
  private void updateNeededReplications(final Block block,
      final int curReplicasDelta, int expectedReplicasDelta, boolean isTransactional) throws IOException {
    namesystem.writeLock();
    try {
      NumberReplicas repl = countNodes(block);
      int curExpectedReplicas = getReplication(block);
      if (isNeededReplication(block, curExpectedReplicas, repl.liveReplicas())) {
        neededReplications.update(block, repl.liveReplicas(), repl
            .decommissionedReplicas(), curExpectedReplicas, curReplicasDelta,
            expectedReplicasDelta, isTransactional);
      } else {
        int oldReplicas = repl.liveReplicas()-curReplicasDelta;
        int oldExpectedReplicas = curExpectedReplicas-expectedReplicasDelta;
        neededReplications.remove(block, oldReplicas, repl.decommissionedReplicas(),
                                  oldExpectedReplicas, isTransactional);
      }
    } finally {
      namesystem.writeUnlock();
    }
  }

  public void checkReplication(Block block, int numExpectedReplicas, boolean isTransactional) throws IOException {
    // filter out containingNodes that are marked for decommission.
    NumberReplicas number = countNodes(block);
    if (isNeededReplication(block, numExpectedReplicas, number.liveReplicas())) { 
      neededReplications.add(block,
                             number.liveReplicas(),
                             number.decommissionedReplicas(),
                             numExpectedReplicas, isTransactional);
    }
  }

  /* get replication factor of a block */
  private int getReplication(Block block) throws IOException {
    INodeFile fileINode = getINode(block);

    if (fileINode == null) { // block does not belong to any file
      return 0;
    }
    assert !fileINode.isDirectory() : "Block cannot belong to a directory.";
    return fileINode.getReplication();
  }


  /**
   * Get blocks to invalidate for <i>nodeId</i>
   * in {@link #recentInvalidateSets}.
   *
   * @return number of blocks scheduled for removal during this iteration.
   */
  private int invalidateWorkForOneNode(String nodeId) {
    namesystem.writeLock();
    try {
      // blocks should not be replicated or removed if safe mode is on
      if (namesystem.isInSafeMode())
        return 0;
      // get blocks to invalidate for the nodeId
      assert nodeId != null;
      return invalidateBlocks.invalidateWork(nodeId);
    } finally {
      namesystem.writeUnlock();
    }
  }

  boolean blockHasEnoughRacks(Block b) throws IOException {
    if (!this.shouldCheckForEnoughRacks) {
      return true;
    }
    boolean enoughRacks = false;
    Collection<DatanodeDescriptor> corruptNodes =
            corruptReplicas.getNodes(b);
    int numExpectedReplicas = getReplication(b);
    String rackName = null;
    List<DatanodeDescriptor> dataNodes = getDatanodes(getStoredBlock(b));

    for (DatanodeDescriptor cur : dataNodes) {
      if (!cur.isDecommissionInProgress() && !cur.isDecommissioned()) {
        if ((corruptNodes == null) || !corruptNodes.contains(cur)) {
          if (numExpectedReplicas == 1) {
            enoughRacks = true;
            break;
          }
          String rackNameNew = cur.getNetworkLocation();
          if (rackName == null) {
            rackName = rackNameNew;
          } else if (!rackName.equals(rackNameNew)) {
            enoughRacks = true;
            break;
          }
        }
      }
    }
    return enoughRacks;
  }

  boolean isNeededReplication(Block b, int expectedReplication, int curReplicas) throws IOException {
    if ((curReplicas >= expectedReplication) && (blockHasEnoughRacks(b))) {
      return false;
    } else {
      return true;
    }
  }
  
  public long getMissingBlocksCount() {
    // not locking
    return this.neededReplications.getCorruptBlockSize();
  }

  public INodeFile getINode(Block b) throws IOException {
    return (b instanceof BlockInfo) ? ((BlockInfo) b).getINode() : null;
  }

  public int numCorruptReplicas(Block block) {
    return corruptReplicas.numCorruptReplicas(block);
  }

  public void removeBlockFromMap(Block block, boolean isTransactional) throws IOException {
    try {
      corruptReplicas.removeFromCorruptReplicasMap(block, isTransactional);
      BlockInfo bi = getStoredBlock(block);
      if (bi != null) {
        INodeFile iNode = bi.getINode();
        if (iNode != null)
          iNode.removeBlock(bi);
        bi.setINode(null);
        em.remove(bi);
      }
    } catch (Exception ex) {
      Logger.getLogger(BlockManager.class.getName()).log(Level.SEVERE, null, ex);
    }
  }

  public int getCapacity() {
    namesystem.readLock();
    try {
      return Integer.MAX_VALUE;
    } finally {
      namesystem.readUnlock();
    }
  }
  
  /**
   * Return a range of corrupt replica block ids. Up to numExpectedBlocks 
   * blocks starting at the next block after startingBlockId are returned
   * (fewer if numExpectedBlocks blocks are unavailable). If startingBlockId 
   * is null, up to numExpectedBlocks blocks are returned from the beginning.
   * If startingBlockId cannot be found, null is returned.
   *
   * @param numExpectedBlocks Number of block ids to return.
   *  0 <= numExpectedBlocks <= 100
   * @param startingBlockId Block id from which to start. If null, start at
   *  beginning.
   * @return Up to numExpectedBlocks blocks from startingBlockId if it exists
   *
   */
  public long[] getCorruptReplicaBlockIds(int numExpectedBlocks,
                                   Long startingBlockId) {
    return corruptReplicas.getCorruptReplicaBlockIds(numExpectedBlocks,
                                                     startingBlockId);
  }

  /**
   * Return an iterator over the set of blocks for which there are no replicas.
   */
  public Iterator<Block> getCorruptReplicaBlockIterator() {
    return neededReplications.iterator(
        UnderReplicatedBlocks.QUEUE_WITH_CORRUPT_BLOCKS);
  }

  /** @return the size of UnderReplicatedBlocks */
  public int numOfUnderReplicatedBlocks() {
    return neededReplications.size();
  }
  
  public List<DatanodeDescriptor> getDatanodes(BlockInfo block) {
    List<DatanodeDescriptor> dscs = new ArrayList<DatanodeDescriptor>();
    
    for (IndexedReplica replica : block.getReplicas()) {
      dscs.add(datanodeManager.getDatanode(replica.getStorageId()));
    }
    
    return dscs;
  }


  /**
   * Periodically calls computeReplicationWork().
   */
  private class ReplicationMonitor implements Runnable {
    private static final int INVALIDATE_WORK_PCT_PER_ITERATION = 32;
    private static final int REPLICATION_WORK_MULTIPLIER_PER_ITERATION = 2;

    @Override
    public void run() {
      while (namesystem.isRunning()) {
        try {
<<<<<<< HEAD
          boolean isDone = false;
          int tries = DBConnector.RETRY_COUNT;

          try {
            while (!isDone && tries > 0) {
              try {
                DBConnector.beginTransaction();
                computeDatanodeWork(true);
                processPendingReplications(true);

                DBConnector.commit();
                isDone = true;
              }
              catch (ClusterJException ex) {
                if (!isDone) {
                  DBConnector.safeRollback();
                  tries--;
                  LOG.error("blockReceivedAndDeleted() :: unable to process block reports. Exception: " + ex.getMessage(), ex);
                } // end if
              } // end catch
            } // end while
          } // end try
          finally {
            if (!isDone) {
              DBConnector.safeRollback();
            }
          }
          Thread.sleep(replicationRecheckInterval);
        }
        catch (InterruptedException ie) {
          LOG.warn("ReplicationMonitor thread received InterruptedException.", ie);
          break;
        }
        catch (IOException ie) {
          LOG.warn("ReplicationMonitor thread received exception. ", ie);
        }
        catch (Throwable t) {
=======
          boolean done = false;
          int tries = DBConnector.RETRY_COUNT;
          while (!done && tries > 0) {
            try {
              DBConnector.beginTransaction();
              computeDatanodeWork();
              processPendingReplications();
              DBConnector.commit();
              done = true;
              Thread.sleep(replicationRecheckInterval);
            } catch (ClusterJException e) {
              tries--;
              DBConnector.safeRollback();
              LOG.error(e.getMessage(), e);
            }
          }
        } catch (InterruptedException ie) {
          LOG.warn("ReplicationMonitor thread received InterruptedException.", ie);
          break;
        } catch (IOException ie) {
          LOG.warn("ReplicationMonitor thread received exception. ", ie);
        } catch (Throwable t) {
>>>>>>> d7b8743c
          LOG.warn("ReplicationMonitor thread received Runtime exception. ", t);
          Runtime.getRuntime().exit(-1);
        } finally {
          DBConnector.safeRollback();
        }
      }
    }
  }


  /**
   * Compute block replication and block invalidation work that can be scheduled
   * on data-nodes. The datanode will be informed of this work at the next
   * heartbeat.
   * 
   * @return number of blocks scheduled for replication or removal.
   * @throws IOException
   */
  int computeDatanodeWork(boolean isTransactional) throws IOException {
    int workFound = 0;
    // Blocks should not be replicated or removed if in safe mode.
    // It's OK to check safe mode here w/o holding lock, in the worst
    // case extra replications will be scheduled, and these will get
    // fixed up later.
    if (namesystem.isInSafeMode())
      return workFound;

    final int numlive = heartbeatManager.getLiveDatanodeCount();
    final int blocksToProcess = numlive
        * ReplicationMonitor.REPLICATION_WORK_MULTIPLIER_PER_ITERATION;
    final int nodesToProcess = (int) Math.ceil(numlive
        * ReplicationMonitor.INVALIDATE_WORK_PCT_PER_ITERATION / 100.0);

    workFound = this.computeReplicationWork(blocksToProcess, isTransactional);

    // Update FSNamesystemMetrics counters
    namesystem.writeLock();
    try {
      this.updateState();
      this.scheduledReplicationBlocksCount = workFound;
    } finally {
      namesystem.writeUnlock();
    }
    workFound += this.computeInvalidateWork(nodesToProcess);
    return workFound;
  }

}<|MERGE_RESOLUTION|>--- conflicted
+++ resolved
@@ -2797,7 +2797,6 @@
     public void run() {
       while (namesystem.isRunning()) {
         try {
-<<<<<<< HEAD
           boolean isDone = false;
           int tries = DBConnector.RETRY_COUNT;
 
@@ -2835,30 +2834,6 @@
           LOG.warn("ReplicationMonitor thread received exception. ", ie);
         }
         catch (Throwable t) {
-=======
-          boolean done = false;
-          int tries = DBConnector.RETRY_COUNT;
-          while (!done && tries > 0) {
-            try {
-              DBConnector.beginTransaction();
-              computeDatanodeWork();
-              processPendingReplications();
-              DBConnector.commit();
-              done = true;
-              Thread.sleep(replicationRecheckInterval);
-            } catch (ClusterJException e) {
-              tries--;
-              DBConnector.safeRollback();
-              LOG.error(e.getMessage(), e);
-            }
-          }
-        } catch (InterruptedException ie) {
-          LOG.warn("ReplicationMonitor thread received InterruptedException.", ie);
-          break;
-        } catch (IOException ie) {
-          LOG.warn("ReplicationMonitor thread received exception. ", ie);
-        } catch (Throwable t) {
->>>>>>> d7b8743c
           LOG.warn("ReplicationMonitor thread received Runtime exception. ", t);
           Runtime.getRuntime().exit(-1);
         } finally {
