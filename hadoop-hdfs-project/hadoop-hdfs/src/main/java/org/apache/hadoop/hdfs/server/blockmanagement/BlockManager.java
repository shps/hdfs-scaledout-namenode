/**
 * Licensed to the Apache Software Foundation (ASF) under one
 * or more contributor license agreements.  See the NOTICE file
 * distributed with this work for additional information
 * regarding copyright ownership.  The ASF licenses this file
 * to you under the Apache License, Version 2.0 (the
 * "License"); you may not use this file except in compliance
 * with the License.  You may obtain a copy of the License at
 *
 *     http://www.apache.org/licenses/LICENSE-2.0
 *
 * Unless required by applicable law or agreed to in writing, software
 * distributed under the License is distributed on an "AS IS" BASIS,
 * WITHOUT WARRANTIES OR CONDITIONS OF ANY KIND, either express or implied.
 * See the License for the specific language governing permissions and
 * limitations under the License.
 */
package org.apache.hadoop.hdfs.server.blockmanagement;

import java.io.IOException;
import java.io.PrintWriter;
import java.util.ArrayList;
import java.util.Collection;
import java.util.Collections;
import java.util.EnumSet;
import java.util.HashMap;
import java.util.Iterator;
import java.util.LinkedList;
import java.util.List;
import java.util.Map;

import org.apache.commons.logging.Log;
import org.apache.commons.logging.LogFactory;
import org.apache.hadoop.classification.InterfaceAudience;
import org.apache.hadoop.conf.Configuration;
import org.apache.hadoop.hdfs.DFSConfigKeys;
import org.apache.hadoop.hdfs.DFSUtil;
import org.apache.hadoop.hdfs.protocol.Block;
import org.apache.hadoop.hdfs.protocol.BlockListAsLongs;
import org.apache.hadoop.hdfs.protocol.BlockListAsLongs.BlockReportIterator;
import org.apache.hadoop.hdfs.protocol.DatanodeID;
import org.apache.hadoop.hdfs.protocol.DatanodeInfo;
import org.apache.hadoop.hdfs.protocol.ExtendedBlock;
import org.apache.hadoop.hdfs.protocol.LocatedBlock;
import org.apache.hadoop.hdfs.protocol.LocatedBlocks;
import org.apache.hadoop.hdfs.security.token.block.BlockTokenSecretManager;
import org.apache.hadoop.hdfs.security.token.block.ExportedBlockKeys;
import org.apache.hadoop.hdfs.server.common.HdfsServerConstants.BlockUCState;
import org.apache.hadoop.hdfs.server.common.HdfsServerConstants.ReplicaState;
import org.apache.hadoop.hdfs.server.common.Util;
import org.apache.hadoop.hdfs.server.namenode.FSNamesystem;
import org.apache.hadoop.hdfs.server.namenode.INode;
import org.apache.hadoop.hdfs.server.namenode.INodeFile;
import org.apache.hadoop.hdfs.server.namenode.NameNode;
import org.apache.hadoop.hdfs.server.namenode.Namesystem;
import org.apache.hadoop.hdfs.server.protocol.BlockCommand;
import org.apache.hadoop.hdfs.server.protocol.BlocksWithLocations;
import org.apache.hadoop.hdfs.server.protocol.BlocksWithLocations.BlockWithLocations;
import org.apache.hadoop.hdfs.server.protocol.DatanodeCommand;
import org.apache.hadoop.hdfs.server.protocol.KeyUpdateCommand;
import org.apache.hadoop.hdfs.server.protocol.ReceivedDeletedBlockInfo;
import org.apache.hadoop.net.Node;
import org.apache.hadoop.util.Daemon;

import com.google.common.annotations.VisibleForTesting;
import com.mysql.clusterj.ClusterJException;
import java.util.logging.Level;
import java.util.logging.Logger;
import org.apache.hadoop.HadoopIllegalArgumentException;
import org.apache.hadoop.hdfs.server.common.HdfsServerConstants;
import org.apache.hadoop.hdfs.server.namenode.DBConnector;
import org.apache.hadoop.hdfs.server.namenode.persistance.storage.BlockInfoFinder;
import org.apache.hadoop.hdfs.server.namenode.persistance.EntityManager;
import org.apache.hadoop.hdfs.server.namenode.persistance.storage.ExcessReplicaFinder;

/**
 * Keeps information related to the blocks stored in the Hadoop cluster.
 * This class is a helper class for {@link FSNamesystem} and requires several
 * methods to be called with lock held on {@link FSNamesystem}.
 */
@InterfaceAudience.Private
public class BlockManager {
  static final Log LOG = LogFactory.getLog(BlockManager.class);

  /** Default load factor of map */
  public static final float DEFAULT_MAP_LOAD_FACTOR = 0.75f;

  private final Namesystem namesystem;

  private DatanodeManager datanodeManager = null;
  private HeartbeatManager heartbeatManager = null;
  private final BlockTokenSecretManager blockTokenSecretManager;

  private volatile long pendingReplicationBlocksCount = 0L;
  private volatile long corruptReplicaBlocksCount = 0L;
  private volatile long underReplicatedBlocksCount = 0L;
  private volatile long scheduledReplicationBlocksCount = 0L;
  
  EntityManager em = EntityManager.getInstance();
  
  /** Used by metrics */
  public long getPendingReplicationBlocksCount() {
    return pendingReplicationBlocksCount;
  }
  /** Used by metrics */
  public long getUnderReplicatedBlocksCount() {
    return underReplicatedBlocksCount;
  }
  /** Used by metrics */
  public long getCorruptReplicaBlocksCount() {
    return corruptReplicaBlocksCount;
  }
  /** Used by metrics */
  public long getScheduledReplicationBlocksCount() {
    return scheduledReplicationBlocksCount;
  }
  /** Used by metrics */
  public long getPendingDeletionBlocksCount() {
    return invalidateBlocks.numBlocks();
  }
  /** Used by metrics */
  public long getExcessBlocksCount() {
    return em.countAll(ExcessReplica.class);
  }

  /**replicationRecheckInterval is how often namenode checks for new replication work*/
  private final long replicationRecheckInterval;
  
  /** Replication thread. */
   Daemon replicationThread;
  
  /** Store blocks -> datanodedescriptor(s) map of corrupt replicas */
  final CorruptReplicasMap corruptReplicas = new CorruptReplicasMap();

  /** Blocks to be invalidated. */
  private InvalidateBlocks invalidateBlocks = null;

  //
  // Store set of Blocks that need to be replicated 1 or more times.
  // We also store pending replication-orders.
  //
  public UnderReplicatedBlocks neededReplications  = null;
  @VisibleForTesting
  PendingReplicationBlocks pendingReplications = null;

  /** The maximum number of replicas allowed for a block */
  public final short maxReplication;
  /** The maximum number of outgoing replication streams
   *  a given node should have at one time 
   */
  int maxReplicationStreams;
  /** Minimum copies needed or else write is disallowed */
  public final short minReplication;
  /** Default number of replicas */
  public final int defaultReplication;
  /** The maximum number of entries returned by getCorruptInodes() */
  final int maxCorruptFilesReturned;

  /** variable to enable check for enough racks */
  final boolean shouldCheckForEnoughRacks;

  /** Last block index used for replication work. */
  private int replIndex = 0;

  /** for block replicas placement */
  private BlockPlacementPolicy blockplacement;
  
  public BlockManager(FSNamesystem fsn, Configuration conf) throws IOException {
    namesystem = fsn;
    
    if (namesystem.isWritingNN()) {
        datanodeManager = new DatanodeManager(this, fsn, conf);
        heartbeatManager = datanodeManager.getHeartbeatManager();
        invalidateBlocks = new InvalidateBlocks(datanodeManager);
        neededReplications = new UnderReplicatedBlocks();
        blockplacement = BlockPlacementPolicy.getInstance(
            conf, fsn, datanodeManager.getNetworkTopology());
        pendingReplications = new PendingReplicationBlocks(conf.getInt(
        DFSConfigKeys.DFS_NAMENODE_REPLICATION_PENDING_TIMEOUT_SEC_KEY,
        DFSConfigKeys.DFS_NAMENODE_REPLICATION_PENDING_TIMEOUT_SEC_DEFAULT) * 1000L);
        replicationThread = new Daemon(new ReplicationMonitor());
    }
    
//    blockTokenSecretManager = createBlockTokenSecretManager(fsn, conf);
    blockTokenSecretManager = createBlockTokenSecretManager(conf);

    this.maxCorruptFilesReturned = conf.getInt(
      DFSConfigKeys.DFS_DEFAULT_MAX_CORRUPT_FILES_RETURNED_KEY,
      DFSConfigKeys.DFS_DEFAULT_MAX_CORRUPT_FILES_RETURNED);
    this.defaultReplication = conf.getInt(DFSConfigKeys.DFS_REPLICATION_KEY, 
                                          DFSConfigKeys.DFS_REPLICATION_DEFAULT);

    final int maxR = conf.getInt(DFSConfigKeys.DFS_REPLICATION_MAX_KEY, 
                                 DFSConfigKeys.DFS_REPLICATION_MAX_DEFAULT);
    final int minR = conf.getInt(DFSConfigKeys.DFS_NAMENODE_REPLICATION_MIN_KEY,
                                 DFSConfigKeys.DFS_NAMENODE_REPLICATION_MIN_DEFAULT);
    if (minR <= 0)
      throw new IOException("Unexpected configuration parameters: "
          + DFSConfigKeys.DFS_NAMENODE_REPLICATION_MIN_KEY
          + " = " + minR + " <= 0");
    if (maxR > Short.MAX_VALUE)
      throw new IOException("Unexpected configuration parameters: "
          + DFSConfigKeys.DFS_REPLICATION_MAX_KEY
          + " = " + maxR + " > " + Short.MAX_VALUE);
    if (minR > maxR)
      throw new IOException("Unexpected configuration parameters: "
          + DFSConfigKeys.DFS_NAMENODE_REPLICATION_MIN_KEY
          + " = " + minR + " > "
          + DFSConfigKeys.DFS_REPLICATION_MAX_KEY
          + " = " + maxR);
    this.minReplication = (short)minR;
    this.maxReplication = (short)maxR;

    this.maxReplicationStreams = conf.getInt(DFSConfigKeys.DFS_NAMENODE_REPLICATION_MAX_STREAMS_KEY,
                                             DFSConfigKeys.DFS_NAMENODE_REPLICATION_MAX_STREAMS_DEFAULT);
    this.shouldCheckForEnoughRacks = conf.get(DFSConfigKeys.NET_TOPOLOGY_SCRIPT_FILE_NAME_KEY) == null ? false
                                                                             : true;
    
    this.replicationRecheckInterval = 
      conf.getInt(DFSConfigKeys.DFS_NAMENODE_REPLICATION_INTERVAL_KEY, 
                  DFSConfigKeys.DFS_NAMENODE_REPLICATION_INTERVAL_DEFAULT) * 1000L;
    LOG.info("defaultReplication = " + defaultReplication);
    LOG.info("maxReplication     = " + maxReplication);
    LOG.info("minReplication     = " + minReplication);
    LOG.info("maxReplicationStreams      = " + maxReplicationStreams);
    LOG.info("shouldCheckForEnoughRacks  = " + shouldCheckForEnoughRacks);
    LOG.info("replicationRecheckInterval = " + replicationRecheckInterval);
  }

  private static BlockTokenSecretManager createBlockTokenSecretManager(
      final Configuration conf) throws IOException {
    final boolean isEnabled = conf.getBoolean(
        DFSConfigKeys.DFS_BLOCK_ACCESS_TOKEN_ENABLE_KEY, 
        DFSConfigKeys.DFS_BLOCK_ACCESS_TOKEN_ENABLE_DEFAULT);
    LOG.info(DFSConfigKeys.DFS_BLOCK_ACCESS_TOKEN_ENABLE_KEY + "=" + isEnabled);

    if (!isEnabled) {
      return null;
    }

    final long updateMin = conf.getLong(
        DFSConfigKeys.DFS_BLOCK_ACCESS_KEY_UPDATE_INTERVAL_KEY, 
        DFSConfigKeys.DFS_BLOCK_ACCESS_KEY_UPDATE_INTERVAL_DEFAULT);
    final long lifetimeMin = conf.getLong(
        DFSConfigKeys.DFS_BLOCK_ACCESS_TOKEN_LIFETIME_KEY, 
        DFSConfigKeys.DFS_BLOCK_ACCESS_TOKEN_LIFETIME_DEFAULT);
    LOG.info(DFSConfigKeys.DFS_BLOCK_ACCESS_KEY_UPDATE_INTERVAL_KEY
        + "=" + updateMin + " min(s), "
        + DFSConfigKeys.DFS_BLOCK_ACCESS_TOKEN_LIFETIME_KEY
        + "=" + lifetimeMin + " min(s)");
    return new BlockTokenSecretManager(true,
        updateMin*60*1000L, lifetimeMin*60*1000L);
  }
  
   /** get the BlockTokenSecretManager */
  BlockTokenSecretManager getBlockTokenSecretManager() {
    return blockTokenSecretManager;
  }

  private boolean isBlockTokenEnabled() {
    return blockTokenSecretManager != null;
  }

  /** Should the access keys be updated? */
  boolean shouldUpdateBlockKey(final long updateTime) throws IOException {
    return isBlockTokenEnabled()? blockTokenSecretManager.updateKeys(updateTime)
        : false;
  }

  public void activate(Configuration conf) {
    if (namesystem.isWritingNN()) {
        datanodeManager.activate(conf);
        replicationThread.start();
    }
  }

  public void close() {
    if (replicationThread != null) {
        replicationThread.interrupt();
        
    }
    if(datanodeManager != null) datanodeManager.close();
  }

  /** @return the datanodeManager */
  public DatanodeManager getDatanodeManager() {
    return datanodeManager;
  }

  /** @return the BlockPlacementPolicy */
  public BlockPlacementPolicy getBlockPlacementPolicy() {
    return blockplacement;
  }

  /** Set BlockPlacementPolicy */
  public void setBlockPlacementPolicy(BlockPlacementPolicy newpolicy) {
    if (newpolicy == null) {
      throw new HadoopIllegalArgumentException("newpolicy == null");
    }
    this.blockplacement = newpolicy;
  }

  /** Dump meta data to out. 
   * @throws IOException */
  public void metaSave(PrintWriter out) throws IOException {
    assert namesystem.hasWriteLock();
    //
    // Dump contents of neededReplication
    //
    synchronized (neededReplications) {
      out.println("Metasave: Blocks waiting for replication: " + 
                  neededReplications.size());
      for (Block block : neededReplications) {
        List<DatanodeDescriptor> containingNodes =
                                          new ArrayList<DatanodeDescriptor>();
        List<DatanodeDescriptor> containingLiveReplicasNodes =
          new ArrayList<DatanodeDescriptor>();
        
        NumberReplicas numReplicas = new NumberReplicas();
        // source node returned is not used
        chooseSourceDatanode(block, containingNodes,
            containingLiveReplicasNodes, numReplicas);
        assert containingLiveReplicasNodes.size() == numReplicas.liveReplicas();
        int usableReplicas = numReplicas.liveReplicas() +
                             numReplicas.decommissionedReplicas();
       
        if (block instanceof BlockInfo) {
          String fileName = ((BlockInfo)block).getINode().getFullPathName();
          out.print(fileName + ": ");
        }
        // l: == live:, d: == decommissioned c: == corrupt e: == excess
        out.print(block + ((usableReplicas > 0)? "" : " MISSING") + 
                  " (replicas:" +
                  " l: " + numReplicas.liveReplicas() +
                  " d: " + numReplicas.decommissionedReplicas() +
                  " c: " + numReplicas.corruptReplicas() +
                  " e: " + numReplicas.excessReplicas() + ") "); 

        Collection<DatanodeDescriptor> corruptNodes = 
                                      corruptReplicas.getNodes(block);
        List<DatanodeDescriptor> dataNodes = getDatanodes(getStoredBlock(block));
        
        for (DatanodeDescriptor node : dataNodes) {
          String state = "";
          if (corruptNodes != null && corruptNodes.contains(node)) {
            state = "(corrupt)";
          } else if (node.isDecommissioned() || 
              node.isDecommissionInProgress()) {
            state = "(decommissioned)";
          }          
          out.print(" " + node + state + " : ");
        }
        
        out.println("");
      }
    }

    // Dump blocks from pendingReplication
    pendingReplications.metaSave(out);

    // Dump blocks that are waiting to be deleted
    invalidateBlocks.dump(out);

    // Dump all datanodes
    getDatanodeManager().datanodeDump(out);
  }

  /** @return maxReplicationStreams */
  public int getMaxReplicationStreams() {
    return maxReplicationStreams;
  }

  /**
   * @param block
   * @return true if the block has minimum replicas
   */
  public boolean checkMinReplication(Block block) throws IOException {
    return (countNodes(block).liveReplicas() >= minReplication);
  }

  /**
   * Commit a block of a file
   * 
   * @param block block to be committed
   * @param commitBlock - contains client reported block length and generation
   * @return true if the block is changed to committed state.
   * @throws IOException if the block does not have at least a minimal number
   * of replicas reported from data-nodes.
   */
  private boolean commitBlock(final BlockInfoUnderConstruction block,
      final Block commitBlock) throws IOException {
    if (block.getBlockUCState() == BlockUCState.COMMITTED)
      return false;
    assert block.getNumBytes() <= commitBlock.getNumBytes() :
      "commitBlock length is less than the stored one "
      + commitBlock.getNumBytes() + " vs. " + block.getNumBytes();
    block.commitBlock(commitBlock.getNumBytes(), commitBlock.getGenerationStamp());
    em.update(block);
    return true;
  }

  /**
   * Commit the last block of the file and mark it as complete if it has meets
   * the minimum replication requirement
   *
   * @param fileINode file inode
   * @param commitBlock - contains client reported block length and generation
   * @return true if the last block is changed to committed state.
   * @throws IOException if the block does not have at least a minimal number of
   * replicas reported from data-nodes.
   */
  public boolean commitOrCompleteLastBlock(INodeFile fileINode,
          Block commitBlock) throws IOException {
    assert fileINode.isUnderConstruction();
    if (commitBlock == null) {
      return false; // not committing, this is a block allocation retry
    }
    BlockInfo lastBlock = fileINode.getLastBlock();

    if (lastBlock == null) {
      return false; // no blocks in file yet
    }
    if (lastBlock.isComplete()) {
      return false; // already completed (e.g. by syncBlock) 
    }

    NumberReplicas blockStatus = countNodes(lastBlock);
    final boolean b = commitBlock((BlockInfoUnderConstruction) lastBlock, commitBlock);

    if (blockStatus.liveReplicas() >= minReplication) {
      completeBlock(fileINode, lastBlock);
    }
    return b;
  }

  /**
   * Convert a specified block of the file to a complete block.
   * @param fileINode file
   * @param blkIndex  block index in the file
   * @throws IOException if the block does not have at least a minimal number
   * of replicas reported from data-nodes.
   */
  private BlockInfo completeBlock(final INodeFile fileINode,
      final int blkIndex) throws IOException {
                
    if(blkIndex < 0)
      return null;
    BlockInfo curBlock = fileINode.getBlocks().get(blkIndex);
    if(curBlock.isComplete())
      return curBlock;
    BlockInfoUnderConstruction ucBlock = (BlockInfoUnderConstruction)curBlock;
    if(ucBlock.getReplicas().size() < minReplication)
      throw new IOException("Cannot complete block: " +
          "block does not satisfy minimal replication requirement.");
    BlockInfo completeBlock = ucBlock.convertToCompleteBlock();
    // replace penultimate block in file
    fileINode.setBlock(blkIndex, completeBlock);
    completeBlock.setINode(fileINode);
    em.update(completeBlock);
    
    for (ReplicaUnderConstruction rep : ucBlock.getExpectedReplicas()) {
      em.remove(rep);
    }
    
    ucBlock.getExpectedReplicas().clear();
    
    return completeBlock;    
  }
  
  private BlockInfo completeBlock(final INodeFile fileINode,
          final BlockInfo block) throws IOException {

    List<BlockInfo> fileBlocks = fileINode.getBlocks();
    for (int idx = 0; idx < fileBlocks.size(); idx++) {
      if ((fileBlocks.get(idx).getBlockId() != block.getBlockId()) && (fileBlocks.get(idx).getBlockUCState() == BlockUCState.COMMITTED)) {
        // try to complete the committed block if it  has reached minimum replication
        if (countNodes(fileBlocks.get(idx)).liveReplicas() >= minReplication) {
          // try to complete this block first
          LOG.warn("Block  [" + fileBlocks.get(idx).getBlockId() + "] was not completed. Status [" + fileBlocks.get(idx).getBlockUCState().name() + "]. Trying to complete block... ");
          completeBlock(fileINode, idx);
        }
      }
      if (fileBlocks.get(idx).getBlockId() == block.getBlockId()) {
        return completeBlock(fileINode, idx);
      }
    }
    return block;
  }

  /**
   * Convert the last block of the file to an under construction block.<p>
   * The block is converted only if the file has blocks and the last one
   * is a partial block (its size is less than the preferred block size).
   * The converted block is returned to the client.
   * The client uses the returned block locations to form the data pipeline
   * for this block.<br>
   * The methods returns null if there is no partial block at the end.
   * The client is supposed to allocate a new block with the next call.
   *
   * @param fileINode file
   * @return the last block locations if the block is partial or null otherwise
   */
  public LocatedBlock convertLastBlockToUnderConstruction(
      INodeFile fileINode) throws IOException {
    assert fileINode.isUnderConstruction();
    BlockInfo oldBlock = fileINode.getLastBlock();
    if(oldBlock == null ||
        fileINode.getPreferredBlockSize() == oldBlock.getNumBytes())
      return null;
    LOG.debug("oldBlock=" + oldBlock);
    LOG.debug("getStoredBlock(oldBlock)=" + getStoredBlock(oldBlock));
    assert oldBlock.equals(getStoredBlock(oldBlock)) :
        "last block of the file is not in blocksMap";

    BlockInfoUnderConstruction ucBlock = fileINode.setLastBlock(oldBlock);
    
    for (IndexedReplica replica : oldBlock.getReplicas()) {
      ReplicaUnderConstruction addedReplica = ucBlock.addExpectedReplica(replica.getStorageId(), HdfsServerConstants.ReplicaState.RBW);
      
      if (addedReplica != null)
        em.add(addedReplica);
    }
    
    // Remove block from replication queue.
    updateNeededReplications(oldBlock, 0, 0);

    // remove this block from the list of pending blocks to be deleted. 
    for (IndexedReplica replica: oldBlock.getReplicas()) {
      if (invalidateBlocks.contains(replica.getStorageId(), oldBlock))
        invalidateBlocks.remove(replica.getStorageId(), oldBlock);
    }

    final long fileLength = fileINode.computeContentSummary().getLength();
    final long pos = fileLength - ucBlock.getNumBytes();
    return createLocatedBlock(ucBlock, pos, BlockTokenSecretManager.AccessMode.WRITE);
  }

  /**
   * Get all valid locations of the block
   * @throws IOException 
   */
  private List<String> getValidLocations(Block block) throws IOException {
    ArrayList<String> machineSet =
            new ArrayList<String>(getStoredBlock(block).getReplicas().size());
    List<DatanodeDescriptor> dataNodes = getDatanodes(getStoredBlock(block));

    for (DatanodeDescriptor node : dataNodes) {
      String storageID = node.getStorageID();
      // filter invalidate replicas
      if (!invalidateBlocks.contains(storageID, block)) {
        machineSet.add(storageID);
      }
    }
    return machineSet;
  }

  private List<LocatedBlock> createLocatedBlockList(final List<BlockInfo> blocks,
      final long offset, final long length, final int nrBlocksToReturn,
      final BlockTokenSecretManager.AccessMode mode) throws IOException {
    int curBlk = 0;
    long curPos = 0, blkSize = 0;
    int nrBlocks = (blocks.get(0).getNumBytes() == 0) ? 0 : blocks.size();
    for (curBlk = 0; curBlk < nrBlocks; curBlk++) {
      blkSize = blocks.get(curBlk).getNumBytes();
      assert blkSize > 0 : "Block of size 0";
      if (curPos + blkSize > offset) {
        break;
      }
      curPos += blkSize;
    }

    if (nrBlocks > 0 && curBlk == nrBlocks)   // offset >= end of file
      return Collections.<LocatedBlock>emptyList();

    long endOff = offset + length;
    List<LocatedBlock> results = new ArrayList<LocatedBlock>(blocks.size());
    do {
      results.add(createLocatedBlock(blocks.get(curBlk), curPos, mode));
      curPos += blocks.get(curBlk).getNumBytes();
      curBlk++;
    } while (curPos < endOff 
          && curBlk < blocks.size()
          && results.size() < nrBlocksToReturn);
    return results;
  }

  private LocatedBlock createLocatedBlock(final BlockInfo blk, final long pos,
    final BlockTokenSecretManager.AccessMode mode) throws IOException {
	  final LocatedBlock lb;
    lb = createLocatedBlock(blk, pos);
    if (mode != null) {
      setBlockToken(lb, mode);
    }
    return lb;
  }

  /**
   * @return a LocatedBlock for the given block
   */
  private LocatedBlock createLocatedBlock(final BlockInfo blk, final long pos) throws IOException {
    if (blk instanceof BlockInfoUnderConstruction) {
      if (blk.isComplete()) {
        throw new IOException(
                "blk instanceof BlockInfoUnderConstruction && blk.isComplete()"
                + ", blk=" + blk);
      }
      final BlockInfoUnderConstruction uc = (BlockInfoUnderConstruction) blk;
      final ExtendedBlock eb = new ExtendedBlock(namesystem.getBlockPoolId(), blk);
      return new LocatedBlock(eb, getExpectedDatanodes(uc), pos, false);
    }
    // get block locations
    final int numCorruptNodes = countNodes(blk).corruptReplicas();
    final int numCorruptReplicas = corruptReplicas.numCorruptReplicas(blk);
    if (numCorruptNodes != numCorruptReplicas) {
      LOG.warn("Inconsistent number of corrupt replicas for "
              + blk + " blockMap has " + numCorruptNodes
              + " but corrupt replicas map has " + numCorruptReplicas);
    }

    final int numNodes = getStoredBlock(blk).getReplicas().size();
    final boolean isCorrupt = numCorruptNodes == numNodes;
    final int numMachines = isCorrupt ? numNodes : numNodes - numCorruptNodes;
    final DatanodeDescriptor[] machines = new DatanodeDescriptor[numMachines];
    if (numMachines > 0) {
      int j = 0;
      List<DatanodeDescriptor> dataNodes = getDatanodes(getStoredBlock(blk));

      for (DatanodeDescriptor d : dataNodes) {
        final boolean replicaCorrupt = corruptReplicas.isReplicaCorrupt(blk, d);
        if (isCorrupt || (!isCorrupt && !replicaCorrupt)) {
          machines[j++] = d;
        }
      }
    }
    final ExtendedBlock eb = new ExtendedBlock(namesystem.getBlockPoolId(), blk);
    return new LocatedBlock(eb, machines, pos, isCorrupt);
  }

  /** Create a LocatedBlocks. */
  public LocatedBlocks createLocatedBlocks(final List<BlockInfo> blocks,
      final long fileSizeExcludeBlocksUnderConstruction,
      final boolean isFileUnderConstruction,
      final long offset, final long length, final boolean needBlockToken
      ) throws IOException {
    //assert namesystem.hasReadOrWriteLock();
    if (blocks == null) {
      return null;
    } else if (blocks.isEmpty()) {
      return new LocatedBlocks(0, isFileUnderConstruction,
          Collections.<LocatedBlock>emptyList(), null, false);
    } else {
      if (LOG.isDebugEnabled()) {
        LOG.debug("blocks = " + java.util.Arrays.asList(blocks));
      }
      final BlockTokenSecretManager.AccessMode mode = needBlockToken? BlockTokenSecretManager.AccessMode.READ: null;
      final List<LocatedBlock> locatedblocks = createLocatedBlockList(
          blocks, offset, length, Integer.MAX_VALUE, mode);
      final BlockInfo last = blocks.get(blocks.size() - 1);
      final long lastPos = last.isComplete()?
          fileSizeExcludeBlocksUnderConstruction - last.getNumBytes()
          : fileSizeExcludeBlocksUnderConstruction;
      final LocatedBlock lastlb = createLocatedBlock(last, lastPos, mode);
      return new LocatedBlocks(
          fileSizeExcludeBlocksUnderConstruction, isFileUnderConstruction,
          locatedblocks, lastlb, last.isComplete());
    }
  }

  /** @return current access keys. */
  public ExportedBlockKeys getBlockKeys() {
    return isBlockTokenEnabled()? blockTokenSecretManager.exportKeys()
        : ExportedBlockKeys.DUMMY_KEYS;
  }

  /** Generate a block token for the located block. */
  public void setBlockToken(final LocatedBlock b,
      final BlockTokenSecretManager.AccessMode mode) throws IOException {
    if (isBlockTokenEnabled()) {
      b.setBlockToken(blockTokenSecretManager.generateToken(b.getBlock(), 
          EnumSet.of(mode)));
    }    
  }

  void addKeyUpdateCommand(final List<DatanodeCommand> cmds,
      final DatanodeDescriptor nodeinfo) {
    // check access key update
    if (isBlockTokenEnabled() && nodeinfo.needKeyUpdate) {
      cmds.add(new KeyUpdateCommand(blockTokenSecretManager.exportKeys()));
      nodeinfo.needKeyUpdate = false;
    }
  }

  /**
   * Clamp the specified replication between the minimum and the maximum
   * replication levels.
   */
  public short adjustReplication(short replication) {
    return replication < minReplication? minReplication
        : replication > maxReplication? maxReplication: replication;
  }

  /**
   * Check whether the replication parameter is within the range
   * determined by system configuration.
   */
   public void verifyReplication(String src,
                          short replication,
                          String clientName) throws IOException {

    if (replication >= minReplication && replication <= maxReplication) {
      //common case. avoid building 'text'
      return;
    }
    
    String text = "file " + src 
      + ((clientName != null) ? " on client " + clientName : "")
      + ".\n"
      + "Requested replication " + replication;

    if (replication > maxReplication)
      throw new IOException(text + " exceeds maximum " + maxReplication);

    if (replication < minReplication)
      throw new IOException(text + " is less than the required minimum " +
                            minReplication);
  }

  /**
   * return a list of blocks & their locations on <code>datanode</code> whose
   * total size is <code>size</code>
   * 
   * @param datanode on which blocks are located
   * @param size total size of blocks
   */
  public BlocksWithLocations getBlocks(DatanodeID datanode, long size
      ) throws IOException {
    namesystem.readLock();
    try {
      namesystem.checkSuperuserPrivilege();
      return getBlocksWithLocations(datanode, size);  
    } finally {
      namesystem.readUnlock();
    }
  }

  /** Get all blocks with location information from a datanode. 
   * @throws IOException */
  private BlocksWithLocations getBlocksWithLocations(final DatanodeID datanode,
      final long size) throws IOException {
    final DatanodeDescriptor node = getDatanodeManager().getDatanode(datanode);
    if (node == null) {
      NameNode.stateChangeLog.warn("BLOCK* getBlocks: "
          + "Asking for blocks from an unrecorded node " + datanode.getName());
      throw new HadoopIllegalArgumentException(
          "Datanode " + datanode.getName() + " not found.");
    }

    int numBlocks = node.numBlocks();
    if(numBlocks == 0) {
      return new BlocksWithLocations(new BlockWithLocations[0]);
    }
    Iterator<BlockInfo> iter = em.findList(BlockInfoFinder.ByStorageId, node.getStorageID()).iterator();
    int startBlock = DFSUtil.getRandom().nextInt(numBlocks); // starting from a random block
    // skip blocks
    for(int i=0; i<startBlock; i++) {
      iter.next();
    }
    List<BlockWithLocations> results = new ArrayList<BlockWithLocations>();
    long totalSize = 0;
    BlockInfo curBlock;
    while(totalSize<size && iter.hasNext()) {
      curBlock = iter.next();
      if(!curBlock.isComplete())  continue;
      totalSize += addBlock(curBlock, results);
    }
    if(totalSize<size) {
      iter = em.findList(BlockInfoFinder.ByStorageId, node.getStorageID()).iterator();
      for(int i=0; i<startBlock&&totalSize<size; i++) {
        curBlock = iter.next();
        if(!curBlock.isComplete())  continue;
        totalSize += addBlock(curBlock, results);
      }
    }

    return new BlocksWithLocations(
        results.toArray(new BlockWithLocations[results.size()]));
  }

   
  /** Remove the blocks associated to the given datanode. 
   * @throws IOException */
<<<<<<< HEAD
  void removeBlocksAssociatedTo(final DatanodeDescriptor node, boolean isTransactional) throws IOException {
    final Iterator<? extends Block> it = 
            em.findList(BlockInfoFinder.ByStorageId, node.getStorageID()).iterator();
=======
  void removeBlocksAssociatedTo(final DatanodeDescriptor node) throws IOException {
    final Iterator<? extends Block> it = em.findBlocksByStorageId(node.getStorageID()).iterator();
>>>>>>> 8b2dc581
    
    while(it.hasNext()) {
      removeStoredBlock(it.next(), node);
    }

    node.resetBlocks();
    invalidateBlocks.remove(node.getStorageID());
  }

  /**
   * Adds block to list of blocks which will be invalidated on specified
   * datanode and log the operation
   */
  void addToInvalidates(final Block block, final DatanodeInfo datanode) {
    invalidateBlocks.add(block, datanode, true);
  }

  /**
   * Adds block to list of blocks which will be invalidated on all its
   * datanodes.
   * @throws IOException 
   */
  private void addToInvalidates(Block b) throws IOException {
    StringBuilder datanodes = new StringBuilder();
    List<DatanodeDescriptor> dataNodes = getDatanodes(getStoredBlock(b));

    for (DatanodeDescriptor node : dataNodes) {
      invalidateBlocks.add(b, node, false);
      datanodes.append(node.getName()).append(" ");
    }
    if (datanodes.length() != 0) {
      NameNode.stateChangeLog.info("BLOCK* addToInvalidates: "
              + b + " to " + datanodes.toString());
    }
  }

  /**
   * Mark the block belonging to datanode as corrupt
   * @param blk Block to be marked as corrupt
   * @param dn Datanode which holds the corrupt replica
   */
  public void findAndMarkBlockAsCorrupt(final ExtendedBlock blk,
		  final DatanodeInfo dn) throws IOException
		  {
	  namesystem.writeLock();
	  try
	  {
		  boolean isDone = false;
		  int tries = DBConnector.RETRY_COUNT;
		  try
		  {
			  while (!isDone && tries > 0)
			  {
				  try
				  {
					  DBConnector.beginTransaction();
					  final BlockInfo storedBlock = getStoredBlock(blk.getLocalBlock());
					  if (storedBlock == null)
					  {
						  // Check if the replica is in the blockMap, if not
						  // ignore the request for now. This could happen when BlockScanner
						  // thread of Datanode reports bad block before Block reports are sent
						  // by the Datanode on startup
						  NameNode.stateChangeLog.info("BLOCK* findAndMarkBlockAsCorrupt: "
								  + blk + " not found.");
								  return;
					  }
					  markBlockAsCorrupt(storedBlock, dn);
					  DBConnector.commit();
					  isDone = true;
				  }
				  catch(ClusterJException ex)
				  {
					  if(!isDone)
					  {
						  DBConnector.safeRollback();
						  tries--;
						  LOG.error("findAndMarkBlockAsCorrupt() :: failed to marck block as corrupt. BlockId:  "+blk.getBlockId()+" from DN:  "+dn.storageID+". Exception: "+ex.getMessage(), ex);
					  }
				  }
			  }
		  }
		  finally
		  {
			  if(!isDone)
			  {
				  DBConnector.safeRollback();
			  }
		  }
	  }
	  finally
	  {
		  namesystem.writeUnlock();
	  }
		  }

  private void markBlockAsCorrupt(BlockInfo storedBlock,
                                  DatanodeInfo dn) throws IOException {
    assert storedBlock != null : "storedBlock should not be null";
    DatanodeDescriptor node = getDatanodeManager().getDatanode(dn);
    if (node == null) {
      throw new IOException("Cannot mark block " + 
                            storedBlock.getBlockName() +
                            " as corrupt because datanode " + dn.getName() +
                            " does not exist. ");
    }

    INodeFile inode = storedBlock.getINode();
    if (inode == null) {
      NameNode.stateChangeLog.info("BLOCK markBlockAsCorrupt: " +
                                   "block " + storedBlock +
                                   " could not be marked as corrupt as it" +
                                   " does not belong to any file");
      addToInvalidates(storedBlock, node);
      return;
    } 
    // Add replica to the data-node if it is not already there
    IndexedReplica replica = storedBlock.addReplica(node);
    if (replica != null)
      em.add(replica);

    // Add this replica to corruptReplicas Map
    corruptReplicas.addToCorruptReplicasMap(storedBlock, node);
    if (countNodes(storedBlock).liveReplicas() > inode.getReplication()) {
      // the block is over-replicated so invalidate the replicas immediately
      invalidateBlock(storedBlock, node);
    } else if (namesystem.isPopulatingReplQueues()) {
      // add the block to neededReplication
      updateNeededReplications(storedBlock, -1, 0);
    }
  }

  /**
   * Invalidates the given block on the given datanode.
   */
  private void invalidateBlock(Block blk, DatanodeInfo dn)
      throws IOException {
    NameNode.stateChangeLog.info("BLOCK* invalidateBlock: "
                                 + blk + " on " + dn.getName());
    DatanodeDescriptor node = getDatanodeManager().getDatanode(dn);
    if (node == null) {
      throw new IOException("Cannot invalidate block " + blk
          + " because datanode " + dn.getName() + " does not exist.");
    }

    // Check how many copies we have of the block. If we have at least one
    // copy on a live node, then we can delete it.
    int count = countNodes(blk).liveReplicas();
    if (count > 1) {
      addToInvalidates(blk, dn);
      removeStoredBlock(blk, node);
      if(NameNode.stateChangeLog.isDebugEnabled()) {
        NameNode.stateChangeLog.debug("BLOCK* invalidateBlocks: "
            + blk + " on " + dn.getName() + " listed for deletion.");
      }
    } else {
      NameNode.stateChangeLog.info("BLOCK* invalidateBlocks: " + blk + " on "
          + dn.getName() + " is the only copy and was not deleted.");
    }
  }

  void updateState() {
    pendingReplicationBlocksCount = pendingReplications.size();
    underReplicatedBlocksCount = neededReplications.size();
    corruptReplicaBlocksCount = corruptReplicas.size();
  }

  /** Return number of under-replicated but not missing blocks */
  public int getUnderReplicatedNotMissingBlocks() {
    return neededReplications.getUnderReplicatedBlockCount();
  }
  
  /**
   * Schedule blocks for deletion at datanodes
   * @param nodesToProcess number of datanodes to schedule deletion work
   * @return total number of block for deletion
   */
  int computeInvalidateWork(int nodesToProcess) {
    final List<String> nodes = invalidateBlocks.getStorageIDs();
    Collections.shuffle(nodes);

    nodesToProcess = Math.min(nodes.size(), nodesToProcess);

    int blockCnt = 0;
    for(int nodeCnt = 0; nodeCnt < nodesToProcess; nodeCnt++ ) {
      blockCnt += invalidateWorkForOneNode(nodes.get(nodeCnt));
    }
    return blockCnt;
  }

  /**
   * Scan blocks in {@link #neededReplications} and assign replication
   * work to data-nodes they belong to.
   *
   * The number of process blocks equals either twice the number of live
   * data-nodes or the number of under-replicated blocks whichever is less.
   *
   * @return number of blocks scheduled for replication during this iteration.
   */
  private int computeReplicationWork(int blocksToProcess) throws IOException {
    // Choose the blocks to be replicated
    List<List<Block>> blocksToReplicate =
      chooseUnderReplicatedBlocks(blocksToProcess);
    // replicate blocks
    int scheduledReplicationCount = 0;
    for (int i=0; i<blocksToReplicate.size(); i++) {
      for(Block block : blocksToReplicate.get(i)) {
        if (computeReplicationWorkForBlock(block, i)) {
          scheduledReplicationCount++;
        }
      }
    }
    return scheduledReplicationCount;
  }

  /**
   * Get a list of block lists to be replicated The index of block lists
   * represents the
   *
   * @param blocksToProcess
   * @return Return a list of block lists to be replicated. The block list index
   *         represents its replication priority.
   */
  private List<List<Block>> chooseUnderReplicatedBlocks(int blocksToProcess) {
    // initialize data structure for the return value
    List<List<Block>> blocksToReplicate = new ArrayList<List<Block>>(
        UnderReplicatedBlocks.LEVEL);
    for (int i = 0; i < UnderReplicatedBlocks.LEVEL; i++) {
      blocksToReplicate.add(new ArrayList<Block>());
    }
    namesystem.writeLock();
    try {
      synchronized (neededReplications) {
        if (neededReplications.size() == 0) {
          return blocksToReplicate;
        }

        // Go through all blocks that need replications.
        UnderReplicatedBlocks.BlockIterator neededReplicationsIterator = 
            neededReplications.iterator();
        // skip to the first unprocessed block, which is at replIndex
        for (int i = 0; i < replIndex && neededReplicationsIterator.hasNext(); i++) {
          neededReplicationsIterator.next();
        }
        // # of blocks to process equals either twice the number of live
        // data-nodes or the number of under-replicated blocks whichever is less
        blocksToProcess = Math.min(blocksToProcess, neededReplications.size());

        for (int blkCnt = 0; blkCnt < blocksToProcess; blkCnt++, replIndex++) {
          if (!neededReplicationsIterator.hasNext()) {
            // start from the beginning
            replIndex = 0;
            blocksToProcess = Math.min(blocksToProcess, neededReplications
                .size());
            if (blkCnt >= blocksToProcess)
              break;
            neededReplicationsIterator = neededReplications.iterator();
            assert neededReplicationsIterator.hasNext() : "neededReplications should not be empty.";
          }

          Block block = neededReplicationsIterator.next();
          int priority = neededReplicationsIterator.getPriority();
          if (priority < 0 || priority >= blocksToReplicate.size()) {
            LOG.warn("Unexpected replication priority: "
                + priority + " " + block);
          } else {
            blocksToReplicate.get(priority).add(block);
          }
        } // end for
      } // end synchronized neededReplication
    } finally {
      namesystem.writeUnlock();
    }

    return blocksToReplicate;
  }

  /** Replicate a block
   *
   * @param block block to be replicated
   * @param priority a hint of its priority in the neededReplication queue
   * @return if the block gets replicated or not
   * @throws IOException 
   */
  @VisibleForTesting
  boolean computeReplicationWorkForBlock(Block block, int priority) throws IOException {
    int requiredReplication, numEffectiveReplicas;
    List<DatanodeDescriptor> containingNodes, liveReplicaNodes;
    DatanodeDescriptor srcNode;
    INodeFile fileINode = null;
    int additionalReplRequired;
    
    namesystem.writeLock();
    try {
      synchronized (neededReplications) {
        // block should belong to a file
        BlockInfo storedBlock = getStoredBlock(block);
        fileINode = (storedBlock != null) ? storedBlock.getINode() : null;
        // abandoned block or block reopened for append
        if(fileINode == null || fileINode.isUnderConstruction()) {
          neededReplications.remove(block, priority); // remove from neededReplications
          replIndex--;
          return false;
        }

        requiredReplication = fileINode.getReplication();

        // get a source data-node
        containingNodes = new ArrayList<DatanodeDescriptor>();
        liveReplicaNodes = new ArrayList<DatanodeDescriptor>();
        NumberReplicas numReplicas = new NumberReplicas();
        srcNode = chooseSourceDatanode(
            block, containingNodes, liveReplicaNodes, numReplicas);
        if(srcNode == null) // block can not be replicated from any node
          return false;

        assert liveReplicaNodes.size() == numReplicas.liveReplicas();
        // do not schedule more if enough replicas is already pending
        numEffectiveReplicas = numReplicas.liveReplicas() +
                                pendingReplications.getNumReplicas(block);
      
        if (numEffectiveReplicas >= requiredReplication) {
          if ( (pendingReplications.getNumReplicas(block) > 0) ||
               (blockHasEnoughRacks(block)) ) {
            neededReplications.remove(block, priority); // remove from neededReplications
            replIndex--;
            NameNode.stateChangeLog.info("BLOCK* "
                + "Removing block " + block
                + " from neededReplications as it has enough replicas.");
            return false;
          }
        }

        if (numReplicas.liveReplicas() < requiredReplication) {
          additionalReplRequired = requiredReplication - numEffectiveReplicas;
        } else {
          additionalReplRequired = 1; //Needed on a new rack
        }

      }
    } finally {
      namesystem.writeUnlock();
    }
    
    // Exclude all of the containing nodes from being targets.
    // This list includes decommissioning or corrupt nodes.
    HashMap<Node, Node> excludedNodes = new HashMap<Node, Node>();
    for (DatanodeDescriptor dn : containingNodes) {
      excludedNodes.put(dn, dn);
    }

    // choose replication targets: NOT HOLDING THE GLOBAL LOCK
    // It is costly to extract the filename for which chooseTargets is called,
    // so for now we pass in the Inode itself.
    DatanodeDescriptor targets[] = 
                       blockplacement.chooseTarget(fileINode, additionalReplRequired,
                       srcNode, liveReplicaNodes, excludedNodes, block.getNumBytes());
    if(targets.length == 0)
      return false;

    namesystem.writeLock();
    try {
      synchronized (neededReplications) {
        // Recheck since global lock was released
        // block should belong to a file
        fileINode = getINode(block);
        // abandoned block or block reopened for append
        if(fileINode == null || fileINode.isUnderConstruction()) {
          neededReplications.remove(block, priority); // remove from neededReplications
          replIndex--;
          return false;
        }
        requiredReplication = fileINode.getReplication();

        // do not schedule more if enough replicas is already pending
        NumberReplicas numReplicas = countNodes(block);
        numEffectiveReplicas = numReplicas.liveReplicas() +
        pendingReplications.getNumReplicas(block);

        if (numEffectiveReplicas >= requiredReplication) {
          if ( (pendingReplications.getNumReplicas(block) > 0) ||
               (blockHasEnoughRacks(block)) ) {
            neededReplications.remove(block, priority); // remove from neededReplications
            replIndex--;
            NameNode.stateChangeLog.info("BLOCK* "
                + "Removing block " + block
                + " from neededReplications as it has enough replicas.");
            return false;
          }
        }

        if ( (numReplicas.liveReplicas() >= requiredReplication) &&
             (!blockHasEnoughRacks(block)) ) {
          if (srcNode.getNetworkLocation().equals(targets[0].getNetworkLocation())) {
            //No use continuing, unless a new rack in this case
            return false;
          }
        }

        // Add block to the to be replicated list
        srcNode.addBlockToBeReplicated(block, targets);

        for (DatanodeDescriptor dn : targets) {
          dn.incBlocksScheduled();
        }

        // Move the block-replication into a "pending" state.
        // The reason we use 'pending' is so we can retry
        // replications that fail after an appropriate amount of time.
        pendingReplications.add(block, targets.length);
        if(NameNode.stateChangeLog.isDebugEnabled()) {
          NameNode.stateChangeLog.debug(
              "BLOCK* block " + block
              + " is moved from neededReplications to pendingReplications");
        }

        // remove from neededReplications
        if(numEffectiveReplicas + targets.length >= requiredReplication) {
          neededReplications.remove(block, priority); // remove from neededReplications
          replIndex--;
        }
        if (NameNode.stateChangeLog.isInfoEnabled()) {
          StringBuilder targetList = new StringBuilder("datanode(s)");
          for (int k = 0; k < targets.length; k++) {
            targetList.append(' ');
            targetList.append(targets[k].getName());
          }
          NameNode.stateChangeLog.info(
                    "BLOCK* ask "
                    + srcNode.getName() + " to replicate "
                    + block + " to " + targetList);
          if(NameNode.stateChangeLog.isDebugEnabled()) {
            NameNode.stateChangeLog.debug(
                "BLOCK* neededReplications = " + neededReplications.size()
                + " pendingReplications = " + pendingReplications.size());
          }
        }
      }
    } finally {
      namesystem.writeUnlock();
    }

    return true;
  }

  /**
   * Choose target datanodes according to the replication policy.
   * @throws IOException if the number of targets < minimum replication.
   * @see BlockPlacementPolicy#chooseTarget(String, int, DatanodeDescriptor, HashMap, long)
   */
  public DatanodeDescriptor[] chooseTarget(final String src,
      final int numOfReplicas, final DatanodeDescriptor client,
      final HashMap<Node, Node> excludedNodes,
      final long blocksize) throws IOException {
    //Kamal: this was added for the caught bug for removed nodes in NetworkTopology
    if (excludedNodes != null) {
      Iterator<Node> iterator = excludedNodes.values().iterator();
      while (iterator.hasNext()) {
        Node node = iterator.next();
        if (datanodeManager.getDatanodeByName(node.getName()) == null)
          excludedNodes.remove(node);
      }
    }
    // choose targets for the new block to be allocated.
    final DatanodeDescriptor targets[] = blockplacement.chooseTarget(
        src, numOfReplicas, client, excludedNodes, blocksize);
    if (targets.length < minReplication) {
      throw new IOException("File " + src + " could only be replicated to "
          + targets.length + " nodes instead of minReplication (="
          + minReplication + ").  There are "
          + getDatanodeManager().getNetworkTopology().getNumOfLeaves()
          + " datanode(s) running and "
          + (excludedNodes == null? "no": excludedNodes.size())
          + " node(s) are excluded in this operation.");
    }
    return targets;
  }

  /**
   * Parse the data-nodes the block belongs to and choose one,
   * which will be the replication source.
   *
   * We prefer nodes that are in DECOMMISSION_INPROGRESS state to other nodes
   * since the former do not have write traffic and hence are less busy.
   * We do not use already decommissioned nodes as a source.
   * Otherwise we choose a random node among those that did not reach their
   * replication limit.
   *
   * In addition form a list of all nodes containing the block
   * and calculate its replication numbers.
   * @throws IOException 
   */
  private DatanodeDescriptor chooseSourceDatanode(
          Block block,
          List<DatanodeDescriptor> containingNodes,
          List<DatanodeDescriptor> nodesContainingLiveReplicas,
          NumberReplicas numReplicas) throws IOException {
    containingNodes.clear();
    nodesContainingLiveReplicas.clear();
    DatanodeDescriptor srcNode = null;
    int live = 0;
    int decommissioned = 0;
    int corrupt = 0;
    int excess = 0;
    List<DatanodeDescriptor> dataNodes = getDatanodes(getStoredBlock(block));

    Collection<DatanodeDescriptor> nodesCorrupt = corruptReplicas.getNodes(block);
    
    for (DatanodeDescriptor node : dataNodes) {
      Collection<ExcessReplica> excessBlocks =
              em.findList(ExcessReplicaFinder.ByStorageId, node.getStorageID());
      if ((nodesCorrupt != null) && (nodesCorrupt.contains(node))) {
        corrupt++;
      } else if (node.isDecommissionInProgress() || node.isDecommissioned()) {
        decommissioned++;
      } else if (excessBlocks != null&& 
              excessBlocks.contains(new ExcessReplica(node.getStorageID(), block.getBlockId()))) {
        excess++;
      } else {
        nodesContainingLiveReplicas.add(node);
        live++;
      }
      containingNodes.add(node);
      // Check if this replica is corrupt
      // If so, do not select the node as src node
      if ((nodesCorrupt != null) && nodesCorrupt.contains(node)) {
        continue;
      }
      if (node.getNumberOfBlocksToBeReplicated() >= maxReplicationStreams) {
        continue; // already reached replication limit
      }      // the block must not be scheduled for removal on srcNode
      if (excessBlocks != null && excessBlocks.contains(block.getBlockId())) {
        continue;
      }
      // never use already decommissioned nodes
      if (node.isDecommissioned()) {
        continue;
      }
      // we prefer nodes that are in DECOMMISSION_INPROGRESS state
      if (node.isDecommissionInProgress() || srcNode == null) {
        srcNode = node;
        continue;
      }
      if (srcNode.isDecommissionInProgress()) {
        continue;
      }
      // switch to a different node randomly
      // this to prevent from deterministically selecting the same node even
      // if the node failed to replicate the block on previous iterations
      if (DFSUtil.getRandom().nextBoolean()) {
        srcNode = node;
      }
    }
    if (numReplicas != null) {
      numReplicas.initialize(live, decommissioned, corrupt, excess);
    }
    return srcNode;
  }

  /**
   * If there were any replication requests that timed out, reap them
   * and put them back into the neededReplication queue
   * @throws IOException 
   */
  private void processPendingReplications() throws IOException {
    Block[] timedOutItems = null;
    List<PendingBlockInfo> timedoutPendings = pendingReplications.getTimedOutBlocks();
    if (timedoutPendings != null) {
      timedOutItems = new Block[timedoutPendings.size()];

      for (int i = 0; i < timedoutPendings.size(); i++) {
        PendingBlockInfo p = timedoutPendings.get(i);
        timedOutItems[i] = em.find(BlockInfoFinder.ById, p.getBlockId());
      }
    }

    if (timedOutItems != null) {
      namesystem.writeLock();
      try {
        for (int i = 0; i < timedOutItems.length; i++) {
          NumberReplicas num = countNodes(timedOutItems[i]);
          if (isNeededReplication(timedOutItems[i], getReplication(timedOutItems[i]),
                  num.liveReplicas())) {
            neededReplications.add(timedOutItems[i],
                    num.liveReplicas(),
                    num.decommissionedReplicas(),
                    getReplication(timedOutItems[i]));
          }
        }
      } finally {
        namesystem.writeUnlock();
      }
      /* If we know the target datanodes where the replication timedout,
       * we could invoke decBlocksScheduled() on it. Its ok for now.
       */
    }
  }

  /**
   * StatefulBlockInfo is used to build the "toUC" list, which is a list of
   * updates to the information about under-construction blocks.
   * Besides the block in question, it provides the ReplicaState
   * reported by the datanode in the block report. 
   */
  private static class StatefulBlockInfo {
    final BlockInfoUnderConstruction storedBlock;
    final ReplicaState reportedState;
    
    StatefulBlockInfo(BlockInfoUnderConstruction storedBlock, 
        ReplicaState reportedState) {
      this.storedBlock = storedBlock;
      this.reportedState = reportedState;
    }
  }

  /**
   * The given datanode is reporting all its blocks.
   * Update the (machine-->blocklist) and (block-->machinelist) maps.
   */
  public void processReport(final DatanodeID nodeID, final String poolId,
		  final BlockListAsLongs newReport) throws IOException
		  {
	  namesystem.writeLock();
	  final long startTime = Util.now(); //after acquiring write lock
	  final long endTime;
	  try
	  {
		  final DatanodeDescriptor node = datanodeManager.getDatanode(nodeID);
		  if (node == null || !node.isAlive)
		  {
			  throw new IOException("ProcessReport from dead or unregistered node: "
					  + nodeID.getName());
		  }

		  // To minimize startup time, we discard any second (or later) block reports
		  // that we receive while still in startup phase.
		  if (namesystem.isInStartupSafeMode() && node.numBlocks() > 0)
		  {
			  NameNode.stateChangeLog.info("BLOCK* processReport: "
					  + "discarded non-initial block report from " + nodeID.getName()
					  + " because namenode still in startup phase");
			  return;
		  }

		  boolean isDone = false;
		  int tries = DBConnector.RETRY_COUNT;
		  try
		  {
			  while (!isDone && tries > 0)
			  {
				  try
				  {
					  DBConnector.beginTransaction();
					  if (node.numBlocks() == 0)
					  {
						  // The first block report can be processed a lot more efficiently than
						  // ordinary block reports.  This shortens restart times.
						  processFirstBlockReport(node, newReport);
					  }
					  else
					  {
						  processReport(node, newReport);
					  }
					  DBConnector.commit();
					  isDone = true;
				  }
				  catch(ClusterJException ex)
				  {
					  if(!isDone)
					  {
						  DBConnector.safeRollback();
						  tries--;
						  LOG.error("processReport() :: failed to process block report from  "+nodeID.getStorageID()+". Exception: "+ex.getMessage(), ex);
					  }
				  }
			  }
		  }
		  finally
		  {
			  if(!isDone)
			  {
				  DBConnector.safeRollback();
			  }
		  }
	  }
	  finally
	  {
		  endTime = Util.now();
		  namesystem.writeUnlock();
	  }

	  // Log the block report processing stats from Namenode perspective
	  NameNode.getNameNodeMetrics().addBlockReport((int) (endTime - startTime));
	  NameNode.stateChangeLog.info("BLOCK* processReport: from "
			  + nodeID.getName() + ", blocks: " + newReport.getNumberOfBlocks()
			  + ", processing time: " + (endTime - startTime) + " msecs");
		  }

  private void processReport(final DatanodeDescriptor node,
      final BlockListAsLongs report) throws IOException {
    // Normal case:
    // Modify the (block-->datanode) map, according to the difference
    // between the old and new block report.
    //
    Collection<BlockInfo> toAdd = new LinkedList<BlockInfo>();
    Collection<Block> toRemove = new LinkedList<Block>();
    Collection<Block> toInvalidate = new LinkedList<Block>();
    Collection<BlockInfo> toCorrupt = new LinkedList<BlockInfo>();
    Collection<StatefulBlockInfo> toUC = new LinkedList<StatefulBlockInfo>();
    reportDiff(node, report, toAdd, toRemove, toInvalidate, toCorrupt, toUC);

    // Process the blocks on each queue
    for (StatefulBlockInfo b : toUC) { 
      addStoredBlockUnderConstruction(b.storedBlock, node, b.reportedState);
    }
    for (Block b : toRemove) {
      removeStoredBlock(b, node);
    }
    for (BlockInfo b : toAdd) {
      addStoredBlock(b, node, null, true);
    }
    for (Block b : toInvalidate) {
      NameNode.stateChangeLog.info("BLOCK* processReport: block "
          + b + " on " + node.getName() + " size " + b.getNumBytes()
          + " does not belong to any file.");
      addToInvalidates(b, node);
    }
    for (BlockInfo b : toCorrupt) {
      markBlockAsCorrupt(b, node);
    }
  }

  /**
   * processFirstBlockReport is intended only for processing "initial" block
   * reports, the first block report received from a DN after it registers.
   * It just adds all the valid replicas to the datanode, without calculating 
   * a toRemove list (since there won't be any).  It also silently discards 
   * any invalid blocks, thereby deferring their processing until 
   * the next block report.
   * @param node - DatanodeDescriptor of the node that sent the report
   * @param report - the initial block report, to be processed
   * @throws IOException 
   */
  private void processFirstBlockReport(final DatanodeDescriptor node,
      final BlockListAsLongs report) throws IOException {
    if (report == null) return;
    assert (namesystem.hasWriteLock());
    assert (node.numBlocks() == 0);
    BlockReportIterator itBR = report.getBlockReportIterator();

    while(itBR.hasNext()) {
      Block iblk = itBR.next();
      ReplicaState reportedState = itBR.getCurrentReplicaState();
      BlockInfo storedBlock = getStoredBlock(iblk);
      // If block does not belong to any file, we are done.
      if (storedBlock == null) continue;
      
      // If block is corrupt, mark it and continue to next block.
      BlockUCState ucState = storedBlock.getBlockUCState();
      if (isReplicaCorrupt(iblk, reportedState, storedBlock, ucState, node)) {
        markBlockAsCorrupt(storedBlock, node);
        continue;
      }
      
      // If block is under construction, add this replica to its list
      if (isBlockUnderConstruction(storedBlock, ucState, reportedState)) {
        ReplicaUnderConstruction expReplica = 
                ((BlockInfoUnderConstruction)storedBlock).addExpectedReplica(node.getStorageID(), reportedState);
        if (expReplica != null)
          em.add(expReplica);
        //and fall through to next clause
      }      
      //add replica if appropriate
      if (reportedState == ReplicaState.FINALIZED) {
        addStoredBlockImmediate(storedBlock, node);
      }
    }
  }

  private void reportDiff(DatanodeDescriptor dn, 
      BlockListAsLongs newReport, 
      Collection<BlockInfo> toAdd,              // add to DatanodeDescriptor
      Collection<Block> toRemove,           // remove from DatanodeDescriptor
      Collection<Block> toInvalidate,       // should be removed from DN
      Collection<BlockInfo> toCorrupt,      // add to corrupt replicas list
      Collection<StatefulBlockInfo> toUC) throws IOException { // add to under-construction list
    // place a delimiter in the list which separates blocks 
    // that have been reported from those that have not
    //BlockInfo delimiter = new BlockInfo(new Block(), 1);
    //boolean added = dn.addBlock(delimiter);
    //assert added : "Delimiting block cannot be present in the node";
    if(newReport == null)
      newReport = new BlockListAsLongs();
    // scan the report and process newly reported blocks
    BlockReportIterator itBR = newReport.getBlockReportIterator();
    List<BlockInfo> existingBlocks = (List<BlockInfo>) em.findList(BlockInfoFinder.ByStorageId, dn.getStorageID());

    while(itBR.hasNext()) {
      Block iblk = itBR.next();
      ReplicaState iState = itBR.getCurrentReplicaState();
      BlockInfo storedBlock = processReportedBlock(dn, iblk, iState,
                                  toAdd, toInvalidate, toCorrupt, toUC);
      
      // move block to the head of the list
      if(storedBlock != null && storedBlock.hasReplicaIn(dn.getStorageID()))
          existingBlocks.remove(storedBlock);
    }
    // collect blocks that have not been reported
    // all of them are next to the delimiter
    for (BlockInfo b: existingBlocks)
    {
    	toRemove.add(b);
    }
  }

  /**
   * Process a block replica reported by the data-node.
   * No side effects except adding to the passed-in Collections.
   * 
   * <ol>
   * <li>If the block is not known to the system (not in blocksMap) then the
   * data-node should be notified to invalidate this block.</li>
   * <li>If the reported replica is valid that is has the same generation stamp
   * and length as recorded on the name-node, then the replica location should
   * be added to the name-node.</li>
   * <li>If the reported replica is not valid, then it is marked as corrupt,
   * which triggers replication of the existing valid replicas.
   * Corrupt replicas are removed from the system when the block
   * is fully replicated.</li>
   * <li>If the reported replica is for a block currently marked "under
   * construction" in the NN, then it should be added to the 
   * BlockInfoUnderConstruction's list of replicas.</li>
   * </ol>
   * 
   * @param dn descriptor for the datanode that made the report
   * @param block reported block replica
   * @param reportedState reported replica state
   * @param toAdd add to DatanodeDescriptor
   * @param toInvalidate missing blocks (not in the blocks map)
   *        should be removed from the data-node
   * @param toCorrupt replicas with unexpected length or generation stamp;
   *        add to corrupt replicas
   * @param toUC replicas of blocks currently under construction
   * @return
   * @throws IOException 
   */
  private BlockInfo processReportedBlock(final DatanodeDescriptor dn, 
      final Block block, final ReplicaState reportedState, 
      final Collection<BlockInfo> toAdd, 
      final Collection<Block> toInvalidate, 
      final Collection<BlockInfo> toCorrupt,
      final Collection<StatefulBlockInfo> toUC) throws IOException {
    
    if(LOG.isDebugEnabled()) {
      LOG.debug("Reported block " + block
          + " on " + dn.getName() + " size " + block.getNumBytes()
          + " replicaState = " + reportedState);
    }
  
    // find block by blockId
    BlockInfo storedBlock = getStoredBlock(block);
    if(storedBlock == null) {
      // If blocksMap does not contain reported block id,
      // the replica should be removed from the data-node.
      toInvalidate.add(new Block(block));
      return null;
    }
    BlockUCState ucState = storedBlock.getBlockUCState();
    
    // Ignore replicas already scheduled to be removed from the DN
    if(invalidateBlocks.contains(dn.getStorageID(), block)) {
      assert !storedBlock.hasReplicaIn(dn.getStorageID()) : "Block " + block
        + " in recentInvalidatesSet should not appear in DN " + dn;
      return storedBlock;
    }

    if (isReplicaCorrupt(block, reportedState, storedBlock, ucState, dn)) {
      toCorrupt.add(storedBlock);
      return storedBlock;
    }

    if (isBlockUnderConstruction(storedBlock, ucState, reportedState)) {
      toUC.add(new StatefulBlockInfo(
          (BlockInfoUnderConstruction)storedBlock, reportedState));
      return storedBlock;
    }

    //add replica if appropriate
    if (reportedState == ReplicaState.FINALIZED
        && !storedBlock.hasReplicaIn(dn.getStorageID())) {
      toAdd.add(storedBlock);
    }
    return storedBlock;
  }

  /*
   * The next two methods test the various cases under which we must conclude
   * the replica is corrupt, or under construction.  These are laid out
   * as switch statements, on the theory that it is easier to understand
   * the combinatorics of reportedState and ucState that way.  It should be
   * at least as efficient as boolean expressions.
   */
  private boolean isReplicaCorrupt(Block iblk, ReplicaState reportedState, 
      BlockInfo storedBlock, BlockUCState ucState, 
      DatanodeDescriptor dn) {
    switch(reportedState) {
    case FINALIZED:
      switch(ucState) {
      case COMPLETE:
      case COMMITTED:
        return (storedBlock.getGenerationStamp() != iblk.getGenerationStamp()
            || storedBlock.getNumBytes() != iblk.getNumBytes());
      default:
        return false;
      }
    case RBW:
    case RWR:
      return storedBlock.isComplete();
    case RUR:       // should not be reported
    case TEMPORARY: // should not be reported
    default:
      LOG.warn("Unexpected replica state " + reportedState
          + " for block: " + storedBlock + 
          " on " + dn.getName() + " size " + storedBlock.getNumBytes());
      return true;
    }
  }

  private boolean isBlockUnderConstruction(BlockInfo storedBlock, 
      BlockUCState ucState, ReplicaState reportedState) {
    switch(reportedState) {
    case FINALIZED:
      switch(ucState) {
      case UNDER_CONSTRUCTION:
      case UNDER_RECOVERY:
        return true;
      default:
        return false;
      }
    case RBW:
    case RWR:
      return (!storedBlock.isComplete());
    case RUR:       // should not be reported                                                                                             
    case TEMPORARY: // should not be reported                                                                                             
    default:
      return false;
    }
  }
  
  void addStoredBlockUnderConstruction(
      BlockInfoUnderConstruction block, 
      DatanodeDescriptor node, 
      ReplicaState reportedState)
  throws IOException {
    ReplicaUnderConstruction expReplica = block.addExpectedReplica(node.getStorageID(), reportedState);
    if (expReplica != null)
      em.add(expReplica);
    if (reportedState == ReplicaState.FINALIZED && !block.hasReplicaIn(node.getStorageID())) {
      addStoredBlock(block, node, null, true);
    }
  }
  
  /**
   * Faster version of {@link addStoredBlock()}, intended for use with 
   * initial block report at startup.  If not in startup safe mode, will
   * call standard addStoredBlock().
   * Assumes this method is called "immediately" so there is no need to
   * refresh the storedBlock from blocksMap.
   * Doesn't handle underReplication/overReplication, or worry about
   * pendingReplications or corruptReplicas, because it's in startup safe mode.
   * Doesn't log every block, because there are typically millions of them.
   * @throws IOException
   */
  private void addStoredBlockImmediate(BlockInfo storedBlock,
                               DatanodeDescriptor node)
  throws IOException {
	  BlockManager.LOG.debug("WASIF inside BM.addStoredBlockImmediate " + storedBlock.getBlockId());  
    assert (storedBlock != null && namesystem.hasWriteLock());
    if (!namesystem.isInStartupSafeMode() 
        || namesystem.isPopulatingReplQueues()) {
      addStoredBlock(storedBlock, node, null, false);
      return;
    }
    
    // just add it
    IndexedReplica replica = storedBlock.addReplica(node);
    if (replica != null)
      em.add(replica);

    // Now check for completion of blocks and safe block count
    int numCurrentReplica = countLiveNodes(storedBlock);
    if (storedBlock.getBlockUCState() == BlockUCState.COMMITTED
        && numCurrentReplica >= minReplication)
      storedBlock = completeBlock(storedBlock.getINode(), storedBlock);

    // check whether safe replication is reached for the block
    // only complete blocks are counted towards that
    if(storedBlock.isComplete())
      namesystem.incrementSafeBlockCount(numCurrentReplica);
  }

  /**
   * Modify (block-->datanode) map. Remove block from set of
   * needed replications if this takes care of the problem.
   * @return the block that is stored in blockMap.
   */
  private Block addStoredBlock(final BlockInfo block,
                               DatanodeDescriptor node,
                               DatanodeDescriptor delNodeHint,
                               boolean logEveryBlock)
  throws IOException {
    assert block != null && namesystem.hasWriteLock();
    BlockInfo storedBlock;
    if (block instanceof BlockInfoUnderConstruction) {
      //refresh our copy in case the block got completed in another thread
      storedBlock = getStoredBlock(block);
    } else {
      storedBlock = block;
    }
    if (storedBlock == null || storedBlock.getINode() == null) {
      // If this block does not belong to anyfile, then we are done.
      NameNode.stateChangeLog.info("BLOCK* addStoredBlock: " + block + " on "
          + node.getName() + " size " + block.getNumBytes()
          + " but it does not belong to any file.");
      // we could add this block to invalidate set of this datanode.
      // it will happen in next block report otherwise.
      return block;
    }
    
    assert storedBlock != null : "Block must be stored by now";
    INodeFile fileINode = storedBlock.getINode();
    assert fileINode != null : "Block must belong to a file";
    // add block to the datanode
    IndexedReplica replica = storedBlock.addReplica(node);

    int curReplicaDelta;
    if (replica != null) {
      em.add(replica);
      curReplicaDelta = 1;
      if (logEveryBlock) {
        NameNode.stateChangeLog.info("BLOCK* addStoredBlock: "
            + "blockMap updated: " + node.getName() + " is added to " + 
            storedBlock + " size " + storedBlock.getNumBytes());
      }
    } else {
      curReplicaDelta = 0;
      NameNode.stateChangeLog.warn("BLOCK* addStoredBlock: "
          + "Redundant addStoredBlock request received for " + storedBlock
          + " on " + node.getName() + " size " + storedBlock.getNumBytes());
    }

    // Now check for completion of blocks and safe block count
      NumberReplicas num = countNodes(storedBlock);
    int numLiveReplicas = num.liveReplicas();
    int numCurrentReplica = numLiveReplicas + curReplicaDelta//[thesis] confirm this value!
      + pendingReplications.getNumReplicas(storedBlock);
   

    if(storedBlock.getBlockUCState() == BlockUCState.COMMITTED &&
        numLiveReplicas >= minReplication)
      storedBlock = completeBlock(fileINode, storedBlock);

    // check whether safe replication is reached for the block
    // only complete blocks are counted towards that
    // Is no-op if not in safe mode.
    if(storedBlock.isComplete())
      namesystem.incrementSafeBlockCount(numCurrentReplica);

    // if file is under construction, then done for now
    if (fileINode.isUnderConstruction()) {
      return storedBlock;
    }

    // do not try to handle over/under-replicated blocks during safe mode
    if (!namesystem.isPopulatingReplQueues()) {
      return storedBlock;
    }

    // handle underReplication/overReplication
    short fileReplication = fileINode.getReplication();
    if (!isNeededReplication(storedBlock, fileReplication, numCurrentReplica)) {
      neededReplications.remove(storedBlock, numCurrentReplica,
          num.decommissionedReplicas(), fileReplication);
    } else {
      updateNeededReplications(storedBlock, curReplicaDelta, 0);
    }
    if (numCurrentReplica > fileReplication) {
      processOverReplicatedBlock(storedBlock, fileReplication, node, delNodeHint);
    }
    // If the file replication has reached desired value
    // we can remove any corrupt replicas the block may have
    int corruptReplicasCount = corruptReplicas.numCorruptReplicas(storedBlock);
    int numCorruptNodes = num.corruptReplicas();
    if (numCorruptNodes != corruptReplicasCount) {
      LOG.warn("Inconsistent number of corrupt replicas for " +
          storedBlock + "blockMap has " + numCorruptNodes + 
          " but corrupt replicas map has " + corruptReplicasCount);
    }
    if ((corruptReplicasCount > 0) && (numLiveReplicas >= fileReplication))
      invalidateCorruptReplicas(storedBlock);
    return storedBlock;
  }

  /**
   * Invalidate corrupt replicas.
   * <p>
   * This will remove the replicas from the block's location list,
   * add them to {@link #recentInvalidateSets} so that they could be further
   * deleted from the respective data-nodes,
   * and remove the block from corruptReplicasMap.
   * <p>
   * This method should be called when the block has sufficient
   * number of live replicas.
   *
   * @param blk Block whose corrupt replicas need to be invalidated
   */
  private void invalidateCorruptReplicas(Block blk) {
    Collection<DatanodeDescriptor> nodes = corruptReplicas.getNodes(blk);
    boolean gotException = false;
    if (nodes == null)
      return;
    // make a copy of the array of nodes in order to avoid
    // ConcurrentModificationException, when the block is removed from the node
    DatanodeDescriptor[] nodesCopy = nodes.toArray(new DatanodeDescriptor[0]);
    for (DatanodeDescriptor node : nodesCopy) {
      try {
        invalidateBlock(blk, node);
      } catch (IOException e) {
        NameNode.stateChangeLog.info("NameNode.invalidateCorruptReplicas " +
                                      "error in deleting bad block " + blk +
                                      " on " + node + e);
        gotException = true;
      }
    }
    // Remove the block from corruptReplicasMap
    if (!gotException)
      corruptReplicas.removeFromCorruptReplicasMap(blk);
  }

  /**
   * For each block in the name-node verify whether it belongs to any file,
   * over or under replicated. Place it into the respective queue.
   * @throws IOException 
   */
  public void processMisReplicatedBlocks() throws IOException {
    assert namesystem.hasWriteLock();

    long nrInvalid = 0, nrOverReplicated = 0, nrUnderReplicated = 0;
    neededReplications.clear();
    for (BlockInfo block : em.findList(BlockInfoFinder.All)) {
      INodeFile fileINode = block.getINode();
      if (fileINode == null) {
        // block does not belong to any file
        nrInvalid++;
        addToInvalidates(block);
        continue;
      }
      // calculate current replication
      short expectedReplication = fileINode.getReplication();
      NumberReplicas num = countNodes(block);
      int numCurrentReplica = num.liveReplicas();
      // add to under-replicated queue if need to be
      if (isNeededReplication(block, expectedReplication, numCurrentReplica)) {
        if (neededReplications.add(block, numCurrentReplica, num
            .decommissionedReplicas(), expectedReplication)) {
          nrUnderReplicated++;
        }
      }

      if (numCurrentReplica > expectedReplication) {
        // over-replicated block
        nrOverReplicated++;
        processOverReplicatedBlock(block, expectedReplication, null, null);
      }
    }

//    LOG.info("Total number of blocks            = " + blocksMap.size());
    LOG.info("Number of invalid blocks          = " + nrInvalid);
    LOG.info("Number of under-replicated blocks = " + nrUnderReplicated);
    LOG.info("Number of  over-replicated blocks = " + nrOverReplicated);
  }

  /** Set replication for the blocks. */
  public void setReplication(final short oldRepl, final short newRepl,
      final String src, List<BlockInfo> blocks) throws IOException {
    if (newRepl == oldRepl) {
      return;
    }

    // update needReplication priority queues
    for(Block b : blocks) {
      updateNeededReplications(b, 0, newRepl-oldRepl);
    }
      
    if (oldRepl > newRepl) {
      // old replication > the new one; need to remove copies
      LOG.info("Decreasing replication from " + oldRepl + " to " + newRepl
          + " for " + src);
      for(Block b : blocks) {
        processOverReplicatedBlock(b, newRepl, null, null);
      }
    } else { // replication factor is increased
      LOG.info("Increasing replication from " + oldRepl + " to " + newRepl
          + " for " + src);
    }
  }

  /**
   * Find how many of the containing nodes are "extra", if any.
   * If there are any extras, call chooseExcessReplicates() to
   * mark them in the excessReplicateMap.
   * @throws IOException 
   */
  private void processOverReplicatedBlock(final Block block,
      final short replication, final DatanodeDescriptor addedNode,
      DatanodeDescriptor delNodeHint) throws IOException {
    assert namesystem.hasWriteLock();
    if (addedNode == delNodeHint) {
      delNodeHint = null;
    }
    Collection<DatanodeDescriptor> nonExcess = new ArrayList<DatanodeDescriptor>();
    Collection<DatanodeDescriptor> corruptNodes = corruptReplicas.getNodes(block);
    List<DatanodeDescriptor> dataNodes = getDatanodes(getStoredBlock(block));

    for (DatanodeDescriptor cur : dataNodes) {
      Collection<ExcessReplica> excessBlocks = 
              em.findList(ExcessReplicaFinder.ByStorageId, cur.getStorageID());
      ExcessReplica searchkey = new ExcessReplica(cur.getStorageID(), block.getBlockId());
      if (excessBlocks == null || !excessBlocks.contains(searchkey)) {
        if (!cur.isDecommissionInProgress() && !cur.isDecommissioned()) {
          // exclude corrupt replicas
          if (corruptNodes == null || !corruptNodes.contains(cur)) {
            nonExcess.add(cur);
          }
        }
      }
    }
    chooseExcessReplicates(nonExcess, block, replication, 
        addedNode, delNodeHint, blockplacement);
  }


  /**
   * We want "replication" replicates for the block, but we now have too many.  
   * In this method, copy enough nodes from 'srcNodes' into 'dstNodes' such that:
   *
   * srcNodes.size() - dstNodes.size() == replication
   *
   * We pick node that make sure that replicas are spread across racks and
   * also try hard to pick one with least free space.
   * The algorithm is first to pick a node with least free space from nodes
   * that are on a rack holding more than one replicas of the block.
   * So removing such a replica won't remove a rack. 
   * If no such a node is available,
   * then pick a node with least free space
   * @throws IOException 
   */
  private void chooseExcessReplicates(Collection<DatanodeDescriptor> nonExcess, 
                              Block b, short replication,
                              DatanodeDescriptor addedNode,
                              DatanodeDescriptor delNodeHint,
                              BlockPlacementPolicy replicator) throws IOException {
    assert namesystem.hasWriteLock();
    // first form a rack to datanodes map and
    INodeFile inode = getINode(b);
    final Map<String, List<DatanodeDescriptor>> rackMap
        = new HashMap<String, List<DatanodeDescriptor>>();
    for(final Iterator<DatanodeDescriptor> iter = nonExcess.iterator();
        iter.hasNext(); ) {
      final DatanodeDescriptor node = iter.next();
      final String rackName = node.getNetworkLocation();
      List<DatanodeDescriptor> datanodeList = rackMap.get(rackName);
      if (datanodeList == null) {
        datanodeList = new ArrayList<DatanodeDescriptor>();
        rackMap.put(rackName, datanodeList);
      }
      datanodeList.add(node);
    }
    
    // split nodes into two sets
    // priSet contains nodes on rack with more than one replica
    // remains contains the remaining nodes
    final List<DatanodeDescriptor> priSet = new ArrayList<DatanodeDescriptor>();
    final List<DatanodeDescriptor> remains = new ArrayList<DatanodeDescriptor>();
    for(List<DatanodeDescriptor> datanodeList : rackMap.values()) {
      if (datanodeList.size() == 1 ) {
        remains.add(datanodeList.get(0));
      } else {
        priSet.addAll(datanodeList);
      }
    }
    
    // pick one node to delete that favors the delete hint
    // otherwise pick one with least space from priSet if it is not empty
    // otherwise one node with least space from remains
    boolean firstOne = true;
    while (nonExcess.size() - replication > 0) {
      // check if we can delete delNodeHint
      final DatanodeInfo cur;
      if (firstOne && delNodeHint !=null && nonExcess.contains(delNodeHint)
          && (priSet.contains(delNodeHint)
              || (addedNode != null && !priSet.contains(addedNode))) ) {
        cur = delNodeHint;
      } else { // regular excessive replica removal
        cur = replicator.chooseReplicaToDelete(inode, b, replication,
            priSet, remains);
      }
      firstOne = false;

      // adjust rackmap, priSet, and remains
      String rack = cur.getNetworkLocation();
      final List<DatanodeDescriptor> datanodes = rackMap.get(rack);
      datanodes.remove(cur);
      if (datanodes.isEmpty()) {
        rackMap.remove(rack);
      }
      if (priSet.remove(cur)) {
        if (datanodes.size() == 1) {
          priSet.remove(datanodes.get(0));
          remains.add(datanodes.get(0));
        }
      } else {
        remains.remove(cur);
      }

      nonExcess.remove(cur);
      addToExcessReplicate(cur, b);

      //
      // The 'excessblocks' tracks blocks until we get confirmation
      // that the datanode has deleted them; the only way we remove them
      // is when we get a "removeBlock" message.  
      //
      // The 'invalidate' list is used to inform the datanode the block 
      // should be deleted.  Items are removed from the invalidate list
      // upon giving instructions to the namenode.
      //
      addToInvalidates(b, cur);
      NameNode.stateChangeLog.info("BLOCK* chooseExcessReplicates: "
                +"("+cur.getName()+", "+b+") is added to recentInvalidateSets");
    }
  }

  private void addToExcessReplicate(DatanodeInfo dn, Block block) {
    assert namesystem.hasWriteLock();

    em.add(new ExcessReplica(dn.getStorageID(), block.getBlockId()));
    if (NameNode.stateChangeLog.isDebugEnabled()) {
      NameNode.stateChangeLog.debug("BLOCK* addToExcessReplicate:"
              + " (" + dn.getName() + ", " + block
              + ") is added to excessReplicateMap");
    }
  }

  /**
   * Modify (block-->datanode) map. Possibly generate replication tasks, if the
   * removed block is still valid.
   * @throws IOException 
   */
  public void removeStoredBlock(Block block, DatanodeDescriptor node) throws IOException {
    if(NameNode.stateChangeLog.isDebugEnabled()) {
      NameNode.stateChangeLog.debug("BLOCK* removeStoredBlock: "
          + block + " from " + node.getName());
    }
    assert (namesystem.hasWriteLock());
    {
      if (!removeNode(block, node)) {
        if(NameNode.stateChangeLog.isDebugEnabled()) {
          NameNode.stateChangeLog.debug("BLOCK* removeStoredBlock: "
              + block + " has already been removed from node " + node);
        }
        return;
      }

      //
      // It's possible that the block was removed because of a datanode
      // failure. If the block is still valid, check if replication is
      // necessary. In that case, put block on a possibly-will-
      // be-replicated list.
      //
      INode fileINode = getINode(block);
      if (fileINode != null) {
        namesystem.decrementSafeBlockCount(block);
        updateNeededReplications(block, -1, 0);
        
      }

      //
      // We've removed a block from a node, so it's definitely no longer
      // in "excess" there.
      //
      ExcessReplica exReplica = 
              em.find(ExcessReplicaFinder.ByPKey, block.getBlockId(), node.getStorageID());
      if (exReplica != null)
        em.remove(exReplica);
      
      if (NameNode.stateChangeLog.isDebugEnabled()) {
        NameNode.stateChangeLog.debug("BLOCK* removeStoredBlock: "
                + block + " is removed from excessBlocks");
      }


      // Remove the replica from corruptReplicas
      corruptReplicas.removeFromCorruptReplicasMap(block, node);
    }
  }
  
    /**
   * Remove data-node reference from the block.
   * Remove the block from the block map
   * only if it does not belong to any file and data-nodes.
   * @throws IOException 
   */
  boolean removeNode(Block b, DatanodeDescriptor node) throws IOException {
    BlockInfo info = getStoredBlock(b);
    if (info == null)
      return false;
    // remove block from the data-node list and the node from the block info
    IndexedReplica removedReplica = info.removeReplica(node);
    if (removedReplica != null)
      em.remove(removedReplica);
    
    if (info.getReplicas().isEmpty()     // no datanodes left
              && info.getINode() == null) {  try {
        // does not belong to a file
      info.getINode().removeBlock(info);
      info.setINode(null);
      em.remove(info);
      } catch (Exception ex) {
        Logger.getLogger(BlockManager.class.getName()).log(Level.SEVERE, null, ex);
      }
    }
    return (removedReplica != null);
  }


  /**
   * Get all valid locations of the block & add the block to results
   * return the length of the added block; 0 if the block is not added
   * @throws IOException 
   */
  private long addBlock(Block block, List<BlockWithLocations> results) throws IOException {
    final List<String> machineSet = getValidLocations(block);
    if(machineSet.size() == 0) {
      return 0;
    } else {
      results.add(new BlockWithLocations(block, 
          machineSet.toArray(new String[machineSet.size()])));
      return block.getNumBytes();
    }
  }

  /**
   * The given node is reporting that it received a certain block.
   */
  @VisibleForTesting
  void addBlock(DatanodeDescriptor node, Block block, String delHint)
      throws IOException {
    // decrement number of blocks scheduled to this datanode.
    node.decBlocksScheduled();

    // get the deletion hint node
    DatanodeDescriptor delHintNode = null;
    if (delHint != null && delHint.length() != 0) {
      delHintNode = datanodeManager.getDatanodeByStorageId(delHint);
      if (delHintNode == null) {
        NameNode.stateChangeLog.warn("BLOCK* blockReceived: " + block
            + " is expected to be removed from an unrecorded node " + delHint);
      }
    }

    //
    // Modify the blocks->datanode map and node's map.
    //
    pendingReplications.remove(block);

    // blockReceived reports a finalized block
    Collection<BlockInfo> toAdd = new LinkedList<BlockInfo>();
    Collection<Block> toInvalidate = new LinkedList<Block>();
    Collection<BlockInfo> toCorrupt = new LinkedList<BlockInfo>();
    Collection<StatefulBlockInfo> toUC = new LinkedList<StatefulBlockInfo>();
    processReportedBlock(node, block, ReplicaState.FINALIZED,
                              toAdd, toInvalidate, toCorrupt, toUC);
    // the block is only in one of the to-do lists
    // if it is in none then data-node already has it
    assert toUC.size() + toAdd.size() + toInvalidate.size() + toCorrupt.size() <= 1
      : "The block should be only in one of the lists.";

    for (StatefulBlockInfo b : toUC) { 
      addStoredBlockUnderConstruction(b.storedBlock, node, b.reportedState);
    }
    for (BlockInfo b : toAdd) {
      addStoredBlock(b, node, delHintNode, true);
    }
    for (Block b : toInvalidate) {
      NameNode.stateChangeLog.info("BLOCK* addBlock: block "
          + b + " on " + node.getName() + " size " + b.getNumBytes()
          + " does not belong to any file.");
      addToInvalidates(b, node);
    }
    for (BlockInfo b : toCorrupt) {
      markBlockAsCorrupt(b, node);
    }
  }

    /** The given node is reporting that it received/deleted certain blocks. */
    public void blockReceivedAndDeleted(final DatanodeID nodeID,
            final String poolId,
            final ReceivedDeletedBlockInfo receivedAndDeletedBlocks[]) throws IOException {
        namesystem.writeLock();
        int received = 0;
        int deleted = 0;
        try {
            final DatanodeDescriptor node = datanodeManager.getDatanode(nodeID);
            if (node == null || !node.isAlive) {
                NameNode.stateChangeLog.warn("BLOCK* blockReceivedDeleted"
                        + " is received from dead or unregistered node "
                        + nodeID.getName());
                throw new IOException(
                        "Got blockReceivedDeleted message from unregistered or dead node");
            }

            for (int i = 0; i < receivedAndDeletedBlocks.length; i++) {
                boolean isDone = false;
                int tries = DBConnector.RETRY_COUNT;

                try {
                    while (!isDone && tries > 0) {
                        try {
                            DBConnector.beginTransaction();

                            if (receivedAndDeletedBlocks[i].isDeletedBlock()) {
                                // KTHFS:  removes block from triplets table
                                removeStoredBlock(
                                        receivedAndDeletedBlocks[i].getBlock(), node);
                                deleted++;
                            } else {
                                // KTHFS:  adds block from triplets table
                                addBlock(node, receivedAndDeletedBlocks[i].getBlock(),
                                        receivedAndDeletedBlocks[i].getDelHints());
                                received++;
                            }

                            DBConnector.commit();
                            isDone = true;
                        } catch (ClusterJException ex) {
                            if (!isDone) {
                                DBConnector.safeRollback();
                                tries--;
                                LOG.error("blockReceivedAndDeleted() :: unable to process block reports. Exception: " + ex.getMessage(), ex);
                            }
                        }
                    }
                } finally {
                    if (!isDone) {
                        DBConnector.safeRollback();
                    }
                }

                if (NameNode.stateChangeLog.isDebugEnabled()) {
                    NameNode.stateChangeLog.debug("BLOCK* block"
                            + (receivedAndDeletedBlocks[i].isDeletedBlock() ? "Deleted"
                            : "Received") + ": " + receivedAndDeletedBlocks[i].getBlock()
                            + " is received from " + nodeID.getName());
                }
            }
        } finally {
            namesystem.writeUnlock();
            NameNode.stateChangeLog.debug("*BLOCK* NameNode.blockReceivedAndDeleted: " + "from "
                    + nodeID.getName() + " received: " + received + ", "
                    + " deleted: " + deleted);
        }
    }
    
  /**
   * Return the number of nodes that are live and decommissioned.
   */
  public NumberReplicas countNodes(Block b, DatanodeDescriptor dnDescriptors[]) {
    int count = 0;
    int live = 0;
    int corrupt = 0;
    int excess = 0;
    
    
    //Iterator<DatanodeDescriptor> nodeIter = blocksMap.nodeIterator(b);
    List<DatanodeDescriptor> liveDescriptors = new ArrayList<DatanodeDescriptor>();
    Collection<DatanodeDescriptor> nodesCorrupt = corruptReplicas.getNodes(b);
    //while (nodeIter.hasNext()) {
    for(int i=0; i < dnDescriptors.length; i++){
      //DatanodeDescriptor node = nodeIter.next();
           DatanodeDescriptor node = dnDescriptors[i];
      if ((nodesCorrupt != null) && (nodesCorrupt.contains(node))) {
        corrupt++;
      } else if (node.isDecommissionInProgress() || node.isDecommissioned()) {
        count++;
      } else {
        Collection<ExcessReplica> blocksExcess =
          em.findList(ExcessReplicaFinder.ByStorageId, node.getStorageID());
        ExcessReplica searchKey = new ExcessReplica(node.getStorageID(), b.getBlockId());
        if (blocksExcess != null && blocksExcess.contains(searchKey)) {
          excess++;
        } else {
          live++;
          liveDescriptors.add(node);
        }
      }
    }
    return new NumberReplicas(live, count, corrupt, excess);
  }
    
  /**
   * Return the number of nodes that are live and decommissioned.
   */
  public NumberReplicas countNodes(Block b) throws IOException {
    int count = 0;
    int live = 0;
    int corrupt = 0;
    int excess = 0;
    
    List<DatanodeDescriptor> dnDescriptors = getDatanodes(getStoredBlock(b));
    Collection<DatanodeDescriptor> nodesCorrupt = corruptReplicas.getNodes(b);
    
    for (DatanodeDescriptor node : dnDescriptors) {
      if ((nodesCorrupt != null) && (nodesCorrupt.contains(node))) {
        corrupt++;
      } else if (node.isDecommissionInProgress() || node.isDecommissioned()) {
        count++;
      } else {
        Collection<ExcessReplica> blocksExcess =
          em.findList(ExcessReplicaFinder.ByStorageId, node.getStorageID());
        ExcessReplica searchKey = new ExcessReplica(node.getStorageID(), b.getBlockId());
        if (blocksExcess != null && blocksExcess.contains(searchKey)) {
          excess++;
        } else {
          live++;
        }
      }
      
    }
    
    return new NumberReplicas(live, count, corrupt, excess);
  }


/**     KTHFS Change: Count live nodes for a block via NDB from Triplets table
   * 
   * Simpler, faster form of {@link countNodes()} that only returns the number
   * of live nodes.  If in startup safemode (or its 30-sec extension period),
   * then it gains speed by ignoring issues of excess replicas or nodes
   * that are decommissioned or in process of becoming decommissioned.
   * If not in startup, then it calls {@link countNodes()} instead.
   * 
   * Original HDFS version: {@link countLiveNodesOld()}
   * 
   * @param b - the block being tested
   * @return count of live nodes for this block
   */
  int countLiveNodes(BlockInfo b) throws IOException {
    if (!namesystem.isInStartupSafeMode()) {
      return countNodes(b).liveReplicas();
    }
    // else proceed with fast case
    int live = 0;
    List<DatanodeDescriptor> dnDescriptors = getDatanodes(b);
    Collection<DatanodeDescriptor> nodesCorrupt = corruptReplicas.getNodes(b);

    for (DatanodeDescriptor node : dnDescriptors) {
      if ((nodesCorrupt == null) || (!nodesCorrupt.contains(node))) {
        live++;
      }

    }

    // FIXME: When datanode restarts, it is assigned with another port and identified as a new replica (which is false)
    //                  and then its added to triplets as another replica (duplicate)
    return live;
    //return live/2; // (temporary fix) remove this when bug is fixed
  }

  private void logBlockReplicationInfo(Block block, DatanodeDescriptor srcNode,
          NumberReplicas num) throws IOException {
    int curReplicas = num.liveReplicas();
    int curExpectedReplicas = getReplication(block);
    INode fileINode = getINode(block);

    List<DatanodeDescriptor> dataNodes = getDatanodes(getStoredBlock(block));

    StringBuilder nodeList = new StringBuilder();
    for (DatanodeDescriptor node : dataNodes) {
      nodeList.append(node.name);
      nodeList.append(" ");
    }
    LOG.info("Block: " + block + ", Expected Replicas: "
            + curExpectedReplicas + ", live replicas: " + curReplicas
            + ", corrupt replicas: " + num.corruptReplicas()
            + ", decommissioned replicas: " + num.decommissionedReplicas()
            + ", excess replicas: " + num.excessReplicas()
            + ", Is Open File: " + fileINode.isUnderConstruction()
            + ", Datanodes having this block: " + nodeList + ", Current Datanode: "
            + srcNode.name + ", Is current datanode decommissioning: "
            + srcNode.isDecommissionInProgress());
  }
  
  /**
   * On stopping decommission, check if the node has excess replicas.
   * If there are any excess replicas, call processOverReplicatedBlock()
   * @throws IOException 
   */
  void processOverReplicatedBlocksOnReCommission(
      final DatanodeDescriptor srcNode) throws IOException {
    final Iterator<? extends Block> it = 
            em.findList(BlockInfoFinder.ByStorageId, srcNode.getStorageID()).iterator();
    while(it.hasNext()) {
      final Block block = it.next();
      INodeFile fileINode = getINode(block);
      short expectedReplication = fileINode.getReplication();
      NumberReplicas num = countNodes(block);
      int numCurrentReplica = num.liveReplicas();
      if (numCurrentReplica > expectedReplication) {
        // over-replicated block 
        processOverReplicatedBlock(block, expectedReplication, null, null);
      }
    }
  }

  /**
   * Return true if there are any blocks on this node that have not
   * yet reached their replication factor. Otherwise returns false.
   * @throws IOException 
   */
  boolean isReplicationInProgress(DatanodeDescriptor srcNode) throws IOException {
    boolean status = false;
    int underReplicatedBlocks = 0;
    int decommissionOnlyReplicas = 0;
    int underReplicatedInOpenFiles = 0;
    final Iterator<? extends Block> it = 
            em.findList(BlockInfoFinder.ByStorageId, srcNode.getStorageID()).iterator();
    while(it.hasNext()) {
      final Block block = it.next();
      INode fileINode = getINode(block);


      if (fileINode != null) {
        NumberReplicas num = countNodes(block);
        int curReplicas = num.liveReplicas();
        int curExpectedReplicas = getReplication(block);
        if (isNeededReplication(block, curExpectedReplicas, curReplicas)) {
          if (curExpectedReplicas > curReplicas) {
            //Log info about one block for this node which needs replication
            if (!status) {
              status = true;
              logBlockReplicationInfo(block, srcNode, num);
            }
            underReplicatedBlocks++;
            if ((curReplicas == 0) && (num.decommissionedReplicas() > 0)) {
              decommissionOnlyReplicas++;
            }
            if (fileINode.isUnderConstruction()) {
              underReplicatedInOpenFiles++;
            }
          }
          if (!neededReplications.contains(block) &&
            pendingReplications.getNumReplicas(block) == 0) {
            //
            // These blocks have been reported from the datanode
            // after the startDecommission method has been executed. These
            // blocks were in flight when the decommissioning was started.
            //
            neededReplications.add(block,
                                   curReplicas,
                                   num.decommissionedReplicas(),
                                   curExpectedReplicas);
          }
        }
      }
    }
    srcNode.decommissioningStatus.set(underReplicatedBlocks,
        decommissionOnlyReplicas, 
        underReplicatedInOpenFiles);
    return status;
  }

  public int getActiveBlockCount() {

    return em.countAll(BlockInfo.class) - (int) invalidateBlocks.numBlocks();

  }

  public int getTotalBlocks() {
    return em.countAll(BlockInfo.class);
  }

  public void removeBlock(Block block) throws IOException {
    block.setNumBytes(BlockCommand.NO_ACK);
    addToInvalidates(block);
    removeBlockFromMap(block);
  }

  public BlockInfo getStoredBlock(Block block) throws IOException {
    return em.find(BlockInfoFinder.ById, block.getBlockId());
  }

  /** updates a block in under replication queue 
   * @throws IOException */
  private void updateNeededReplications(final Block block,
      final int curReplicasDelta, int expectedReplicasDelta) throws IOException {
    namesystem.writeLock();
    try {
      NumberReplicas repl = countNodes(block);
      int curExpectedReplicas = getReplication(block);
      if (isNeededReplication(block, curExpectedReplicas, repl.liveReplicas())) {
        neededReplications.update(block, repl.liveReplicas(), repl
            .decommissionedReplicas(), curExpectedReplicas, curReplicasDelta,
            expectedReplicasDelta);
      } else {
        int oldReplicas = repl.liveReplicas()-curReplicasDelta;
        int oldExpectedReplicas = curExpectedReplicas-expectedReplicasDelta;
        neededReplications.remove(block, oldReplicas, repl.decommissionedReplicas(),
                                  oldExpectedReplicas);
      }
    } finally {
      namesystem.writeUnlock();
    }
  }

  public void checkReplication(Block block, int numExpectedReplicas) throws IOException {
    // filter out containingNodes that are marked for decommission.
    NumberReplicas number = countNodes(block);
    if (isNeededReplication(block, numExpectedReplicas, number.liveReplicas())) { 
      neededReplications.add(block,
                             number.liveReplicas(),
                             number.decommissionedReplicas(),
                             numExpectedReplicas);
    }
  }

  /* get replication factor of a block */
  private int getReplication(Block block) throws IOException {
    INodeFile fileINode = getINode(block);

    if (fileINode == null) { // block does not belong to any file
      return 0;
    }
    assert !fileINode.isDirectory() : "Block cannot belong to a directory.";
    return fileINode.getReplication();
  }


  /**
   * Get blocks to invalidate for <i>nodeId</i>
   * in {@link #recentInvalidateSets}.
   *
   * @return number of blocks scheduled for removal during this iteration.
   */
  private int invalidateWorkForOneNode(String nodeId) {
    namesystem.writeLock();
    try {
      // blocks should not be replicated or removed if safe mode is on
      if (namesystem.isInSafeMode())
        return 0;
      // get blocks to invalidate for the nodeId
      assert nodeId != null;
      return invalidateBlocks.invalidateWork(nodeId);
    } finally {
      namesystem.writeUnlock();
    }
  }

  boolean blockHasEnoughRacks(Block b) throws IOException {
    if (!this.shouldCheckForEnoughRacks) {
      return true;
    }
    boolean enoughRacks = false;
    Collection<DatanodeDescriptor> corruptNodes =
            corruptReplicas.getNodes(b);
    int numExpectedReplicas = getReplication(b);
    String rackName = null;
    List<DatanodeDescriptor> dataNodes = getDatanodes(getStoredBlock(b));

    for (DatanodeDescriptor cur : dataNodes) {
      if (!cur.isDecommissionInProgress() && !cur.isDecommissioned()) {
        if ((corruptNodes == null) || !corruptNodes.contains(cur)) {
          if (numExpectedReplicas == 1) {
            enoughRacks = true;
            break;
          }
          String rackNameNew = cur.getNetworkLocation();
          if (rackName == null) {
            rackName = rackNameNew;
          } else if (!rackName.equals(rackNameNew)) {
            enoughRacks = true;
            break;
          }
        }
      }
    }
    return enoughRacks;
  }

  boolean isNeededReplication(Block b, int expectedReplication, int curReplicas) throws IOException {
    if ((curReplicas >= expectedReplication) && (blockHasEnoughRacks(b))) {
      return false;
    } else {
      return true;
    }
  }
  
  public long getMissingBlocksCount() {
    // not locking
    return this.neededReplications.getCorruptBlockSize();
  }

  public INodeFile getINode(Block b) throws IOException {
    return (b instanceof BlockInfo) ? ((BlockInfo) b).getINode() : null;
  }

  public int numCorruptReplicas(Block block) {
    return corruptReplicas.numCorruptReplicas(block);
  }

  public void removeBlockFromMap(Block block) throws IOException {
    try {
      corruptReplicas.removeFromCorruptReplicasMap(block);
      BlockInfo bi = getStoredBlock(block);
      if (bi != null) {
        INodeFile iNode = bi.getINode();
        if (iNode != null)
          iNode.removeBlock(bi);
        bi.setINode(null);
        for (IndexedReplica replica: bi.getReplicas()) {
          em.remove(replica);
        }
        
        if (bi instanceof BlockInfoUnderConstruction) {
          for (ReplicaUnderConstruction ruc : ((BlockInfoUnderConstruction)bi).getExpectedReplicas())
            em.remove(ruc);
        }
        em.remove(bi);
      }
    } catch (Exception ex) {
      Logger.getLogger(BlockManager.class.getName()).log(Level.SEVERE, null, ex);
    }
  }

  public int getCapacity() {
    namesystem.readLock();
    try {
      return Integer.MAX_VALUE;
    } finally {
      namesystem.readUnlock();
    }
  }
  
  /**
   * Return a range of corrupt replica block ids. Up to numExpectedBlocks 
   * blocks starting at the next block after startingBlockId are returned
   * (fewer if numExpectedBlocks blocks are unavailable). If startingBlockId 
   * is null, up to numExpectedBlocks blocks are returned from the beginning.
   * If startingBlockId cannot be found, null is returned.
   *
   * @param numExpectedBlocks Number of block ids to return.
   *  0 <= numExpectedBlocks <= 100
   * @param startingBlockId Block id from which to start. If null, start at
   *  beginning.
   * @return Up to numExpectedBlocks blocks from startingBlockId if it exists
   *
   */
  public long[] getCorruptReplicaBlockIds(int numExpectedBlocks,
                                   Long startingBlockId) {
    return corruptReplicas.getCorruptReplicaBlockIds(numExpectedBlocks,
                                                     startingBlockId);
  }

  /**
   * Return an iterator over the set of blocks for which there are no replicas.
   */
  public Iterator<Block> getCorruptReplicaBlockIterator() {
    return neededReplications.iterator(
        UnderReplicatedBlocks.QUEUE_WITH_CORRUPT_BLOCKS);
  }

  /** @return the size of UnderReplicatedBlocks */
  public int numOfUnderReplicatedBlocks() {
    return neededReplications.size();
  }
  
  public List<DatanodeDescriptor> getDatanodes(BlockInfo block) {
    List<DatanodeDescriptor> dscs = new ArrayList<DatanodeDescriptor>();
    
    for (IndexedReplica replica : block.getReplicas()) {
      DatanodeDescriptor dn = datanodeManager.getDatanodeByStorageId(replica.getStorageId());
      if(dn != null)
          dscs.add(dn);
    }
    
    return dscs;
  }

  public DatanodeDescriptor[] getExpectedDatanodes(BlockInfoUnderConstruction block) {
    List<DatanodeDescriptor> list = new ArrayList<DatanodeDescriptor>();
    
    for (ReplicaUnderConstruction uc : block.getExpectedReplicas() ) {
      DatanodeDescriptor dn = datanodeManager.getDatanodeByStorageId(uc.getStorageId());
      if(dn != null)
          list.add(dn);
    }
    
    DatanodeDescriptor[] array = new DatanodeDescriptor[list.size()];
    
    array = list.toArray(array);
    
    return array;
  }

  /**
   * Periodically calls computeReplicationWork().
   */
  private class ReplicationMonitor implements Runnable {
    private static final int INVALIDATE_WORK_PCT_PER_ITERATION = 32;
    private static final int REPLICATION_WORK_MULTIPLIER_PER_ITERATION = 2;

    @Override
    public void run() {
      while (namesystem.isRunning()) {
        try {
          boolean done = false;
          int tries = DBConnector.RETRY_COUNT;
          while (!done && tries > 0) {
            try {
              DBConnector.beginTransaction();
              computeDatanodeWork();
              processPendingReplications();
              DBConnector.commit();
              done = true;
              Thread.sleep(replicationRecheckInterval);
            } catch (ClusterJException e) {
              tries--;
              DBConnector.safeRollback();
              LOG.error(e.getMessage(), e);
            }
          }
        } catch (InterruptedException ie) {
          LOG.warn("ReplicationMonitor thread received InterruptedException.", ie);
          break;
        } catch (IOException ie) {
          LOG.warn("ReplicationMonitor thread received exception. ", ie);
        } catch (Throwable t) {
          LOG.warn("ReplicationMonitor thread received Runtime exception. ", t);
          Runtime.getRuntime().exit(-1);
        } finally {
          DBConnector.safeRollback();
        }
      }
    }
  }


  /**
   * Compute block replication and block invalidation work that can be scheduled
   * on data-nodes. The datanode will be informed of this work at the next
   * heartbeat.
   * 
   * @return number of blocks scheduled for replication or removal.
   * @throws IOException
   */
  int computeDatanodeWork() throws IOException {
    int workFound = 0;
    // Blocks should not be replicated or removed if in safe mode.
    // It's OK to check safe mode here w/o holding lock, in the worst
    // case extra replications will be scheduled, and these will get
    // fixed up later.
    if (namesystem.isInSafeMode())
      return workFound;

    final int numlive = heartbeatManager.getLiveDatanodeCount();
    final int blocksToProcess = numlive
        * ReplicationMonitor.REPLICATION_WORK_MULTIPLIER_PER_ITERATION;
    final int nodesToProcess = (int) Math.ceil(numlive
        * ReplicationMonitor.INVALIDATE_WORK_PCT_PER_ITERATION / 100.0);

    workFound = this.computeReplicationWork(blocksToProcess);

    // Update FSNamesystemMetrics counters
    namesystem.writeLock();
    try {
      this.updateState();
      this.scheduledReplicationBlocksCount = workFound;
    } finally {
      namesystem.writeUnlock();
    }
    workFound += this.computeInvalidateWork(nodesToProcess);
    return workFound;
  }

}<|MERGE_RESOLUTION|>--- conflicted
+++ resolved
@@ -789,14 +789,9 @@
    
   /** Remove the blocks associated to the given datanode. 
    * @throws IOException */
-<<<<<<< HEAD
-  void removeBlocksAssociatedTo(final DatanodeDescriptor node, boolean isTransactional) throws IOException {
+  void removeBlocksAssociatedTo(final DatanodeDescriptor node) throws IOException {
     final Iterator<? extends Block> it = 
             em.findList(BlockInfoFinder.ByStorageId, node.getStorageID()).iterator();
-=======
-  void removeBlocksAssociatedTo(final DatanodeDescriptor node) throws IOException {
-    final Iterator<? extends Block> it = em.findBlocksByStorageId(node.getStorageID()).iterator();
->>>>>>> 8b2dc581
     
     while(it.hasNext()) {
       removeStoredBlock(it.next(), node);
@@ -1328,7 +1323,8 @@
       if (node.getNumberOfBlocksToBeReplicated() >= maxReplicationStreams) {
         continue; // already reached replication limit
       }      // the block must not be scheduled for removal on srcNode
-      if (excessBlocks != null && excessBlocks.contains(block.getBlockId())) {
+      if (excessBlocks != null && 
+              excessBlocks.contains(new ExcessReplica(node.getStorageID(), block.getBlockId()))) {
         continue;
       }
       // never use already decommissioned nodes
@@ -2212,19 +2208,22 @@
    */
   boolean removeNode(Block b, DatanodeDescriptor node) throws IOException {
     BlockInfo info = getStoredBlock(b);
-    if (info == null)
+    if (info == null) {
       return false;
+    }
     // remove block from the data-node list and the node from the block info
     IndexedReplica removedReplica = info.removeReplica(node);
-    if (removedReplica != null)
+    if (removedReplica != null) {
       em.remove(removedReplica);
-    
-    if (info.getReplicas().isEmpty()     // no datanodes left
-              && info.getINode() == null) {  try {
+    }
+
+    if (info.getReplicas().isEmpty() // no datanodes left
+            && info.getINode() == null) {
+      try {
         // does not belong to a file
-      info.getINode().removeBlock(info);
-      info.setINode(null);
-      em.remove(info);
+        info.getINode().removeBlock(info);
+        info.setINode(null);
+        em.remove(info);
       } catch (Exception ex) {
         Logger.getLogger(BlockManager.class.getName()).log(Level.SEVERE, null, ex);
       }
