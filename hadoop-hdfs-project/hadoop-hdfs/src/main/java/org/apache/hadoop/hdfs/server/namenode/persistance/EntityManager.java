--- conflicted
+++ resolved
@@ -1,11 +1,8 @@
 package org.apache.hadoop.hdfs.server.namenode.persistance;
 
 import java.io.IOException;
-<<<<<<< HEAD
 import java.util.Collection;
-=======
 import java.util.HashSet;
->>>>>>> a5bb057b
 import java.util.List;
 import java.util.Map;
 import java.util.TreeSet;
@@ -168,12 +165,8 @@
 
     return null;
   }
-<<<<<<< HEAD
-  public Map<String, List<InvalidatedBlock>> findAllInvalidatedBlocks() {
-=======
 
   public Map<String, HashSet<InvalidatedBlock>> findAllInvalidatedBlocks() {
->>>>>>> a5bb057b
     try {
       return context().findAllInvalidatedBlocks();
     } catch (TransactionContextException ex) {
