--- conflicted
+++ resolved
@@ -3,25 +3,19 @@
 import java.io.IOException;
 import java.util.HashSet;
 import java.util.List;
-<<<<<<< HEAD
 import java.util.SortedSet;
-=======
 import java.util.Map;
->>>>>>> 92b3e49b
 import java.util.TreeSet;
 import java.util.logging.Level;
 import java.util.logging.Logger;
 import org.apache.hadoop.hdfs.server.blockmanagement.BlockInfo;
 import org.apache.hadoop.hdfs.server.blockmanagement.ExcessReplica;
 import org.apache.hadoop.hdfs.server.blockmanagement.Replica;
-<<<<<<< HEAD
 import org.apache.hadoop.hdfs.server.namenode.Lease;
 import org.apache.hadoop.hdfs.server.namenode.LeasePath;
-=======
 import org.apache.hadoop.hdfs.server.blockmanagement.IndexedReplica;
 import org.apache.hadoop.hdfs.server.blockmanagement.InvalidatedBlock;
 import org.apache.hadoop.hdfs.server.blockmanagement.PendingBlockInfo;
->>>>>>> 92b3e49b
 
 /**
  *
@@ -85,11 +79,7 @@
     }
   }
 
-<<<<<<< HEAD
-  public List<Replica> findReplicasByBlockId(long id) {
-=======
   public List<IndexedReplica> findReplicasByBlockId(long id) {
->>>>>>> 92b3e49b
     try {
       return context().findReplicasByBlockId(id);
     } catch (TransactionContextException ex) {
@@ -140,82 +130,99 @@
     return null;
   }
 
-<<<<<<< HEAD
   public TreeSet<LeasePath> findLeasePathsByHolder(int holderId) {
     try {
       return context().findLeasePathsByHolderID(holderId);
-=======
+    } catch (TransactionContextException ex) {
+      Logger.getLogger(EntityManager.class.getName()).log(Level.SEVERE, null, ex);
+    }
+
+    return null;
+  }
+
   public List<InvalidatedBlock> findInvalidatedBlocksByStorageId(String storageId) {
     try {
       return context().findInvalidatedBlocksByStorageId(storageId);
->>>>>>> 92b3e49b
-    } catch (TransactionContextException ex) {
-      Logger.getLogger(EntityManager.class.getName()).log(Level.SEVERE, null, ex);
-    }
-
-    return null;
-  }
-
-<<<<<<< HEAD
+    } catch (TransactionContextException ex) {
+      Logger.getLogger(EntityManager.class.getName()).log(Level.SEVERE, null, ex);
+    }
+
+    return null;
+  }
+
   public LeasePath findLeasePathByPath(String path) {
     try {
       return context().findLeasePathByPath(path);
-=======
+    } catch (TransactionContextException ex) {
+      Logger.getLogger(EntityManager.class.getName()).log(Level.SEVERE, null, ex);
+    }
+
+    return null;
+  }
+
   public Replica findInvalidatedBlockByPK(String storageId, long blockId) {
     try {
       return context().findInvalidatedBlockByPK(storageId, blockId);
->>>>>>> 92b3e49b
-    } catch (TransactionContextException ex) {
-      Logger.getLogger(EntityManager.class.getName()).log(Level.SEVERE, null, ex);
-    }
-
-    return null;
-  }
-
-<<<<<<< HEAD
+    } catch (TransactionContextException ex) {
+      Logger.getLogger(EntityManager.class.getName()).log(Level.SEVERE, null, ex);
+    }
+
+    return null;
+  }
+
   public TreeSet<LeasePath> findLeasePathsByPrefix(String prefix) {
     try {
       return context().findLeasePathsByPrefix(prefix);
-=======
+    } catch (TransactionContextException ex) {
+      Logger.getLogger(EntityManager.class.getName()).log(Level.SEVERE, null, ex);
+    }
+
+    return null;
+  }
+
   public Map<String, HashSet<InvalidatedBlock>> findAllInvalidatedBlocks() {
     try {
       return context().findAllInvalidatedBlocks();
->>>>>>> 92b3e49b
-    } catch (TransactionContextException ex) {
-      Logger.getLogger(EntityManager.class.getName()).log(Level.SEVERE, null, ex);
-    }
-
-    return null;
-  }
-
-<<<<<<< HEAD
+    } catch (TransactionContextException ex) {
+      Logger.getLogger(EntityManager.class.getName()).log(Level.SEVERE, null, ex);
+    }
+
+    return null;
+  }
+
   public Lease findLeaseByHolderId(int holderId) {
     try {
       return context().findLeaseByHolderId(holderId);
-=======
+    } catch (TransactionContextException ex) {
+      Logger.getLogger(EntityManager.class.getName()).log(Level.SEVERE, null, ex);
+    }
+
+    return null;
+  }
+
   public long countAllInvalidatedBlocks() {
     try {
       return context().countAllInvalidatedBlocks();
->>>>>>> 92b3e49b
-    } catch (TransactionContextException ex) {
-      Logger.getLogger(EntityManager.class.getName()).log(Level.SEVERE, null, ex);
-    }
-
-<<<<<<< HEAD
-    return null;
+    } catch (TransactionContextException ex) {
+      Logger.getLogger(EntityManager.class.getName()).log(Level.SEVERE, null, ex);
+    }
+
+    return 0;
   }
 
   public Lease findLeaseByHolder(String holder) {
     try {
       return context().findLeaseByHolder(holder);
-=======
-    return 0;
+    } catch (TransactionContextException ex) {
+      Logger.getLogger(EntityManager.class.getName()).log(Level.SEVERE, null, ex);
+    }
+
+    return null;
   }
 
   public TreeSet<Long> findExcessReplicaByStorageId(String storageId) {
     try {
       return context().findExcessReplicaByStorageId(storageId);
->>>>>>> 92b3e49b
     } catch (TransactionContextException ex) {
       Logger.getLogger(EntityManager.class.getName()).log(Level.SEVERE, null, ex);
     }
@@ -224,7 +231,6 @@
   }
 
   /**
-<<<<<<< HEAD
    * Finds the hard-limit expired leases. i.e. All leases older than the given time limit.
    * @param timeLimit
    * @return 
@@ -232,7 +238,14 @@
   public SortedSet<Lease> findAllExpiredLeases(long timeLimit) {
     try {
       return context().findAllExpiredLeases(timeLimit);
-=======
+    } catch (TransactionContextException ex) {
+      Logger.getLogger(EntityManager.class.getName()).log(Level.SEVERE, null, ex);
+    }
+
+    return null;
+  }
+
+  /*
    * This method is only used for metrics.
    * @return
    * @throws TransactionContextException 
@@ -270,23 +283,26 @@
   public List<PendingBlockInfo> findAllPendingBlocks() {
     try {
       return context().findAllPendingBlocks();
->>>>>>> 92b3e49b
-    } catch (TransactionContextException ex) {
-      Logger.getLogger(EntityManager.class.getName()).log(Level.SEVERE, null, ex);
-    }
-
-    return null;
-  }
-
-<<<<<<< HEAD
+    } catch (TransactionContextException ex) {
+      Logger.getLogger(EntityManager.class.getName()).log(Level.SEVERE, null, ex);
+    }
+
+    return null;
+  }
+
   public SortedSet<Lease> findAllLeases() {
     try {
       return context().findAllLeases();
-=======
+    } catch (TransactionContextException ex) {
+      Logger.getLogger(EntityManager.class.getName()).log(Level.SEVERE, null, ex);
+    }
+
+    return null;
+  }
+
   public List<PendingBlockInfo> findTimedoutPendingBlocks(long timelimit) {
     try {
       return context().findTimedoutPendingBlocks(timelimit);
->>>>>>> 92b3e49b
     } catch (TransactionContextException ex) {
       Logger.getLogger(EntityManager.class.getName()).log(Level.SEVERE, null, ex);
     }
