package org.apache.hadoop.hdfs.server.namenode.persistance;

import java.io.IOException;
import java.util.Collection;
import java.util.HashSet;
import java.util.List;
import java.util.SortedSet;
import java.util.Map;
import java.util.TreeSet;
import java.util.logging.Level;
import java.util.logging.Logger;
import org.apache.hadoop.hdfs.protocol.Block;
import org.apache.hadoop.hdfs.server.blockmanagement.BlockInfo;
import org.apache.hadoop.hdfs.server.blockmanagement.CorruptReplica;
import org.apache.hadoop.hdfs.server.blockmanagement.DatanodeDescriptor;
import org.apache.hadoop.hdfs.server.blockmanagement.ExcessReplica;
import org.apache.hadoop.hdfs.server.blockmanagement.Replica;
import org.apache.hadoop.hdfs.server.namenode.Lease;
import org.apache.hadoop.hdfs.server.namenode.LeasePath;
import org.apache.hadoop.hdfs.server.blockmanagement.IndexedReplica;
import org.apache.hadoop.hdfs.server.blockmanagement.InvalidatedBlock;
<<<<<<< HEAD
import org.apache.hadoop.hdfs.server.blockmanagement.UnderReplicatedBlock;
=======
import org.apache.hadoop.hdfs.server.blockmanagement.PendingBlockInfo;
>>>>>>> cdd4ee9a

/**
 *
 * @author kamal hakimzadeh <kamal@sics.se>
 */
public class EntityManager {

  private static EntityManager instance;

  private EntityManager() {
  }

  public synchronized static EntityManager getInstance() {
    if (instance == null) {
      instance = new EntityManager();
    }

    return instance;
  }
  ThreadLocal<TransactionContext> contexts = new ThreadLocal<TransactionContext>();

  private TransactionContext context() {
    TransactionContext context = contexts.get();

    if (context == null) {
      context = new TransactionContext();
      contexts.set(context);
    }
    return context;
  }

  public void persist(Object o) {
    try {
      context().persist(o);
    } catch (TransactionContextException ex) {
      Logger.getLogger(EntityManager.class.getName()).log(Level.SEVERE, null, ex);
    }
  }

  public void begin() {
    context().begin();
  }

  public void commit() {
    try {
      context().commit();
    } catch (TransactionContextException ex) {
      Logger.getLogger(EntityManager.class.getName()).log(Level.SEVERE, null, ex);
    }
  }

  public void rollback() {
    context().rollback();
  }

  public void remove(Object obj) {
    try {
      context().remove(obj);
    } catch (TransactionContextException ex) {
      Logger.getLogger(EntityManager.class.getName()).log(Level.SEVERE, null, ex);
    }
  }

  public void removeAll(Class type) {
    try {
      context().removeAll(type);
    } catch (TransactionContextException ex) {
      Logger.getLogger(EntityManager.class.getName()).log(Level.SEVERE, null, ex);
    }
  }

  public void update(Object newValue) {
    try {
      context().update(newValue);
    } catch (TransactionContextException ex) {
      Logger.getLogger(EntityManager.class.getName()).log(Level.SEVERE, null, ex);
    }
  }

  public List<IndexedReplica> findReplicasByBlockId(long id) {
    try {
      return context().findReplicasByBlockId(id);
    } catch (TransactionContextException ex) {
      Logger.getLogger(EntityManager.class.getName()).log(Level.SEVERE, null, ex);
    }
    return null;
  }

  public List<BlockInfo> findBlocksByInodeId(long id) {
    try {
      try {
        return context().findBlocksByInodeId(id);
      } catch (IOException ex) {
        Logger.getLogger(EntityManager.class.getName()).log(Level.SEVERE, null, ex);
      }
    } catch (TransactionContextException ex) {
      Logger.getLogger(EntityManager.class.getName()).log(Level.SEVERE, null, ex);
    }
    return null;
  }

  
  public BlockInfo findBlockById(long blockId) throws IOException {
    try {
      return context().findBlockById(blockId);
    } catch (TransactionContextException ex) {
      Logger.getLogger(EntityManager.class.getName()).log(Level.SEVERE, null, ex);
    }
    return null;
  }

  public Block findSimpleBlockById(long blockId){
    try {
      return context().findSimpleBlockById(blockId);
    } catch (TransactionContextException ex) {
      Logger.getLogger(EntityManager.class.getName()).log(Level.SEVERE, null, ex);
    }
    return null;
  }

  public List<BlockInfo> findAllBlocks() throws IOException {
    try {
      return context().findAllBlocks();
    } catch (TransactionContextException ex) {
      Logger.getLogger(EntityManager.class.getName()).log(Level.SEVERE, null, ex);
    }

    return null;
  }

  public List<BlockInfo> findBlocksByStorageId(String name) throws IOException {
    try {
      return context().findBlocksByStorageId(name);
    } catch (TransactionContextException ex) {
      Logger.getLogger(EntityManager.class.getName()).log(Level.SEVERE, null, ex);
    }

    return null;
  }

  public TreeSet<LeasePath> findLeasePathsByHolder(int holderId) {
    try {
      return context().findLeasePathsByHolderID(holderId);
    } catch (TransactionContextException ex) {
      Logger.getLogger(EntityManager.class.getName()).log(Level.SEVERE, null, ex);
    }

    return null;
  }

  public List<InvalidatedBlock> findInvalidatedBlocksByStorageId(String storageId) {
    try {
      return context().findInvalidatedBlocksByStorageId(storageId);
    } catch (TransactionContextException ex) {
      Logger.getLogger(EntityManager.class.getName()).log(Level.SEVERE, null, ex);
    }

    return null;
  }

  public LeasePath findLeasePathByPath(String path) {
    try {
      return context().findLeasePathByPath(path);
    } catch (TransactionContextException ex) {
      Logger.getLogger(EntityManager.class.getName()).log(Level.SEVERE, null, ex);
    }

    return null;
  }

  public Replica findInvalidatedBlockByPK(String storageId, long blockId) {
    try {
      return context().findInvalidatedBlockByPK(storageId, blockId);
    } catch (TransactionContextException ex) {
      Logger.getLogger(EntityManager.class.getName()).log(Level.SEVERE, null, ex);
    }

    return null;
  }

  public TreeSet<LeasePath> findLeasePathsByPrefix(String prefix) {
    try {
      return context().findLeasePathsByPrefix(prefix);
    } catch (TransactionContextException ex) {
      Logger.getLogger(EntityManager.class.getName()).log(Level.SEVERE, null, ex);
    }

    return null;
  }

  public Map<String, HashSet<InvalidatedBlock>> findAllInvalidatedBlocks() {
    try {
      return context().findAllInvalidatedBlocks();
    } catch (TransactionContextException ex) {
      Logger.getLogger(EntityManager.class.getName()).log(Level.SEVERE, null, ex);
    }

    return null;
  }

  public Lease findLeaseByHolderId(int holderId) {
    try {
      return context().findLeaseByHolderId(holderId);
    } catch (TransactionContextException ex) {
      Logger.getLogger(EntityManager.class.getName()).log(Level.SEVERE, null, ex);
    }

    return null;
  }

  public long countAllInvalidatedBlocks() {
    try {
      return context().countAllInvalidatedBlocks();
    } catch (TransactionContextException ex) {
      Logger.getLogger(EntityManager.class.getName()).log(Level.SEVERE, null, ex);
    }

    return 0;
  }

  public Lease findLeaseByHolder(String holder) {
    try {
      return context().findLeaseByHolder(holder);
    } catch (TransactionContextException ex) {
      Logger.getLogger(EntityManager.class.getName()).log(Level.SEVERE, null, ex);
    }

    return null;
  }

  public TreeSet<Long> findExcessReplicaByStorageId(String storageId) {
    try {
      return context().findExcessReplicaByStorageId(storageId);
    } catch (TransactionContextException ex) {
      Logger.getLogger(EntityManager.class.getName()).log(Level.SEVERE, null, ex);
    }

    return null;
  }

  /**
   * Finds the hard-limit expired leases. i.e. All leases older than the given time limit.
   * @param timeLimit
   * @return 
   */
  public SortedSet<Lease> findAllExpiredLeases(long timeLimit) {
    try {
      return context().findAllExpiredLeases(timeLimit);
    } catch (TransactionContextException ex) {
      Logger.getLogger(EntityManager.class.getName()).log(Level.SEVERE, null, ex);
    }

    return null;
  }

  /*
   * This method is only used for metrics.
   * @return
   * @throws TransactionContextException 
   */
  public long countAllExcessReplicas() {
    try {
      return context().countAllExcessReplicas();
    } catch (TransactionContextException ex) {
      Logger.getLogger(EntityManager.class.getName()).log(Level.SEVERE, null, ex);
    }

    return 0;
  }

  public ExcessReplica findExcessReplicaByPK(String storageId, long blockId) {
    try {
      return context().findExcessReplicaByPK(storageId, blockId);
    } catch (TransactionContextException ex) {
      Logger.getLogger(EntityManager.class.getName()).log(Level.SEVERE, null, ex);
    }

    return null;
  }
<<<<<<< HEAD
  
  public Collection<DatanodeDescriptor> findCorruptReplica(long blockId) {
    try {
      return context().findCorruptReplica(blockId);
    } catch (TransactionContextException ex) {
      Logger.getLogger(EntityManager.class.getName()).log(Level.SEVERE, null, ex);
    }

    return null;
  }
  public DatanodeDescriptor findCorruptReplica(long blockId, String storageId) {
    try {
      return context().findCorruptReplica(blockId, storageId);
=======

  public PendingBlockInfo findPendingBlockByPK(long blockId) {
    try {
      return context().findPendingBlockByPK(blockId);
>>>>>>> cdd4ee9a
    } catch (TransactionContextException ex) {
      Logger.getLogger(EntityManager.class.getName()).log(Level.SEVERE, null, ex);
    }

    return null;
  }

<<<<<<< HEAD
  public Collection<CorruptReplica> findAllCorruptBlocks() {
    try {
      return context().findAllCorruptBlocks();
=======
  public List<PendingBlockInfo> findAllPendingBlocks() {
    try {
      return context().findAllPendingBlocks();
>>>>>>> cdd4ee9a
    } catch (TransactionContextException ex) {
      Logger.getLogger(EntityManager.class.getName()).log(Level.SEVERE, null, ex);
    }

    return null;
  }
<<<<<<< HEAD
  
  public boolean containsUnderReplicatedBlock(long blockId) {
    try {
      return context().containsUnderReplicatedBlock(blockId);
    }
    catch (TransactionContextException ex) {
      Logger.getLogger(EntityManager.class.getName()).log(Level.SEVERE, null, ex);
    }
    return false;
  }

  
  public List<UnderReplicatedBlock> findAllUnderReplicatedBlocks() {
    try {
      return context().findAllUnderReplicatedBlocks();
    }
    catch (TransactionContextException ex) {
      Logger.getLogger(EntityManager.class.getName()).log(Level.SEVERE, null, ex);
    }
    return null;
  }

  public List<UnderReplicatedBlock> findAllCorruptedUnderReplicatedBlocks(int corruptLevel) {
    try {
      return context().findAllCorruptedUnderReplicatedBlocks(corruptLevel);
    }
    catch (TransactionContextException ex) {
      Logger.getLogger(EntityManager.class.getName()).log(Level.SEVERE, null, ex);
    }
    return null;
  }

  public int countNonCorruptedUnderReplicatedBlocks(int level) {
    try {
      return context().countNonCorruptedUnderReplicatedBlocks(level);
    }
    catch (TransactionContextException ex) {
      Logger.getLogger(EntityManager.class.getName()).log(Level.SEVERE, null, ex);
    }
    return 0;
  }

  public int countCorruptedUnderReplicatedBlocks(int level) {
    try {
      return context().countCorruptedUnderReplicatedBlocks(level);
    }
    catch (TransactionContextException ex) {
      Logger.getLogger(EntityManager.class.getName()).log(Level.SEVERE, null, ex);
    }
    return 0;
  }
        
=======

  public SortedSet<Lease> findAllLeases() {
    try {
      return context().findAllLeases();
    } catch (TransactionContextException ex) {
      Logger.getLogger(EntityManager.class.getName()).log(Level.SEVERE, null, ex);
    }

    return null;
  }

  public List<PendingBlockInfo> findTimedoutPendingBlocks(long timelimit) {
    try {
      return context().findTimedoutPendingBlocks(timelimit);
    } catch (TransactionContextException ex) {
      Logger.getLogger(EntityManager.class.getName()).log(Level.SEVERE, null, ex);
    }

    return null;
  }
>>>>>>> cdd4ee9a
}<|MERGE_RESOLUTION|>--- conflicted
+++ resolved
@@ -19,11 +19,8 @@
 import org.apache.hadoop.hdfs.server.namenode.LeasePath;
 import org.apache.hadoop.hdfs.server.blockmanagement.IndexedReplica;
 import org.apache.hadoop.hdfs.server.blockmanagement.InvalidatedBlock;
-<<<<<<< HEAD
 import org.apache.hadoop.hdfs.server.blockmanagement.UnderReplicatedBlock;
-=======
 import org.apache.hadoop.hdfs.server.blockmanagement.PendingBlockInfo;
->>>>>>> cdd4ee9a
 
 /**
  *
@@ -303,7 +300,6 @@
 
     return null;
   }
-<<<<<<< HEAD
   
   public Collection<DatanodeDescriptor> findCorruptReplica(long blockId) {
     try {
@@ -317,35 +313,22 @@
   public DatanodeDescriptor findCorruptReplica(long blockId, String storageId) {
     try {
       return context().findCorruptReplica(blockId, storageId);
-=======
-
-  public PendingBlockInfo findPendingBlockByPK(long blockId) {
-    try {
-      return context().findPendingBlockByPK(blockId);
->>>>>>> cdd4ee9a
-    } catch (TransactionContextException ex) {
-      Logger.getLogger(EntityManager.class.getName()).log(Level.SEVERE, null, ex);
-    }
-
-    return null;
-  }
-
-<<<<<<< HEAD
+    } catch (TransactionContextException ex) {
+      Logger.getLogger(EntityManager.class.getName()).log(Level.SEVERE, null, ex);
+    }
+
+    return null;
+  }
+
   public Collection<CorruptReplica> findAllCorruptBlocks() {
     try {
       return context().findAllCorruptBlocks();
-=======
-  public List<PendingBlockInfo> findAllPendingBlocks() {
-    try {
-      return context().findAllPendingBlocks();
->>>>>>> cdd4ee9a
-    } catch (TransactionContextException ex) {
-      Logger.getLogger(EntityManager.class.getName()).log(Level.SEVERE, null, ex);
-    }
-
-    return null;
-  }
-<<<<<<< HEAD
+    } catch (TransactionContextException ex) {
+      Logger.getLogger(EntityManager.class.getName()).log(Level.SEVERE, null, ex);
+    }
+
+    return null;
+  }
   
   public boolean containsUnderReplicatedBlock(long blockId) {
     try {
@@ -397,27 +380,44 @@
     }
     return 0;
   }
+  public PendingBlockInfo findPendingBlockByPK(long blockId) {
+    try {
+      return context().findPendingBlockByPK(blockId);
+    } catch (TransactionContextException ex) {
+      Logger.getLogger(EntityManager.class.getName()).log(Level.SEVERE, null, ex);
+    }
+
+    return null;
+  }
+
+  public List<PendingBlockInfo> findAllPendingBlocks() {
+    try {
+      return context().findAllPendingBlocks();
+    } catch (TransactionContextException ex) {
+      Logger.getLogger(EntityManager.class.getName()).log(Level.SEVERE, null, ex);
+    }
+
+    return null;
+  }
+
+  public SortedSet<Lease> findAllLeases() {
+    try {
+      return context().findAllLeases();
+    } catch (TransactionContextException ex) {
+      Logger.getLogger(EntityManager.class.getName()).log(Level.SEVERE, null, ex);
+    }
+
+    return null;
+  }
+
+  public List<PendingBlockInfo> findTimedoutPendingBlocks(long timelimit) {
+    try {
+      return context().findTimedoutPendingBlocks(timelimit);
+    } catch (TransactionContextException ex) {
+      Logger.getLogger(EntityManager.class.getName()).log(Level.SEVERE, null, ex);
+    }
+
+    return null;
+  }
         
-=======
-
-  public SortedSet<Lease> findAllLeases() {
-    try {
-      return context().findAllLeases();
-    } catch (TransactionContextException ex) {
-      Logger.getLogger(EntityManager.class.getName()).log(Level.SEVERE, null, ex);
-    }
-
-    return null;
-  }
-
-  public List<PendingBlockInfo> findTimedoutPendingBlocks(long timelimit) {
-    try {
-      return context().findTimedoutPendingBlocks(timelimit);
-    } catch (TransactionContextException ex) {
-      Logger.getLogger(EntityManager.class.getName()).log(Level.SEVERE, null, ex);
-    }
-
-    return null;
-  }
->>>>>>> cdd4ee9a
 }