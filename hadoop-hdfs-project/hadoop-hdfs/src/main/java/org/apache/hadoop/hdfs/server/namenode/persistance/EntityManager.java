package org.apache.hadoop.hdfs.server.namenode.persistance;

import java.io.IOException;
import java.util.Collection;
import java.util.HashSet;
import java.util.List;
import java.util.SortedSet;
import java.util.Map;
import java.util.TreeSet;
import java.util.logging.Level;
import java.util.logging.Logger;
import org.apache.hadoop.hdfs.protocol.Block;
import org.apache.hadoop.hdfs.server.blockmanagement.BlockInfo;
import org.apache.hadoop.hdfs.server.blockmanagement.CorruptReplica;
import org.apache.hadoop.hdfs.server.blockmanagement.DatanodeDescriptor;
import org.apache.hadoop.hdfs.server.blockmanagement.ExcessReplica;
import org.apache.hadoop.hdfs.server.blockmanagement.Replica;
import org.apache.hadoop.hdfs.server.namenode.Lease;
import org.apache.hadoop.hdfs.server.namenode.LeasePath;
import org.apache.hadoop.hdfs.server.blockmanagement.IndexedReplica;
import org.apache.hadoop.hdfs.server.blockmanagement.InvalidatedBlock;
import org.apache.hadoop.hdfs.server.blockmanagement.UnderReplicatedBlock;
import org.apache.hadoop.hdfs.server.blockmanagement.PendingBlockInfo;
import org.apache.hadoop.hdfs.server.blockmanagement.*;
import org.apache.hadoop.hdfs.server.namenode.INode;
import org.apache.hadoop.hdfs.server.namenode.INodeFile;

/**
 *
 * @author kamal hakimzadeh <kamal@sics.se>
 */
public class EntityManager {

  private static EntityManager instance;

  private EntityManager() {
  }

  public synchronized static EntityManager getInstance() {
    if (instance == null) {
      instance = new EntityManager();
    }

    return instance;
  }
  ThreadLocal<TransactionContext> contexts = new ThreadLocal<TransactionContext>();

  private TransactionContext context() {
    TransactionContext context = contexts.get();

    if (context == null) {
      context = new TransactionContext();
      contexts.set(context);
    }
    return context;
  }

  public void persist(Object o) {
    try {
      context().persist(o);
    } catch (TransactionContextException ex) {
      Logger.getLogger(EntityManager.class.getName()).log(Level.SEVERE, null, ex);
    }
  }

  public void begin() {
    context().begin();
  }

  public void commit() {
    try {
      context().commit();
    } catch (TransactionContextException ex) {
      Logger.getLogger(EntityManager.class.getName()).log(Level.SEVERE, null, ex);
    }
  }

  public void rollback() {
    context().rollback();
  }

  public void remove(Object obj) {
    try {
      context().remove(obj);
    } catch (TransactionContextException ex) {
      Logger.getLogger(EntityManager.class.getName()).log(Level.SEVERE, null, ex);
    }
  }

<<<<<<< HEAD
=======
  public void removeAll(Class type) {
    try {
      context().removeAll(type);
    } catch (TransactionContextException ex) {
      Logger.getLogger(EntityManager.class.getName()).log(Level.SEVERE, null, ex);
    }
  }

  public void update(Object newValue) {
    try {
      context().update(newValue);
    } catch (TransactionContextException ex) {
      Logger.getLogger(EntityManager.class.getName()).log(Level.SEVERE, null, ex);
    }
  }

  public List<IndexedReplica> findReplicasByBlockId(long id) {
    try {
      return context().findReplicasByBlockId(id);
    } catch (TransactionContextException ex) {
      Logger.getLogger(EntityManager.class.getName()).log(Level.SEVERE, null, ex);
    }
    return null;
  }

>>>>>>> 90c186f3
  public List<BlockInfo> findBlocksByInodeId(long id) {
    try {
      try {
        return context().findBlocksByInodeId(id);
      } catch (IOException ex) {
        Logger.getLogger(EntityManager.class.getName()).log(Level.SEVERE, null, ex);
      }
    } catch (TransactionContextException ex) {
      Logger.getLogger(EntityManager.class.getName()).log(Level.SEVERE, null, ex);
    }
    return null;
  }

  
  public BlockInfo findBlockById(long blockId) throws IOException {
    try {
      return context().findBlockById(blockId);
    } catch (TransactionContextException ex) {
      Logger.getLogger(EntityManager.class.getName()).log(Level.SEVERE, null, ex);
    }
    return null;
  }

  public Block findSimpleBlockById(long blockId){
    try {
      return context().findSimpleBlockById(blockId);
    } catch (TransactionContextException ex) {
      Logger.getLogger(EntityManager.class.getName()).log(Level.SEVERE, null, ex);
    }
    return null;
  }

  public List<BlockInfo> findAllBlocks() throws IOException {
    try {
      return context().findAllBlocks();
    } catch (TransactionContextException ex) {
      Logger.getLogger(EntityManager.class.getName()).log(Level.SEVERE, null, ex);
    }

    return null;
  }

  public int countAllBlocks() throws IOException {
    try {
      return context().countAllBlocks();
    } catch (TransactionContextException ex) {
      Logger.getLogger(EntityManager.class.getName()).log(Level.SEVERE, null, ex);
    }

    return -1;
  }

   public List<ReplicaUnderConstruction> findReplicaUCByBlockId(long blockId) {
    try {
      return context().findReplicasUCByBlockId(blockId);
    } catch (TransactionContextException ex) {
      Logger.getLogger(EntityManager.class.getName()).log(Level.SEVERE, null, ex);
    }

    return null;
  }

  public List<IndexedReplica> findReplicasByBlockId(long id) {
    try {
      return context().findReplicasByBlockId(id);
    } catch (TransactionContextException ex) {
      Logger.getLogger(EntityManager.class.getName()).log(Level.SEVERE, null, ex);
    }
    return null;
  }

  public List<BlockInfo> findBlocksByStorageId(String name) throws IOException {
    try {
      return context().findBlocksByStorageId(name);
    } catch (TransactionContextException ex) {
      Logger.getLogger(EntityManager.class.getName()).log(Level.SEVERE, null, ex);
    }

    return null;
  }

  public TreeSet<LeasePath> findLeasePathsByHolder(int holderId) {
    try {
      return context().findLeasePathsByHolderID(holderId);
    } catch (TransactionContextException ex) {
      Logger.getLogger(EntityManager.class.getName()).log(Level.SEVERE, null, ex);
    }

    return null;
  }

  public List<InvalidatedBlock> findInvalidatedBlocksByStorageId(String storageId) {
    try {
      return context().findInvalidatedBlocksByStorageId(storageId);
    } catch (TransactionContextException ex) {
      Logger.getLogger(EntityManager.class.getName()).log(Level.SEVERE, null, ex);
    }

    return null;
  }

  public LeasePath findLeasePathByPath(String path) {
    try {
      return context().findLeasePathByPath(path);
    } catch (TransactionContextException ex) {
      Logger.getLogger(EntityManager.class.getName()).log(Level.SEVERE, null, ex);
    }

    return null;
  }

  public Replica findInvalidatedBlockByPK(String storageId, long blockId) {
    try {
      return context().findInvalidatedBlockByPK(storageId, blockId);
    } catch (TransactionContextException ex) {
      Logger.getLogger(EntityManager.class.getName()).log(Level.SEVERE, null, ex);
    }

    return null;
  }

  public TreeSet<LeasePath> findLeasePathsByPrefix(String prefix) {
    try {
      return context().findLeasePathsByPrefix(prefix);
    } catch (TransactionContextException ex) {
      Logger.getLogger(EntityManager.class.getName()).log(Level.SEVERE, null, ex);
    }

    return null;
  }

  public Map<String, HashSet<InvalidatedBlock>> findAllInvalidatedBlocks() {
    try {
      return context().findAllInvalidatedBlocks();
    } catch (TransactionContextException ex) {
      Logger.getLogger(EntityManager.class.getName()).log(Level.SEVERE, null, ex);
    }

    return null;
  }

  public Lease findLeaseByHolderId(int holderId) {
    try {
      return context().findLeaseByHolderId(holderId);
    } catch (TransactionContextException ex) {
      Logger.getLogger(EntityManager.class.getName()).log(Level.SEVERE, null, ex);
    }

    return null;
  }

  public long countAllInvalidatedBlocks() {
    try {
      return context().countAllInvalidatedBlocks();
    } catch (TransactionContextException ex) {
      Logger.getLogger(EntityManager.class.getName()).log(Level.SEVERE, null, ex);
    }

    return 0;
  }

  public Lease findLeaseByHolder(String holder) {
    try {
      return context().findLeaseByHolder(holder);
    } catch (TransactionContextException ex) {
      Logger.getLogger(EntityManager.class.getName()).log(Level.SEVERE, null, ex);
    }

    return null;
  }

  public TreeSet<Long> findExcessReplicaByStorageId(String storageId) {
    try {
      return context().findExcessReplicaByStorageId(storageId);
    } catch (TransactionContextException ex) {
      Logger.getLogger(EntityManager.class.getName()).log(Level.SEVERE, null, ex);
    }

    return null;
  }

  /**
   * Finds the hard-limit expired leases. i.e. All leases older than the given time limit.
   * @param timeLimit
   * @return 
   */
  public SortedSet<Lease> findAllExpiredLeases(long timeLimit) {
    try {
      return context().findAllExpiredLeases(timeLimit);
    } catch (TransactionContextException ex) {
      Logger.getLogger(EntityManager.class.getName()).log(Level.SEVERE, null, ex);
    }

    return null;
  }

  /*
   * This method is only used for metrics.
   * @return
   * @throws TransactionContextException 
   */
  public long countAllExcessReplicas() {
    try {
      return context().countAllExcessReplicas();
    } catch (TransactionContextException ex) {
      Logger.getLogger(EntityManager.class.getName()).log(Level.SEVERE, null, ex);
    }

    return 0;
  }

  public ExcessReplica findExcessReplicaByPK(String storageId, long blockId) {
    try {
      return context().findExcessReplicaByPK(storageId, blockId);
    } catch (TransactionContextException ex) {
      Logger.getLogger(EntityManager.class.getName()).log(Level.SEVERE, null, ex);
    }

    return null;
  }
  
  public Collection<DatanodeDescriptor> findCorruptReplica(long blockId) {
    try {
      return context().findCorruptReplica(blockId);
    } catch (TransactionContextException ex) {
      Logger.getLogger(EntityManager.class.getName()).log(Level.SEVERE, null, ex);
    }

    return null;
  }
  public DatanodeDescriptor findCorruptReplica(long blockId, String storageId) {
    try {
      return context().findCorruptReplica(blockId, storageId);
    } catch (TransactionContextException ex) {
      Logger.getLogger(EntityManager.class.getName()).log(Level.SEVERE, null, ex);
    }

    return null;
  }

  public Collection<CorruptReplica> findAllCorruptBlocks() {
    try {
      return context().findAllCorruptBlocks();
    } catch (TransactionContextException ex) {
      Logger.getLogger(EntityManager.class.getName()).log(Level.SEVERE, null, ex);
    }

    return null;
  }
  
  public boolean containsUnderReplicatedBlock(long blockId) {
    try {
      return context().containsUnderReplicatedBlock(blockId);
    }
    catch (TransactionContextException ex) {
      Logger.getLogger(EntityManager.class.getName()).log(Level.SEVERE, null, ex);
    }
    return false;
  }

  
  public List<UnderReplicatedBlock> findAllUnderReplicatedBlocks() {
    try {
      return context().findAllUnderReplicatedBlocks();
    }
    catch (TransactionContextException ex) {
      Logger.getLogger(EntityManager.class.getName()).log(Level.SEVERE, null, ex);
    }
    return null;
  }

  public List<UnderReplicatedBlock> findAllCorruptedUnderReplicatedBlocks(int corruptLevel) {
    try {
      return context().findAllCorruptedUnderReplicatedBlocks(corruptLevel);
    }
    catch (TransactionContextException ex) {
      Logger.getLogger(EntityManager.class.getName()).log(Level.SEVERE, null, ex);
    }
    return null;
  }

  public int countNonCorruptedUnderReplicatedBlocks(int level) {
    try {
      return context().countNonCorruptedUnderReplicatedBlocks(level);
    }
    catch (TransactionContextException ex) {
      Logger.getLogger(EntityManager.class.getName()).log(Level.SEVERE, null, ex);
    }
    return 0;
  }

  public int countCorruptedUnderReplicatedBlocks(int level) {
    try {
      return context().countCorruptedUnderReplicatedBlocks(level);
    }
    catch (TransactionContextException ex) {
      Logger.getLogger(EntityManager.class.getName()).log(Level.SEVERE, null, ex);
    }
    return 0;
  }
  public PendingBlockInfo findPendingBlockByPK(long blockId) {
    try {
      return context().findPendingBlockByPK(blockId);
    } catch (TransactionContextException ex) {
      Logger.getLogger(EntityManager.class.getName()).log(Level.SEVERE, null, ex);
    }

    return null;
  }

  public List<PendingBlockInfo> findAllPendingBlocks() {
    try {
      return context().findAllPendingBlocks();
    } catch (TransactionContextException ex) {
      Logger.getLogger(EntityManager.class.getName()).log(Level.SEVERE, null, ex);
    }

    return null;
  }

  public SortedSet<Lease> findAllLeases() {
    try {
      return context().findAllLeases();
    } catch (TransactionContextException ex) {
      Logger.getLogger(EntityManager.class.getName()).log(Level.SEVERE, null, ex);
    }

    return null;
  }

  public List<PendingBlockInfo> findTimedoutPendingBlocks(long timelimit) {
    try {
      return context().findTimedoutPendingBlocks(timelimit);
    } catch (TransactionContextException ex) {
      Logger.getLogger(EntityManager.class.getName()).log(Level.SEVERE, null, ex);
    }

    return null;
  }
<<<<<<< HEAD

  public INode findInodeById(long inodeId) {
    try {
      return context().findInodeById(inodeId);
    } catch (TransactionContextException ex) {
      Logger.getLogger(EntityManager.class.getName()).log(Level.SEVERE, null, ex);
    }

    return null;
  }

  public List<INode> findInodesByParentIdSortedByName(long id) {
    try {
      return context().findInodesByParentIdSortedByName(id);
    } catch (TransactionContextException ex) {
      Logger.getLogger(EntityManager.class.getName()).log(Level.SEVERE, null, ex);
    }

    return null;
  }

  public INode findInodeByNameAndParentId(String name, long parentId) {
    try {
      return context().findInodeByNameAndParentId(name, parentId);
    } catch (TransactionContextException ex) {
      Logger.getLogger(EntityManager.class.getName()).log(Level.SEVERE, null, ex);
    }

    return null;
  }

  public List<INode> findInodesByIds(List<Long> ids) {
    try {
      return context().findInodesByIds(ids);
    } catch (TransactionContextException ex) {
      Logger.getLogger(EntityManager.class.getName()).log(Level.SEVERE, null, ex);
    }

    return null;
  }
=======
        
>>>>>>> 90c186f3
}<|MERGE_RESOLUTION|>--- conflicted
+++ resolved
@@ -9,10 +9,8 @@
 import java.util.TreeSet;
 import java.util.logging.Level;
 import java.util.logging.Logger;
-import org.apache.hadoop.hdfs.protocol.Block;
 import org.apache.hadoop.hdfs.server.blockmanagement.BlockInfo;
 import org.apache.hadoop.hdfs.server.blockmanagement.CorruptReplica;
-import org.apache.hadoop.hdfs.server.blockmanagement.DatanodeDescriptor;
 import org.apache.hadoop.hdfs.server.blockmanagement.ExcessReplica;
 import org.apache.hadoop.hdfs.server.blockmanagement.Replica;
 import org.apache.hadoop.hdfs.server.namenode.Lease;
@@ -23,7 +21,6 @@
 import org.apache.hadoop.hdfs.server.blockmanagement.PendingBlockInfo;
 import org.apache.hadoop.hdfs.server.blockmanagement.*;
 import org.apache.hadoop.hdfs.server.namenode.INode;
-import org.apache.hadoop.hdfs.server.namenode.INodeFile;
 
 /**
  *
@@ -87,8 +84,6 @@
     }
   }
 
-<<<<<<< HEAD
-=======
   public void removeAll(Class type) {
     try {
       context().removeAll(type);
@@ -114,7 +109,6 @@
     return null;
   }
 
->>>>>>> 90c186f3
   public List<BlockInfo> findBlocksByInodeId(long id) {
     try {
       try {
@@ -128,64 +122,47 @@
     return null;
   }
 
+  public BlockInfo findBlockById(long blockId) {
+    try {
+      return context().findBlockById(blockId);
+    } catch (IOException e) {
+      Logger.getLogger(EntityManager.class.getName()).log(Level.SEVERE, null, e);
+    } catch (TransactionContextException ex) {
+      Logger.getLogger(EntityManager.class.getName()).log(Level.SEVERE, null, ex);
+    }
+    return null;
+  }
+
+  public List<BlockInfo> findAllBlocks() throws IOException {
+    try {
+      return context().findAllBlocks();
+    } catch (TransactionContextException ex) {
+      Logger.getLogger(EntityManager.class.getName()).log(Level.SEVERE, null, ex);
+    }
+
+    return null;
+  }
+
+  public int countAllBlocks() throws IOException {
+    try {
+      return context().countAllBlocks();
+    } catch (TransactionContextException ex) {
+      Logger.getLogger(EntityManager.class.getName()).log(Level.SEVERE, null, ex);
+    }
+
+    return -1;
+  }
+
+  public List<ReplicaUnderConstruction> findReplicaUCByBlockId(long blockId) {
+    try {
+      return context().findReplicasUCByBlockId(blockId);
+    } catch (TransactionContextException ex) {
+      Logger.getLogger(EntityManager.class.getName()).log(Level.SEVERE, null, ex);
+    }
+
+    return null;
+  }
   
-  public BlockInfo findBlockById(long blockId) throws IOException {
-    try {
-      return context().findBlockById(blockId);
-    } catch (TransactionContextException ex) {
-      Logger.getLogger(EntityManager.class.getName()).log(Level.SEVERE, null, ex);
-    }
-    return null;
-  }
-
-  public Block findSimpleBlockById(long blockId){
-    try {
-      return context().findSimpleBlockById(blockId);
-    } catch (TransactionContextException ex) {
-      Logger.getLogger(EntityManager.class.getName()).log(Level.SEVERE, null, ex);
-    }
-    return null;
-  }
-
-  public List<BlockInfo> findAllBlocks() throws IOException {
-    try {
-      return context().findAllBlocks();
-    } catch (TransactionContextException ex) {
-      Logger.getLogger(EntityManager.class.getName()).log(Level.SEVERE, null, ex);
-    }
-
-    return null;
-  }
-
-  public int countAllBlocks() throws IOException {
-    try {
-      return context().countAllBlocks();
-    } catch (TransactionContextException ex) {
-      Logger.getLogger(EntityManager.class.getName()).log(Level.SEVERE, null, ex);
-    }
-
-    return -1;
-  }
-
-   public List<ReplicaUnderConstruction> findReplicaUCByBlockId(long blockId) {
-    try {
-      return context().findReplicasUCByBlockId(blockId);
-    } catch (TransactionContextException ex) {
-      Logger.getLogger(EntityManager.class.getName()).log(Level.SEVERE, null, ex);
-    }
-
-    return null;
-  }
-
-  public List<IndexedReplica> findReplicasByBlockId(long id) {
-    try {
-      return context().findReplicasByBlockId(id);
-    } catch (TransactionContextException ex) {
-      Logger.getLogger(EntityManager.class.getName()).log(Level.SEVERE, null, ex);
-    }
-    return null;
-  }
-
   public List<BlockInfo> findBlocksByStorageId(String name) throws IOException {
     try {
       return context().findBlocksByStorageId(name);
@@ -297,9 +274,11 @@
   }
 
   /**
-   * Finds the hard-limit expired leases. i.e. All leases older than the given time limit.
+   * Finds the hard-limit expired leases. i.e. All leases older than the given
+   * time limit.
+   *
    * @param timeLimit
-   * @return 
+   * @return
    */
   public SortedSet<Lease> findAllExpiredLeases(long timeLimit) {
     try {
@@ -312,9 +291,8 @@
   }
 
   /*
-   * This method is only used for metrics.
-   * @return
-   * @throws TransactionContextException 
+   * This method is only used for metrics. @return @throws
+   * TransactionContextException
    */
   public long countAllExcessReplicas() {
     try {
@@ -335,52 +313,140 @@
 
     return null;
   }
-  
-  public Collection<DatanodeDescriptor> findCorruptReplica(long blockId) {
-    try {
-      return context().findCorruptReplica(blockId);
-    } catch (TransactionContextException ex) {
-      Logger.getLogger(EntityManager.class.getName()).log(Level.SEVERE, null, ex);
-    }
-
-    return null;
-  }
-  public DatanodeDescriptor findCorruptReplica(long blockId, String storageId) {
-    try {
-      return context().findCorruptReplica(blockId, storageId);
-    } catch (TransactionContextException ex) {
-      Logger.getLogger(EntityManager.class.getName()).log(Level.SEVERE, null, ex);
-    }
-
-    return null;
-  }
-
-  public Collection<CorruptReplica> findAllCorruptBlocks() {
-    try {
-      return context().findAllCorruptBlocks();
-    } catch (TransactionContextException ex) {
-      Logger.getLogger(EntityManager.class.getName()).log(Level.SEVERE, null, ex);
-    }
-
-    return null;
-  }
-  
+
+  public PendingBlockInfo findPendingBlockByPK(long blockId) {
+    try {
+      return context().findPendingBlockByPK(blockId);
+    } catch (TransactionContextException ex) {
+      Logger.getLogger(EntityManager.class.getName()).log(Level.SEVERE, null, ex);
+    }
+
+    return null;
+  }
+
+  public List<PendingBlockInfo> findAllPendingBlocks() {
+    try {
+      return context().findAllPendingBlocks();
+    } catch (TransactionContextException ex) {
+      Logger.getLogger(EntityManager.class.getName()).log(Level.SEVERE, null, ex);
+    }
+
+    return null;
+  }
+
+  public SortedSet<Lease> findAllLeases() {
+    try {
+      return context().findAllLeases();
+    } catch (TransactionContextException ex) {
+      Logger.getLogger(EntityManager.class.getName()).log(Level.SEVERE, null, ex);
+    }
+
+    return null;
+  }
+
+  public List<PendingBlockInfo> findTimedoutPendingBlocks(long timelimit) {
+    try {
+      return context().findTimedoutPendingBlocks(timelimit);
+    } catch (TransactionContextException ex) {
+      Logger.getLogger(EntityManager.class.getName()).log(Level.SEVERE, null, ex);
+    }
+
+    return null;
+  }
+
+  public INode findInodeById(long inodeId) {
+    try {
+      return context().findInodeById(inodeId);
+    } catch (TransactionContextException ex) {
+      Logger.getLogger(EntityManager.class.getName()).log(Level.SEVERE, null, ex);
+    }
+
+    return null;
+  }
+
+  public List<INode> findInodesByParentIdSortedByName(long id) {
+    try {
+      return context().findInodesByParentIdSortedByName(id);
+    } catch (TransactionContextException ex) {
+      Logger.getLogger(EntityManager.class.getName()).log(Level.SEVERE, null, ex);
+    }
+
+    return null;
+  }
+
+  public INode findInodeByNameAndParentId(String name, long parentId) {
+    try {
+      return context().findInodeByNameAndParentId(name, parentId);
+    } catch (TransactionContextException ex) {
+      Logger.getLogger(EntityManager.class.getName()).log(Level.SEVERE, null, ex);
+    }
+
+    return null;
+  }
+
+  public List<INode> findInodesByIds(List<Long> ids) {
+    try {
+      return context().findInodesByIds(ids);
+    } catch (TransactionContextException ex) {
+      Logger.getLogger(EntityManager.class.getName()).log(Level.SEVERE, null, ex);
+    }
+
+    return null;
+  }
+
+  public Collection<CorruptReplica> findCorruptReplicaByBlockId(long blockId) {
+    try {
+      return context().findCorruptReplicaByBlockId(blockId);
+    } catch (TransactionContextException ex) {
+      Logger.getLogger(EntityManager.class.getName()).log(Level.SEVERE, null, ex);
+    }
+
+    return null;
+  }
+
+  public CorruptReplica findCorruptReplicaByPK(long blockId, String storageId) {
+    try {
+      return context().findCorruptReplicaByPK(blockId, storageId);
+    } catch (TransactionContextException ex) {
+      Logger.getLogger(EntityManager.class.getName()).log(Level.SEVERE, null, ex);
+    }
+
+    return null;
+  }
+
+  public Collection<CorruptReplica> findAllCorruptReplicas() {
+    try {
+      return context().findAllCorruptReplicas();
+    } catch (TransactionContextException ex) {
+      Logger.getLogger(EntityManager.class.getName()).log(Level.SEVERE, null, ex);
+    }
+
+    return null;
+  }
+
+  public long countAllCorruptedReplicas() {
+    try {
+      return context().countAllCorruptedReplicas();
+    } catch (TransactionContextException ex) {
+      Logger.getLogger(EntityManager.class.getName()).log(Level.SEVERE, null, ex);
+    }
+
+    return 0;
+  }
+
   public boolean containsUnderReplicatedBlock(long blockId) {
     try {
       return context().containsUnderReplicatedBlock(blockId);
-    }
-    catch (TransactionContextException ex) {
+    } catch (TransactionContextException ex) {
       Logger.getLogger(EntityManager.class.getName()).log(Level.SEVERE, null, ex);
     }
     return false;
   }
 
-  
   public List<UnderReplicatedBlock> findAllUnderReplicatedBlocks() {
     try {
       return context().findAllUnderReplicatedBlocks();
-    }
-    catch (TransactionContextException ex) {
+    } catch (TransactionContextException ex) {
       Logger.getLogger(EntityManager.class.getName()).log(Level.SEVERE, null, ex);
     }
     return null;
@@ -389,8 +455,7 @@
   public List<UnderReplicatedBlock> findAllCorruptedUnderReplicatedBlocks(int corruptLevel) {
     try {
       return context().findAllCorruptedUnderReplicatedBlocks(corruptLevel);
-    }
-    catch (TransactionContextException ex) {
+    } catch (TransactionContextException ex) {
       Logger.getLogger(EntityManager.class.getName()).log(Level.SEVERE, null, ex);
     }
     return null;
@@ -399,8 +464,7 @@
   public int countNonCorruptedUnderReplicatedBlocks(int level) {
     try {
       return context().countNonCorruptedUnderReplicatedBlocks(level);
-    }
-    catch (TransactionContextException ex) {
+    } catch (TransactionContextException ex) {
       Logger.getLogger(EntityManager.class.getName()).log(Level.SEVERE, null, ex);
     }
     return 0;
@@ -409,93 +473,9 @@
   public int countCorruptedUnderReplicatedBlocks(int level) {
     try {
       return context().countCorruptedUnderReplicatedBlocks(level);
-    }
-    catch (TransactionContextException ex) {
+    } catch (TransactionContextException ex) {
       Logger.getLogger(EntityManager.class.getName()).log(Level.SEVERE, null, ex);
     }
     return 0;
   }
-  public PendingBlockInfo findPendingBlockByPK(long blockId) {
-    try {
-      return context().findPendingBlockByPK(blockId);
-    } catch (TransactionContextException ex) {
-      Logger.getLogger(EntityManager.class.getName()).log(Level.SEVERE, null, ex);
-    }
-
-    return null;
-  }
-
-  public List<PendingBlockInfo> findAllPendingBlocks() {
-    try {
-      return context().findAllPendingBlocks();
-    } catch (TransactionContextException ex) {
-      Logger.getLogger(EntityManager.class.getName()).log(Level.SEVERE, null, ex);
-    }
-
-    return null;
-  }
-
-  public SortedSet<Lease> findAllLeases() {
-    try {
-      return context().findAllLeases();
-    } catch (TransactionContextException ex) {
-      Logger.getLogger(EntityManager.class.getName()).log(Level.SEVERE, null, ex);
-    }
-
-    return null;
-  }
-
-  public List<PendingBlockInfo> findTimedoutPendingBlocks(long timelimit) {
-    try {
-      return context().findTimedoutPendingBlocks(timelimit);
-    } catch (TransactionContextException ex) {
-      Logger.getLogger(EntityManager.class.getName()).log(Level.SEVERE, null, ex);
-    }
-
-    return null;
-  }
-<<<<<<< HEAD
-
-  public INode findInodeById(long inodeId) {
-    try {
-      return context().findInodeById(inodeId);
-    } catch (TransactionContextException ex) {
-      Logger.getLogger(EntityManager.class.getName()).log(Level.SEVERE, null, ex);
-    }
-
-    return null;
-  }
-
-  public List<INode> findInodesByParentIdSortedByName(long id) {
-    try {
-      return context().findInodesByParentIdSortedByName(id);
-    } catch (TransactionContextException ex) {
-      Logger.getLogger(EntityManager.class.getName()).log(Level.SEVERE, null, ex);
-    }
-
-    return null;
-  }
-
-  public INode findInodeByNameAndParentId(String name, long parentId) {
-    try {
-      return context().findInodeByNameAndParentId(name, parentId);
-    } catch (TransactionContextException ex) {
-      Logger.getLogger(EntityManager.class.getName()).log(Level.SEVERE, null, ex);
-    }
-
-    return null;
-  }
-
-  public List<INode> findInodesByIds(List<Long> ids) {
-    try {
-      return context().findInodesByIds(ids);
-    } catch (TransactionContextException ex) {
-      Logger.getLogger(EntityManager.class.getName()).log(Level.SEVERE, null, ex);
-    }
-
-    return null;
-  }
-=======
-        
->>>>>>> 90c186f3
 }