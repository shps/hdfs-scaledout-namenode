--- conflicted
+++ resolved
@@ -399,7 +399,7 @@
           while (!isDone && tries > 0) {
             try {
               DBConnector.beginTransaction();
-              setBlockTotal(true);
+              setBlockTotal();
               DBConnector.commit();
               isDone = true;
             }
@@ -442,7 +442,7 @@
     try {
 
       if(isWritingNN()) {
-      setBlockTotal(false);
+      setBlockTotal();
       blockManager.activate(conf);
       this.lmthread = new Daemon(leaseManager.new Monitor());
       lmthread.start();
@@ -1285,7 +1285,7 @@
               final List<BlockInfo> blocks = dir.setReplication(src, replication, oldReplication);
               isFile = blocks != null;
               if (isFile) {
-                blockManager.setReplication(oldReplication[0], replication, src, blocks, true);
+                blockManager.setReplication(oldReplication[0], replication, src, blocks);
               }
               DBConnector.commit();
               isDone = true;
@@ -1343,7 +1343,7 @@
       final List<BlockInfo> blocks = dir.setReplication(src, replication, oldReplication);
       isFile = blocks != null;
       if (isFile) {
-        blockManager.setReplication(oldReplication[0], replication, src, blocks, false);
+        blockManager.setReplication(oldReplication[0], replication, src, blocks);
       }
     } finally {
       writeUnlock();
@@ -2191,12 +2191,12 @@
    * replication factor, then insert them into neededReplication
    * @throws IOException 
    */
-  private void checkReplicationFactor(INodeFile file, boolean isTransactional) throws IOException {
+  private void checkReplicationFactor(INodeFile file) throws IOException {
 
     int numExpectedReplicas = file.getReplication();
     List<BlockInfo> pendingBlocks = file.getBlocks();
     for (BlockInfo blockInfo : pendingBlocks) {
-      blockManager.checkReplication(blockInfo, numExpectedReplicas, isTransactional);
+      blockManager.checkReplication(blockInfo, numExpectedReplicas);
     }
   }
     
@@ -2979,11 +2979,7 @@
     // close file and persist block allocations for this file
     dir.closeFile(src, pendingFile);
     
-<<<<<<< HEAD
     checkReplicationFactor(pendingFile);
-=======
-    checkReplicationFactor(newFile, isTransactional);
->>>>>>> 90c186f3
   }
 
   void commitBlockSynchronization(ExtendedBlock lastblock,
@@ -3248,7 +3244,7 @@
         try {
           DBConnector.beginTransaction();
           getBlockManager().getDatanodeManager().registerDatanode(nodeReg, true);
-          checkSafeMode(true);
+          checkSafeMode();
           DBConnector.commit();
           done = true;
         } catch (ClusterJException e) {
@@ -3673,7 +3669,7 @@
      * Check for invalid, under- & over-replicated blocks in the end of startup.
      * @throws IOException 
      */
-    private synchronized void leave(boolean checkForUpgrades, boolean isTransactional) throws IOException {
+    private synchronized void leave(boolean checkForUpgrades) throws IOException {
       if(checkForUpgrades) {
         // verify whether a distributed upgrade needs to be started
         boolean needUpgrade = false;
@@ -3690,7 +3686,7 @@
       }
       // if not done yet, initialize replication queues
       if (!isPopulatingReplQueues()) {
-        initializeReplQueues(isTransactional);
+        initializeReplQueues();
       }
       long timeInSafemode = now() - systemStart;
       NameNode.stateChangeLog.info("STATE* Leaving safe mode after " 
@@ -3714,13 +3710,13 @@
      * Initialize replication queues.
      * @throws IOException 
      */
-    private synchronized void initializeReplQueues(boolean isTransactional) throws IOException {
+    private synchronized void initializeReplQueues() throws IOException {
       LOG.info("initializing replication queues");
       if (isPopulatingReplQueues()) {
         LOG.warn("Replication queues already initialized.");
       }
       long startTimeMisReplicatedScan = now();
-      blockManager.processMisReplicatedBlocks(isTransactional);
+      blockManager.processMisReplicatedBlocks();
       initializedReplQueues = true;
       NameNode.stateChangeLog.info("STATE* Replication Queue initialization "
           + "scan for invalid, over- and under-replicated blocks "
@@ -3768,12 +3764,12 @@
      * Check and trigger safe mode if needed. 
      * @throws IOException 
      */
-    private void checkMode(boolean isTransactional) throws IOException {
+    private void checkMode() throws IOException {
       if (needEnter()) {
         enter();
         // check if we are ready to initialize replication queues
         if (canInitializeReplQueues() && !isPopulatingReplQueues()) {
-          initializeReplQueues(isTransactional);
+          initializeReplQueues();
         }
         reportStatus("STATE* Safe mode ON.", false);
         return;
@@ -3783,7 +3779,7 @@
 
       if (!isOn() ||                           // safe mode is off
           extension <= 0 || threshold <= 0) {  // don't need to wait
-        this.leave(true, isTransactional); // leave safe mode
+        this.leave(true); // leave safe mode
         return;
       }
       if (reached > 0) {  // threshold has already been reached before
@@ -3798,7 +3794,7 @@
 
       // check if we are ready to initialize replication queues
       if (canInitializeReplQueues() && !isPopulatingReplQueues()) {
-        initializeReplQueues(isTransactional);
+        initializeReplQueues();
       }
     }
       
@@ -3806,12 +3802,12 @@
      * Set total number of blocks.
      * @throws IOException 
      */
-    private synchronized void setBlockTotal(int total, boolean isTransactional) throws IOException {
+    private synchronized void setBlockTotal(int total) throws IOException {
       this.blockTotal = total;
       this.blockThreshold = (int) (blockTotal * threshold);
       this.blockReplQueueThreshold = 
         (int) (((double) blockTotal) * replQueueThreshold);
-      checkMode(isTransactional);
+      checkMode();
     }
       
     /**
@@ -3820,7 +3816,7 @@
      * @param replication current replication 
      * @throws IOException 
      */
-    private synchronized void incrementSafeBlockCount(short replication, boolean isTransactional) throws IOException {
+    private synchronized void incrementSafeBlockCount(short replication) throws IOException {
       /*
        * [JUDE] This is changed because in traditional HDFS, when the NN
        * restarts, its blockMap is empty. 'blockMap' is filled each time the DN
@@ -3841,7 +3837,7 @@
        */
       if ((int)replication >= safeReplication)
         this.blockSafe++;
-      checkMode(isTransactional);
+      checkMode();
     }
       
     /**
@@ -3850,10 +3846,10 @@
      * @param replication current replication 
      * @throws IOException 
      */
-    private synchronized void decrementSafeBlockCount(short replication, boolean isTransactional) throws IOException {
+    private synchronized void decrementSafeBlockCount(short replication) throws IOException {
       if (replication == safeReplication-1)
         this.blockSafe--;
-      checkMode(isTransactional);
+      checkMode();
     }
 
     /**
@@ -4021,7 +4017,7 @@
             while (!isDone && tries > 0) {
               try {
                 DBConnector.beginTransaction();
-                leaveSafeMode(true, true);
+                leaveSafeMode(true);
 
                 DBConnector.commit();
                 isDone = true;
@@ -4054,30 +4050,6 @@
       smmthread = null;
     }
     
-    @Deprecated
-    public void runOld() {
-      while (fsRunning && (safeMode != null && !safeMode.canLeave())) {
-        try {
-          Thread.sleep(recheckInterval);
-        } catch (InterruptedException ie) {
-        }
-      }
-      if (!fsRunning) {
-        LOG.info("NameNode is being shutdown, exit SafeModeMonitor thread. ");
-      } else {
-        // leave safe mode and stop the monitor
-        try {
-          leaveSafeMode(true, false);
-        } catch(SafeModeException es) { // should never happen
-          String msg = "SafeModeMonitor may not run during distributed upgrade.";
-          assert false : msg;
-          throw new RuntimeException(msg, es);
-        } catch (IOException e) {
-          e.printStackTrace();
-        }
-      }
-      smmthread = null;
-    }
   }
     
   // @ClientProtocol
@@ -4092,7 +4064,7 @@
             while (!isDone && tries > 0) {
               try {
                 DBConnector.beginTransaction();
-                leaveSafeMode(false, true);
+                leaveSafeMode(false);
                 DBConnector.commit();
                 isDone = true;
               }
@@ -4120,11 +4092,11 @@
   }
 
   @Override
-  public void checkSafeMode(boolean isTransactional) throws IOException {
+  public void checkSafeMode() throws IOException {
     // safeMode is volatile, and may be set to null at any time
     SafeModeInfo safeMode = this.safeMode;
     if (safeMode != null) {
-      safeMode.checkMode(isTransactional);
+      safeMode.checkMode();
     }
   }
 
@@ -4156,33 +4128,33 @@
   }
     
   @Override
-  public void incrementSafeBlockCount(int replication, boolean isTransactional) throws IOException {
+  public void incrementSafeBlockCount(int replication) throws IOException {
     // safeMode is volatile, and may be set to null at any time
     SafeModeInfo safeMode = this.safeMode;
     if (safeMode == null)
       return;
-    safeMode.incrementSafeBlockCount((short)replication, isTransactional);
+    safeMode.incrementSafeBlockCount((short)replication);
   }
 
   @Override
-  public void decrementSafeBlockCount(Block b, boolean isTransactional) throws IOException {
+  public void decrementSafeBlockCount(Block b) throws IOException {
     // safeMode is volatile, and may be set to null at any time
     SafeModeInfo safeMode = this.safeMode;
     if (safeMode == null) // mostly true
       return;
-    safeMode.decrementSafeBlockCount((short)blockManager.countNodes(b).liveReplicas(), isTransactional);
+    safeMode.decrementSafeBlockCount((short)blockManager.countNodes(b).liveReplicas());
   }
 
   /**
    * Set the total number of blocks in the system. 
    * @throws IOException 
    */
-  private void setBlockTotal(boolean isTransactional) throws IOException {
+  private void setBlockTotal() throws IOException {
     // safeMode is volatile, and may be set to null at any time
     SafeModeInfo safeMode = this.safeMode;
     if (safeMode == null)
       return;
-    safeMode.setBlockTotal((int)getCompleteBlocksTotal(), isTransactional);
+    safeMode.setBlockTotal((int)getCompleteBlocksTotal());
   }
 
   /**
@@ -4264,7 +4236,7 @@
    * Leave safe mode.
    * @throws IOException
    */
-  void leaveSafeMode(boolean checkForUpgrades, boolean isTransactional) throws IOException {
+  void leaveSafeMode(boolean checkForUpgrades) throws IOException {
     writeLock();
     try {
       if (!isInSafeMode()) {
@@ -4274,7 +4246,7 @@
       if(upgradeManager.getUpgradeState())
         throw new SafeModeException("Distributed upgrade is in progress",
                                     safeMode);
-      safeMode.leave(checkForUpgrades, isTransactional);
+      safeMode.leave(checkForUpgrades);
     } finally {
       writeUnlock();
     }
