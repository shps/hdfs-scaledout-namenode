/**
 * Licensed to the Apache Software Foundation (ASF) under one
 * or more contributor license agreements.  See the NOTICE file
 * distributed with this work for additional information
 * regarding copyright ownership.  The ASF licenses this file
 * to you under the Apache License, Version 2.0 (the
 * "License"); you may not use this file except in compliance
 * with the License.  You may obtain a copy of the License at
 *
 *     http://www.apache.org/licenses/LICENSE-2.0
 *
 * Unless required by applicable law or agreed to in writing, software
 * distributed under the License is distributed on an "AS IS" BASIS,
 * WITHOUT WARRANTIES OR CONDITIONS OF ANY KIND, either express or implied.
 * See the License for the specific language governing permissions and
 * limitations under the License.
 */
package org.apache.hadoop.hdfs.server.namenode;

import com.mysql.clusterj.ClusterJException;
import static org.apache.hadoop.fs.CommonConfigurationKeysPublic.IO_FILE_BUFFER_SIZE_DEFAULT;
import static org.apache.hadoop.fs.CommonConfigurationKeysPublic.IO_FILE_BUFFER_SIZE_KEY;
import static org.apache.hadoop.hdfs.DFSConfigKeys.DFS_BLOCK_SIZE_DEFAULT;
import static org.apache.hadoop.hdfs.DFSConfigKeys.DFS_BLOCK_SIZE_KEY;
import static org.apache.hadoop.hdfs.DFSConfigKeys.DFS_BYTES_PER_CHECKSUM_DEFAULT;
import static org.apache.hadoop.hdfs.DFSConfigKeys.DFS_BYTES_PER_CHECKSUM_KEY;
import static org.apache.hadoop.hdfs.DFSConfigKeys.DFS_CLIENT_WRITE_PACKET_SIZE_DEFAULT;
import static org.apache.hadoop.hdfs.DFSConfigKeys.DFS_CLIENT_WRITE_PACKET_SIZE_KEY;
import static org.apache.hadoop.hdfs.DFSConfigKeys.DFS_NAMENODE_ACCESSTIME_PRECISION_KEY;
import static org.apache.hadoop.hdfs.DFSConfigKeys.DFS_NAMENODE_DELEGATION_KEY_UPDATE_INTERVAL_DEFAULT;
import static org.apache.hadoop.hdfs.DFSConfigKeys.DFS_NAMENODE_DELEGATION_KEY_UPDATE_INTERVAL_KEY;
import static org.apache.hadoop.hdfs.DFSConfigKeys.DFS_NAMENODE_DELEGATION_TOKEN_MAX_LIFETIME_DEFAULT;
import static org.apache.hadoop.hdfs.DFSConfigKeys.DFS_NAMENODE_DELEGATION_TOKEN_MAX_LIFETIME_KEY;
import static org.apache.hadoop.hdfs.DFSConfigKeys.DFS_NAMENODE_DELEGATION_TOKEN_RENEW_INTERVAL_DEFAULT;
import static org.apache.hadoop.hdfs.DFSConfigKeys.DFS_NAMENODE_DELEGATION_TOKEN_RENEW_INTERVAL_KEY;
import static org.apache.hadoop.hdfs.DFSConfigKeys.DFS_NAMENODE_EDITS_DIR_KEY;
import static org.apache.hadoop.hdfs.DFSConfigKeys.DFS_NAMENODE_MAX_OBJECTS_DEFAULT;
import static org.apache.hadoop.hdfs.DFSConfigKeys.DFS_NAMENODE_MAX_OBJECTS_KEY;
import static org.apache.hadoop.hdfs.DFSConfigKeys.DFS_NAMENODE_NAME_DIR_KEY;
import static org.apache.hadoop.hdfs.DFSConfigKeys.DFS_NAMENODE_REPLICATION_MIN_DEFAULT;
import static org.apache.hadoop.hdfs.DFSConfigKeys.DFS_NAMENODE_REPLICATION_MIN_KEY;
import static org.apache.hadoop.hdfs.DFSConfigKeys.DFS_NAMENODE_REPL_QUEUE_THRESHOLD_PCT_KEY;
import static org.apache.hadoop.hdfs.DFSConfigKeys.DFS_NAMENODE_SAFEMODE_EXTENSION_KEY;
import static org.apache.hadoop.hdfs.DFSConfigKeys.DFS_NAMENODE_SAFEMODE_MIN_DATANODES_DEFAULT;
import static org.apache.hadoop.hdfs.DFSConfigKeys.DFS_NAMENODE_SAFEMODE_MIN_DATANODES_KEY;
import static org.apache.hadoop.hdfs.DFSConfigKeys.DFS_NAMENODE_SAFEMODE_THRESHOLD_PCT_DEFAULT;
import static org.apache.hadoop.hdfs.DFSConfigKeys.DFS_NAMENODE_SAFEMODE_THRESHOLD_PCT_KEY;
import static org.apache.hadoop.hdfs.DFSConfigKeys.DFS_NAMENODE_UPGRADE_PERMISSION_DEFAULT;
import static org.apache.hadoop.hdfs.DFSConfigKeys.DFS_NAMENODE_UPGRADE_PERMISSION_KEY;
import static org.apache.hadoop.hdfs.DFSConfigKeys.DFS_PERMISSIONS_ENABLED_DEFAULT;
import static org.apache.hadoop.hdfs.DFSConfigKeys.DFS_PERMISSIONS_ENABLED_KEY;
import static org.apache.hadoop.hdfs.DFSConfigKeys.DFS_PERMISSIONS_SUPERUSERGROUP_DEFAULT;
import static org.apache.hadoop.hdfs.DFSConfigKeys.DFS_PERMISSIONS_SUPERUSERGROUP_KEY;
import static org.apache.hadoop.hdfs.DFSConfigKeys.DFS_REPLICATION_DEFAULT;
import static org.apache.hadoop.hdfs.DFSConfigKeys.DFS_REPLICATION_KEY;
import static org.apache.hadoop.hdfs.DFSConfigKeys.DFS_SUPPORT_APPEND_DEFAULT;
import static org.apache.hadoop.hdfs.DFSConfigKeys.DFS_SUPPORT_APPEND_KEY;
import static org.apache.hadoop.hdfs.server.common.Util.now;

import java.io.BufferedWriter;
import java.io.ByteArrayInputStream;
import java.io.DataInputStream;
import java.io.DataOutputStream;
import java.io.File;
import java.io.FileNotFoundException;
import java.io.FileWriter;
import java.io.IOException;
import java.io.PrintWriter;
import java.lang.management.ManagementFactory;
import java.net.InetAddress;
import java.net.URI;
import java.util.ArrayList;
import java.util.Arrays;
import java.util.Collection;
import java.util.Collections;
import java.util.Date;
import java.util.EnumSet;
import java.util.HashMap;
import java.util.HashSet;
import java.util.Iterator;
import java.util.List;
import java.util.Map;
import java.util.Set;
import java.util.concurrent.TimeUnit;
import java.util.concurrent.locks.ReentrantReadWriteLock;

import javax.management.NotCompliantMBeanException;
import javax.management.ObjectName;
import javax.management.StandardMBean;

import org.apache.commons.logging.Log;
import org.apache.commons.logging.LogFactory;
import org.apache.hadoop.HadoopIllegalArgumentException;
import org.apache.hadoop.classification.InterfaceAudience;
import org.apache.hadoop.conf.Configuration;
import org.apache.hadoop.fs.ContentSummary;
import org.apache.hadoop.fs.CreateFlag;
import org.apache.hadoop.fs.FileAlreadyExistsException;
import org.apache.hadoop.fs.FsServerDefaults;
import org.apache.hadoop.fs.InvalidPathException;
import org.apache.hadoop.fs.Options;
import org.apache.hadoop.fs.Options.Rename;
import org.apache.hadoop.fs.ParentNotDirectoryException;
import org.apache.hadoop.fs.Path;
import org.apache.hadoop.fs.UnresolvedLinkException;
import org.apache.hadoop.fs.permission.FsAction;
import org.apache.hadoop.fs.permission.FsPermission;
import org.apache.hadoop.fs.permission.PermissionStatus;
import org.apache.hadoop.hdfs.DFSConfigKeys;
import org.apache.hadoop.hdfs.DFSUtil;
import org.apache.hadoop.hdfs.HdfsConfiguration;
import org.apache.hadoop.hdfs.protocol.AlreadyBeingCreatedException;
import org.apache.hadoop.hdfs.protocol.Block;
import org.apache.hadoop.hdfs.protocol.ClientProtocol;
import org.apache.hadoop.hdfs.protocol.DatanodeID;
import org.apache.hadoop.hdfs.protocol.DatanodeInfo;
import org.apache.hadoop.hdfs.protocol.DirectoryListing;
import org.apache.hadoop.hdfs.protocol.ExtendedBlock;
import org.apache.hadoop.hdfs.protocol.HdfsConstants.DatanodeReportType;
import org.apache.hadoop.hdfs.protocol.HdfsConstants.SafeModeAction;
import org.apache.hadoop.hdfs.protocol.HdfsConstants.UpgradeAction;
import org.apache.hadoop.hdfs.protocol.HdfsFileStatus;
import org.apache.hadoop.hdfs.protocol.LocatedBlock;
import org.apache.hadoop.hdfs.protocol.LocatedBlocks;
import org.apache.hadoop.hdfs.protocol.QuotaExceededException;
import org.apache.hadoop.hdfs.protocol.RecoveryInProgressException;
import org.apache.hadoop.hdfs.protocol.datatransfer.ReplaceDatanodeOnFailure;
import org.apache.hadoop.hdfs.security.token.block.BlockTokenSecretManager;
import org.apache.hadoop.hdfs.security.token.block.BlockTokenSecretManager.AccessMode;
import org.apache.hadoop.hdfs.security.token.delegation.DelegationTokenIdentifier;
import org.apache.hadoop.hdfs.security.token.delegation.DelegationTokenSecretManager;
import org.apache.hadoop.hdfs.server.blockmanagement.*;
import org.apache.hadoop.hdfs.server.common.GenerationStamp;
import org.apache.hadoop.hdfs.server.common.HdfsServerConstants.BlockUCState;
import org.apache.hadoop.hdfs.server.common.HdfsServerConstants.StartupOption;
import org.apache.hadoop.hdfs.server.common.Storage;
import org.apache.hadoop.hdfs.server.common.UpgradeStatusReport;
import org.apache.hadoop.hdfs.server.common.Util;
import org.apache.hadoop.hdfs.server.namenode.LeaseManager.Lease;
import org.apache.hadoop.hdfs.server.namenode.metrics.FSNamesystemMBean;
import org.apache.hadoop.hdfs.server.namenode.persistance.EntityManager;
import org.apache.hadoop.hdfs.server.protocol.DatanodeCommand;
import org.apache.hadoop.hdfs.server.protocol.DatanodeRegistration;
import org.apache.hadoop.hdfs.server.protocol.NamespaceInfo;
import org.apache.hadoop.hdfs.server.protocol.UpgradeCommand;
import org.apache.hadoop.io.IOUtils;
import org.apache.hadoop.io.Text;
import org.apache.hadoop.ipc.Server;
import org.apache.hadoop.metrics2.annotation.Metric;
import org.apache.hadoop.metrics2.annotation.Metrics;
import org.apache.hadoop.metrics2.lib.DefaultMetricsSystem;
import org.apache.hadoop.metrics2.lib.MutableCounterInt;
import org.apache.hadoop.metrics2.util.MBeans;
import org.apache.hadoop.net.NetworkTopology;
import org.apache.hadoop.net.Node;
import org.apache.hadoop.security.AccessControlException;
import org.apache.hadoop.security.UserGroupInformation;
import org.apache.hadoop.security.UserGroupInformation.AuthenticationMethod;
import org.apache.hadoop.security.token.SecretManager.InvalidToken;
import org.apache.hadoop.security.token.Token;
import org.apache.hadoop.security.token.delegation.DelegationKey;
import org.apache.hadoop.util.Daemon;
import org.apache.hadoop.util.StringUtils;
import org.apache.hadoop.util.VersionInfo;
import org.mortbay.util.ajax.JSON;
import org.omg.CosNaming.IstringHelper;

/***************************************************
 * FSNamesystem does the actual bookkeeping work for the
 * DataNode.
 *
 * It tracks several important tables.
 *
 * 1)  valid fsname --> blocklist  (kept on disk, logged)
 * 2)  Set of all valid blocks (inverted #1)
 * 3)  block --> machinelist (kept in memory, rebuilt dynamically from reports)
 * 4)  machine --> blocklist (inverted #2)
 * 5)  LRU cache of updated-heartbeat machines
 ***************************************************/
@InterfaceAudience.Private
@Metrics(context="dfs")
public class FSNamesystem implements Namesystem, FSClusterStats,
    FSNamesystemMBean, NameNodeMXBean {
  static final Log LOG = LogFactory.getLog(FSNamesystem.class);

  EntityManager em = EntityManager.getInstance();
  
  private static final ThreadLocal<StringBuilder> auditBuffer =
    new ThreadLocal<StringBuilder>() {
      protected StringBuilder initialValue() {
        return new StringBuilder();
      }
  };

  private static final void logAuditEvent(UserGroupInformation ugi,
      InetAddress addr, String cmd, String src, String dst,
      HdfsFileStatus stat) {
    final StringBuilder sb = auditBuffer.get();
    sb.setLength(0);
    sb.append("ugi=").append(ugi).append("\t");
    sb.append("ip=").append(addr).append("\t");
    sb.append("cmd=").append(cmd).append("\t");
    sb.append("src=").append(src).append("\t");
    sb.append("dst=").append(dst).append("\t");
    if (null == stat) {
      sb.append("perm=null");
    } else {
      sb.append("perm=");
      sb.append(stat.getOwner()).append(":");
      sb.append(stat.getGroup()).append(":");
      sb.append(stat.getPermission());
    }
    auditLog.info(sb);
  }

  /**
   * Logger for audit events, noting successful FSNamesystem operations. Emits
   * to FSNamesystem.audit at INFO. Each event causes a set of tab-separated
   * <code>key=value</code> pairs to be written for the following properties:
   * <code>
   * ugi=&lt;ugi in RPC&gt;
   * ip=&lt;remote IP&gt;
   * cmd=&lt;command&gt;
   * src=&lt;src path&gt;
   * dst=&lt;dst path (optional)&gt;
   * perm=&lt;permissions (optional)&gt;
   * </code>
   */
  public static final Log auditLog = LogFactory.getLog(
      FSNamesystem.class.getName() + ".audit");

  static final int DEFAULT_MAX_CORRUPT_FILEBLOCKS_RETURNED = 100;
  static int BLOCK_DELETION_INCREMENT = 1000;
  private boolean isPermissionEnabled;
  private UserGroupInformation fsOwner;
  private String supergroup;
  private PermissionStatus defaultPermission;
  // FSNamesystemMetrics counter variables
  @Metric private MutableCounterInt expiredHeartbeats;
  
  // Scan interval is not configurable.
  private static final long DELEGATION_TOKEN_REMOVER_SCAN_INTERVAL =
    TimeUnit.MILLISECONDS.convert(1, TimeUnit.HOURS);
  private DelegationTokenSecretManager dtSecretManager;

  //
  // Stores the correct file name hierarchy
  //
  FSDirectory dir;
  private BlockManager blockManager;
  private DatanodeStatistics datanodeStatistics;

  // Block pool ID used by this namenode
  private String blockPoolId = "h4ck3d-810ck-p001";

  LeaseManager leaseManager = new LeaseManager(this); 

  Daemon lmthread = null;   // LeaseMonitor thread
  Daemon smmthread = null;  // SafeModeMonitor thread
  
  //TODO:kamal resource monitor
//  Daemon nnrmthread = null; // NamenodeResourceMonitor thread

//TODO:kamal resource monitor
//  private volatile boolean hasResourcesAvailable = false;
  private volatile boolean fsRunning = true;
  long systemStart = 0;

  //TODO:kamal resource monitor
  //resourceRecheckInterval is how often namenode checks for the disk space availability
//  private long resourceRecheckInterval;

  //TODO:kamal resource monitor
  // The actual resource checker instance.
//  NameNodeResourceChecker nnResourceChecker;

  private FsServerDefaults serverDefaults;
  // allow appending to hdfs files
  private boolean supportAppends = true;
  private ReplaceDatanodeOnFailure dtpReplaceDatanodeOnFailure = 
      ReplaceDatanodeOnFailure.DEFAULT;

  private volatile SafeModeInfo safeMode;  // safe mode information

  private long maxFsObjects = 0;          // maximum number of fs objects

  /**
   * The global generation stamp for this file system. 
   */
  private final GenerationStamp generationStamp = new GenerationStamp();

  // precision of access times.
  private long accessTimePrecision = 0;

  // lock to protect FSNamesystem.
  private ReentrantReadWriteLock fsLock;

  private NameNode nameNode;

  /**
   * FSNamesystem constructor.
   */
  FSNamesystem(Configuration conf, NameNode nameNode) throws IOException {
    try {
      this.nameNode = nameNode;
      initialize(conf, null);
    } catch(IOException e) {
      LOG.error(getClass().getSimpleName() + " initialization failed.", e);
      close();
      throw e;
    }
  }

  /**
   * Initialize FSNamesystem.
   */
  private void initialize(Configuration conf, FSImage fsImage)
      throws IOException {
//TODO:kamal resource monitor
//      resourceRecheckInterval = conf.getLong(
//        DFS_NAMENODE_RESOURCE_CHECK_INTERVAL_KEY,
//        DFS_NAMENODE_RESOURCE_CHECK_INTERVAL_DEFAULT);
//    nnResourceChecker = new NameNodeResourceChecker(conf);
//    checkAvailableResources();
    DBConnector.setConfiguration(conf);
    LOG.info("DFS_INODE_CACHE_ENABLED=" + DFSConfigKeys.DFS_INODE_CACHE_ENABLED);
    this.systemStart = now();
    this.blockManager = new BlockManager(this, conf);
    this.fsLock = new ReentrantReadWriteLock(true); // fair locking
    setConfigurationParameters(conf);
    dtSecretManager = createDelegationTokenSecretManager(conf);
    
    if(NameNode.getStartupOption(conf) != StartupOption.FORMAT) {
      if (isWritingNN()) {
        this.registerMBean(); // register the MBean for the FSNamesystemState
        this.datanodeStatistics = blockManager.getDatanodeManager().getDatanodeStatistics();
        INodeHelper.initialize(blockManager.getDatanodeManager());
        LeaseHelper.initialize(leaseManager);
    }
    }
    //TODO: truncate the DB tables when StartupOption.FORMAT
    if(fsImage == null) {
      this.dir = new FSDirectory(this, conf);
      StartupOption startOpt = NameNode.getStartupOption(conf);
      this.dir.loadFSImage(startOpt);
      long timeTakenToLoadFSImage = now() - systemStart;
      LOG.info("Finished loading FSImage in " + timeTakenToLoadFSImage + " msecs");
      NameNode.getNameNodeMetrics().setFsImageLoadTime(
                                (int) timeTakenToLoadFSImage);
    } else {
          this.dir = new FSDirectory(fsImage, this, conf);

    }
    
    // KTHFS: Added 'true' for isTransactional. Later needs to be changed when we add the begin and commit tran clause
    INode rootInode = INodeHelper.getINode(INodeDirectory.ROOT_NAME, -1L);
    if (rootInode == null)
        INodeHelper.addChild(this.dir.rootDir, true, -1L, false);
    else
        this.dir.rootDir = (INodeDirectoryWithQuota) rootInode;
    
    if(DFSConfigKeys.DFS_INODE_CACHE_ENABLED) {
      INodeCache cache = INodeCacheImpl.getInstance(); //added for magic cache
      cache.putRoot(this.dir.rootDir); //added for magic cache
    }
    
    this.safeMode = new SafeModeInfo(conf);
  }

  void activateSecretManager() throws IOException {
    if (dtSecretManager != null) {
      dtSecretManager.startThreads();
    }
  }
  
  @Override
  public boolean isWritingNN() {
      return nameNode == null ? false : nameNode.isWritingNN(); //FIXME: find out a better way of handling namenode format
  }
  
  /**
   * Activate FSNamesystem daemons.
   */
  void activate(Configuration conf) throws IOException {
    writeLock();
    try {

      if(isWritingNN()) {
      setBlockTotal();
      blockManager.activate(conf);
      this.lmthread = new Daemon(leaseManager.new Monitor());
      lmthread.start();
      }
//      TODO:kamal, resouce monitor
//      this.nnrmthread = new Daemon(new NameNodeResourceMonitor());
//      nnrmthread.start();
    } finally {
      writeUnlock();
    }
    
    if (isWritingNN())
    registerMXBean();
    DefaultMetricsSystem.instance().register(this);
  }

  public static Collection<URI> getNamespaceDirs(Configuration conf) {
    return getStorageDirs(conf, DFS_NAMENODE_NAME_DIR_KEY);
  }

  private static Collection<URI> getStorageDirs(Configuration conf,
                                                String propertyName) {
    Collection<String> dirNames = conf.getTrimmedStringCollection(propertyName);
    StartupOption startOpt = NameNode.getStartupOption(conf);
    if(startOpt == StartupOption.IMPORT) {
      // In case of IMPORT this will get rid of default directories 
      // but will retain directories specified in hdfs-site.xml
      // When importing image from a checkpoint, the name-node can
      // start with empty set of storage directories.
      Configuration cE = new HdfsConfiguration(false);
      cE.addResource("core-default.xml");
      cE.addResource("core-site.xml");
      cE.addResource("hdfs-default.xml");
      Collection<String> dirNames2 = cE.getTrimmedStringCollection(propertyName);
      dirNames.removeAll(dirNames2);
      if(dirNames.isEmpty())
        LOG.warn("!!! WARNING !!!" +
          "\n\tThe NameNode currently runs without persistent storage." +
          "\n\tAny changes to the file system meta-data may be lost." +
          "\n\tRecommended actions:" +
          "\n\t\t- shutdown and restart NameNode with configured \"" 
          + propertyName + "\" in hdfs-site.xml;" +
          "\n\t\t- use Backup Node as a persistent and up-to-date storage " +
          "of the file system meta-data.");
    } else if (dirNames.isEmpty()) {
      dirNames = Collections.singletonList("file:///tmp/hadoop/dfs/name");
    }
    return Util.stringCollectionAsURIs(dirNames);
  }

  public static Collection<URI> getNamespaceEditsDirs(Configuration conf) {
    return getStorageDirs(conf, DFS_NAMENODE_EDITS_DIR_KEY);
  }

  @Override
  public void readLock() {
    this.fsLock.readLock().lock();
  }
  @Override
  public void readUnlock() {
    this.fsLock.readLock().unlock();
  }
  @Override
  public void writeLock() {
    this.fsLock.writeLock().lock();
  }
  @Override
  public void writeUnlock() {
    this.fsLock.writeLock().unlock();
  }
  @Override
  public boolean hasWriteLock() {
    return this.fsLock.isWriteLockedByCurrentThread();
  }
  @Override
  public boolean hasReadLock() {
    return this.fsLock.getReadHoldCount() > 0;
  }
  @Override
  public boolean hasReadOrWriteLock() {
    return hasReadLock() || hasWriteLock();
  }

  /**
   * dirs is a list of directories where the filesystem directory state 
   * is stored
   */
  FSNamesystem(FSImage fsImage, Configuration conf) throws IOException {
    this.fsLock = new ReentrantReadWriteLock(true);
    this.blockManager = new BlockManager(this, conf);
    setConfigurationParameters(conf);
    this.dir = new FSDirectory(fsImage, this, conf);
    dtSecretManager = createDelegationTokenSecretManager(conf);
  }

  /**
   * Initializes some of the members from configuration
   */
  private void setConfigurationParameters(Configuration conf) 
                                          throws IOException {
    fsOwner = UserGroupInformation.getCurrentUser();
    
    LOG.info("fsOwner=" + fsOwner);

    this.supergroup = conf.get(DFS_PERMISSIONS_SUPERUSERGROUP_KEY, 
                               DFS_PERMISSIONS_SUPERUSERGROUP_DEFAULT);
    this.isPermissionEnabled = conf.getBoolean(DFS_PERMISSIONS_ENABLED_KEY,
                                               DFS_PERMISSIONS_ENABLED_DEFAULT);
    LOG.info("supergroup=" + supergroup);
    LOG.info("isPermissionEnabled=" + isPermissionEnabled);
    short filePermission = (short)conf.getInt(DFS_NAMENODE_UPGRADE_PERMISSION_KEY,
                                              DFS_NAMENODE_UPGRADE_PERMISSION_DEFAULT);
    this.defaultPermission = PermissionStatus.createImmutable(
        fsOwner.getShortUserName(), supergroup, new FsPermission(filePermission));
    
    this.serverDefaults = new FsServerDefaults(
        conf.getLong(DFS_BLOCK_SIZE_KEY, DFS_BLOCK_SIZE_DEFAULT),
        conf.getInt(DFS_BYTES_PER_CHECKSUM_KEY, DFS_BYTES_PER_CHECKSUM_DEFAULT),
        conf.getInt(DFS_CLIENT_WRITE_PACKET_SIZE_KEY, DFS_CLIENT_WRITE_PACKET_SIZE_DEFAULT),
        (short) conf.getInt(DFS_REPLICATION_KEY, DFS_REPLICATION_DEFAULT),
        conf.getInt(IO_FILE_BUFFER_SIZE_KEY, IO_FILE_BUFFER_SIZE_DEFAULT));
    
    this.maxFsObjects = conf.getLong(DFS_NAMENODE_MAX_OBJECTS_KEY, 
                                     DFS_NAMENODE_MAX_OBJECTS_DEFAULT);

    this.accessTimePrecision = conf.getLong(DFS_NAMENODE_ACCESSTIME_PRECISION_KEY, 0);
    this.supportAppends = conf.getBoolean(DFS_SUPPORT_APPEND_KEY,
        DFS_SUPPORT_APPEND_DEFAULT);

    this.dtpReplaceDatanodeOnFailure = ReplaceDatanodeOnFailure.get(conf);
  }

  /**
   * Return the default path permission when upgrading from releases with no
   * permissions (<=0.15) to releases with permissions (>=0.16)
   */
  protected PermissionStatus getUpgradePermission() {
    return defaultPermission;
  }
  
  NamespaceInfo getNamespaceInfo() {
    readLock();
    try {
      // Hack time
      return new NamespaceInfo(dir.fsImage.getStorage().getNamespaceID(),
          getClusterId(), getBlockPoolId(),
          dir.fsImage.getStorage().getCTime(),
          upgradeManager.getUpgradeVersion()
          );
    } finally {
      readUnlock();
    }
  }

  /**
   * Close down this file system manager.
   * Causes heartbeat and lease daemons to stop; waits briefly for
   * them to finish, but a short timeout returns control back to caller.
   */
  void close() {
    fsRunning = false;
    try {
      if (blockManager != null) blockManager.close();
      if (smmthread != null) smmthread.interrupt();
      if (dtSecretManager != null) dtSecretManager.stopThreads();
//TODO:kamal resource monitor
//      if (nnrmthread != null) nnrmthread.interrupt();
    } catch (Exception e) {
      LOG.warn("Exception shutting down FSNamesystem", e);
    } finally {
      // using finally to ensure we also wait for lease daemon
      try {
        if (lmthread != null) {
          lmthread.interrupt();
          lmthread.join(3000);
        }
        if (dir != null) {
          dir.close();
        }
      } catch (InterruptedException ie) {
      } catch (IOException ie) {
        LOG.error("Error closing FSDirectory", ie);
        IOUtils.cleanup(LOG, dir);
      }
    }
  }

  @Override
  public boolean isRunning() {
    return fsRunning;
  }

  /**
   * Dump all metadata into specified file
   */
  void metaSave(String filename) throws IOException {
    writeLock();
    try {
      checkSuperuserPrivilege();
      File file = new File(System.getProperty("hadoop.log.dir"), filename);
      PrintWriter out = new PrintWriter(new BufferedWriter(new FileWriter(file,
          true)));
  
      long totalInodes = this.dir.totalInodes();
      long totalBlocks = this.getBlocksTotal();
      out.println(totalInodes + " files and directories, " + totalBlocks
          + " blocks = " + (totalInodes + totalBlocks) + " total");

      final List<DatanodeDescriptor> live = new ArrayList<DatanodeDescriptor>();
      final List<DatanodeDescriptor> dead = new ArrayList<DatanodeDescriptor>();
      blockManager.getDatanodeManager().fetchDatanodes(live, dead, false);
      out.println("Live Datanodes: "+live.size());
      out.println("Dead Datanodes: "+dead.size());
      blockManager.metaSave(out);

      out.flush();
      out.close();
    } finally {
      writeUnlock();
    }
  }

  long getDefaultBlockSize() {
    return serverDefaults.getBlockSize();
  }

  FsServerDefaults getServerDefaults() {
    return serverDefaults;
  }

  long getAccessTimePrecision() {
    return accessTimePrecision;
  }

  private boolean isAccessTimeSupported() {
    return accessTimePrecision > 0;
  }

  /////////////////////////////////////////////////////////
  //
  // These methods are called by HadoopFS clients
  //
  /////////////////////////////////////////////////////////
  /**
   * Set permissions for an existing file.
   * @throws IOException
   */
  void setPermission(String src, FsPermission permission)
      throws AccessControlException, FileNotFoundException, SafeModeException,
      UnresolvedLinkException, IOException {
    HdfsFileStatus resultingStat = null;
    writeLock();
    boolean isDone = false;
    int tries = DBConnector.RETRY_COUNT;
    try
    {
        // Maybe, it is better to release the write lock and try to acquire it again after each failer.[Hooman]
        while (!isDone && tries > 0)
        {
            try {
              // the optimized place, to begin the transaction will be decided later.
              DBConnector.beginTransaction();

              if (isInSafeMode()) {
                throw new SafeModeException("Cannot set permission for " + src, safeMode);
              }
              
              checkOwner(src);
              dir.setPermission(src, permission, true);
              DBConnector.commit();
              isDone = true;
              
              if (auditLog.isInfoEnabled() && isExternalInvocation()) {
                resultingStat = dir.getFileInfo(src, false);
              }
            }
            catch(ClusterJException ex)
            {
                DBConnector.safeRollback();
                tries--;
                //For now, the ClusterJException are just catched here.
                FSNamesystem.LOG.error(ex.getMessage(), ex);
            }
        }
    }
    finally {
      DBConnector.safeRollback();
      writeUnlock();
    }
    
    //getEditLog().logSync();
    if (auditLog.isInfoEnabled() && isExternalInvocation()) {
      logAuditEvent(UserGroupInformation.getCurrentUser(),
                    Server.getRemoteIp(),
                    "setPermission", src, null, resultingStat);
    }
  }

  /**
   * Set owner for an existing file.
   * @throws IOException
   */
  void setOwner(String src, String username, String group)
      throws AccessControlException, FileNotFoundException, SafeModeException,
      UnresolvedLinkException, IOException {
    HdfsFileStatus resultingStat = null;
    writeLock();
    
    boolean isDone = false;
    int tries = DBConnector.RETRY_COUNT;
    try
    {
        // Maybe, it is better to release the write lock and try to acquire it again after each failer.[Hooman]
        while (!isDone && tries > 0)
        {
            try {
              // the optimized place, to begin the transaction will be decided later.
              DBConnector.beginTransaction();

              if (isInSafeMode()) {
                throw new SafeModeException("Cannot set owner for " + src, safeMode);
              }
              FSPermissionChecker pc = checkOwner(src);
              if (!pc.isSuper) {
                if (username != null && !pc.user.equals(username)) {
                  throw new AccessControlException("Non-super user cannot change owner.");
                }
                if (group != null && !pc.containsGroup(group)) {
                  throw new AccessControlException("User does not belong to " + group
                    + " .");
                }
              }
              
              dir.setOwner(src, username, group, true);
              DBConnector.commit();
              isDone = true;
              
              if (auditLog.isInfoEnabled() && isExternalInvocation()) {
                resultingStat = dir.getFileInfo(src, false);
              }
            }
            catch(ClusterJException ex)
            {
                DBConnector.safeRollback();
                tries--;
                //For now, the ClusterJException are just catched here.
                FSNamesystem.LOG.error(ex.getMessage(), ex);
            }
        }
    }
    finally {
      DBConnector.safeRollback();
      writeUnlock();
    }
    
    //getEditLog().logSync();
    if (auditLog.isInfoEnabled() && isExternalInvocation()) {
      logAuditEvent(UserGroupInformation.getCurrentUser(),
                    Server.getRemoteIp(),
                    "setOwner", src, null, resultingStat);
    }
  }
  
  /**
   * Set owner for an existing file.
   * @throws IOException
   */
  void setOwnerOld(String src, String username, String group)
      throws AccessControlException, FileNotFoundException, SafeModeException,
      UnresolvedLinkException, IOException {
    HdfsFileStatus resultingStat = null;
    writeLock();
    try {
      if (isInSafeMode()) {
        throw new SafeModeException("Cannot set owner for " + src, safeMode);
      }
      FSPermissionChecker pc = checkOwner(src);
      if (!pc.isSuper) {
        if (username != null && !pc.user.equals(username)) {
          throw new AccessControlException("Non-super user cannot change owner.");
        }
        if (group != null && !pc.containsGroup(group)) {
          throw new AccessControlException("User does not belong to " + group
            + " .");
        }
      }
      dir.setOwner(src, username, group, false);
      if (auditLog.isInfoEnabled() && isExternalInvocation()) {
        resultingStat = dir.getFileInfo(src, false);
      }
    } finally {
      writeUnlock();
    }
    //getEditLog().logSync();
    if (auditLog.isInfoEnabled() && isExternalInvocation()) {
      logAuditEvent(UserGroupInformation.getCurrentUser(),
                    Server.getRemoteIp(),
                    "setOwner", src, null, resultingStat);
    }
  }

  /**
   * Get block locations within the specified range.
   *
   * @see ClientProtocol#getBlockLocations(String, long, long)
   */
  LocatedBlocks getBlockLocations(String clientMachine, String src,
<<<<<<< HEAD
          long offset, long length) throws AccessControlException,
          FileNotFoundException, UnresolvedLinkException, IOException {
    int tries = DBConnector.RETRY_COUNT;
    boolean isDone = false;
    try {
      while (!isDone && tries > 0) {
        try {
          DBConnector.beginTransaction();
          LocatedBlocks blocks = getBlockLocations(src, offset, length, true, true, true);

          DBConnector.commit();
          isDone = true;
          return blocks;
        } catch (ClusterJException e) {
          LOG.error(e.getMessage(), e);
          DBConnector.safeRollback();
          tries--;
        }
      }
    } finally {
      DBConnector.safeRollback();
    }
    return null;
=======
      long offset, long length) throws AccessControlException,
      FileNotFoundException, UnresolvedLinkException, IOException {
    try
    {
      DBConnector.beginTransaction();
      LocatedBlocks blocks = getBlockLocations(src, offset, length, true, true);
      DBConnector.commit();
      return blocks;
    } finally {
      DBConnector.safeRollback();
    }
//    if (blocks != null) {
//      blockManager.getDatanodeManager().sortLocatedBlocks(
//          clientMachine, blocks.getLocatedBlocks());
//    }
>>>>>>> a5bb057b
  }

  /**
   * Get block locations within the specified range.
   * @see ClientProtocol#getBlockLocations(String, long, long)
   * @throws FileNotFoundException, UnresolvedLinkException, IOException
   */
  LocatedBlocks getBlockLocations(String src, long offset, long length,
      boolean doAccessTime, boolean needBlockToken, boolean isTransactional) throws FileNotFoundException,
      UnresolvedLinkException, IOException {
    if (isPermissionEnabled) {
      checkPathAccess(src, FsAction.READ);
    }

    if (offset < 0) {
      throw new HadoopIllegalArgumentException(
          "Negative offset is not supported. File: " + src);
    }
    if (length < 0) {
      throw new HadoopIllegalArgumentException(
          "Negative length is not supported. File: " + src);
    }
    final LocatedBlocks ret = getBlockLocationsUpdateTimes(src,
        offset, length, doAccessTime, needBlockToken, isTransactional);
    if (auditLog.isInfoEnabled() && isExternalInvocation()) {
      logAuditEvent(UserGroupInformation.getCurrentUser(),
                    Server.getRemoteIp(),
                    "open", src, null, null);
    }
    return ret;
  }

  /*
   * Get block locations within the specified range, updating the
   * access times if necessary. 
   */
  private LocatedBlocks getBlockLocationsUpdateTimes(String src,
                                                       long offset, 
                                                       long length,
                                                       boolean doAccessTime, 
                                                       boolean needBlockToken, boolean isTransactional)
      throws FileNotFoundException, UnresolvedLinkException, IOException {

    //for (int attempt = 0; attempt < 2; attempt++) {
    // if (attempt == 0) { // first attempt is with readlock
    //    readLock();
    //  }  else { // second attempt is with  write lock
    //    writeLock(); // writelock is needed to set accesstime
    //  }
      // if the namenode is in safemode, then do not update access time
      if (isInSafeMode()) {
        doAccessTime = false;
      }

      //try {
        long now = now();
        INodeFile inode = dir.getFileINode(src);
        if (inode == null) {
          throw new FileNotFoundException("File does not exist: " + src);
        }
        assert !inode.isLink();
        if (doAccessTime && isAccessTimeSupported()) {
          if (now <= inode.getAccessTime() + getAccessTimePrecision()) {
            // if we have to set access time but we only have the readlock, then
            // restart this entire operation with the writeLock.
            //if (attempt == 0) {
            //  continue;
            //}
          }
          dir.setTimes(src, inode, -1, now, false, isTransactional);
        }
        return blockManager.createLocatedBlocks(inode.getBlocks(),
            inode.computeFileSize(false),
            inode.isUnderConstruction(),
            offset, length, needBlockToken);
      //} finally {
      //  if (attempt == 0) {
      //    readUnlock();
      //  } else {
      //   writeUnlock();
      //  }
      // }
    //}
    //return null; // can never reach here
  }

  /**
   * Moves all the blocks from srcs and appends them to trg
   * To avoid rollbacks we will verify validitity of ALL of the args
   * before we start actual move.
   * @param target
   * @param srcs
   * @throws IOException
   */
  void concat(String target, String [] srcs) 
      throws IOException, UnresolvedLinkException {
    if(FSNamesystem.LOG.isDebugEnabled()) {
      FSNamesystem.LOG.debug("concat " + Arrays.toString(srcs) +
          " to " + target);
    }
    
    // verify args
    if(target.isEmpty()) {
      throw new IllegalArgumentException("Target file name is empty");
    }
    if(srcs == null || srcs.length == 0) {
      throw new IllegalArgumentException("No sources given");
    }
    
    // We require all files be in the same directory
    String trgParent = 
      target.substring(0, target.lastIndexOf(Path.SEPARATOR_CHAR));
    for (String s : srcs) {
      String srcParent = s.substring(0, s.lastIndexOf(Path.SEPARATOR_CHAR));
      if (!srcParent.equals(trgParent)) {
        throw new IllegalArgumentException(
           "Sources and target are not in the same directory");
      }
    }

    HdfsFileStatus resultingStat = null;
    writeLock();
    int tries = DBConnector.RETRY_COUNT;
    boolean isDone = false;
    try {
        while (!isDone && tries > 0) {
            try
            {
                DBConnector.beginTransaction();
                if (isInSafeMode()) {
                    throw new SafeModeException("Cannot concat " + target, safeMode);
                }
                concatInternal(target, srcs, true);
                DBConnector.commit();
                isDone = true;
                if (auditLog.isInfoEnabled() && isExternalInvocation()) {
                    resultingStat = dir.getFileInfo(target, false);
                }
            }
            catch(ClusterJException e)
            {
                LOG.error(e.getMessage(), e);
                DBConnector.safeRollback();
                tries--;
            }
        }
    } finally {
      DBConnector.safeRollback();
      writeUnlock();
    }
    //getEditLog().logSync();
    if (auditLog.isInfoEnabled() && isExternalInvocation()) {
      logAuditEvent(UserGroupInformation.getLoginUser(),
                    Server.getRemoteIp(),
                    "concat", Arrays.toString(srcs), target, resultingStat);
    }
  }

  /** See {@link #concat(String, String[])} */
  private void concatInternal(String target, String [] srcs, boolean isTransactional) 
      throws IOException, UnresolvedLinkException {
    assert hasWriteLock();
    // write permission for the target
    if (isPermissionEnabled) {
      checkPathAccess(target, FsAction.WRITE);

      // and srcs
      for(String aSrc: srcs) {
        checkPathAccess(aSrc, FsAction.READ); // read the file
        checkParentAccess(aSrc, FsAction.WRITE); // for delete 
      }
    }

    // to make sure no two files are the same
    Set<INode> si = new HashSet<INode>();

    // we put the following prerequisite for the operation
    // replication and blocks sizes should be the same for ALL the blocks
    // check the target
    INode inode = dir.getFileINode(target);

    if(inode == null) {
      throw new IllegalArgumentException("concat: trg file doesn't exist");
    }
    if(inode.isUnderConstruction()) {
      throw new IllegalArgumentException("concat: trg file is uner construction");
    }

    INodeFile trgInode = (INodeFile) inode;

    // per design trg shouldn't be empty and all the blocks same size
    if(trgInode.getBlocks().isEmpty()) {
      throw new IllegalArgumentException("concat: "+ target + " file is empty");
    }

    long blockSize = trgInode.getPreferredBlockSize();

    // check the end block to be full
    if(blockSize != trgInode.getBlocks().get(trgInode.getBlocks().size() - 1).getNumBytes()) {
      throw new IllegalArgumentException(target + " blocks size should be the same");
    }

    si.add(trgInode);
    short repl = trgInode.getReplication();

    // now check the srcs
    boolean endSrc = false; // final src file doesn't have to have full end block
    for(int i=0; i<srcs.length; i++) {
      String src = srcs[i];
      if(i==srcs.length-1)
        endSrc=true;

      INodeFile srcInode = dir.getFileINode(src);

      if(src.isEmpty() 
          || srcInode == null
          || srcInode.isUnderConstruction()
          || srcInode.getBlocks().isEmpty()) {
        throw new IllegalArgumentException("concat: file " + src + 
        " is invalid or empty or underConstruction");
      }

      // check replication and blocks size
      if(repl != srcInode.getReplication()) {
        throw new IllegalArgumentException(src + " and " + target + " " +
            "should have same replication: "
            + repl + " vs. " + srcInode.getReplication());
      }

      //boolean endBlock=false;
      // verify that all the blocks are of the same length as target
      // should be enough to check the end blocks
      int idx = srcInode.getBlocks().size()-1;
      if(endSrc)
        idx = srcInode.getBlocks().size()-2; // end block of endSrc is OK not to be full
      if(idx >= 0 && srcInode.getBlocks().get(idx).getNumBytes() != blockSize) {
        throw new IllegalArgumentException("concat: blocks sizes of " + 
            src + " and " + target + " should all be the same");
      }

      si.add(srcInode);
    }

    // make sure no two files are the same
    if(si.size() < srcs.length+1) { // trg + srcs
      // it means at least two files are the same
      throw new IllegalArgumentException("at least two files are the same");
    }

    if(NameNode.stateChangeLog.isDebugEnabled()) {
      NameNode.stateChangeLog.debug("DIR* NameSystem.concat: " + 
          Arrays.toString(srcs) + " to " + target);
    }

    dir.concat(target,srcs, isTransactional);
  }
  
  /**
   * stores the modification and access time for this inode. 
   * The access time is precise upto an hour. The transaction, if needed, is
   * written to the edits log but is not flushed.
   */
  void setTimes(String src, long mtime, long atime)
          throws IOException, UnresolvedLinkException {
    if (!isAccessTimeSupported() && atime != -1) {
      throw new IOException("Access time for hdfs is not configured. "
              + " Please set dfs.support.accessTime configuration parameter.");
    }
    writeLock();
    boolean done = false;
    int tries = DBConnector.RETRY_COUNT;
    try {
      while (!done && tries > 0) {
        try {
          DBConnector.beginTransaction();
          // Write access is required to set access and modification times
          if (isPermissionEnabled) {
            checkPathAccess(src, FsAction.WRITE);
          }
          INodeFile inode = dir.getFileINode(src);
          if (inode != null) {
            dir.setTimes(src, inode, mtime, atime, true, true);
            if (auditLog.isInfoEnabled() && isExternalInvocation()) {
              final HdfsFileStatus stat = dir.getFileInfo(src, false);
              logAuditEvent(UserGroupInformation.getCurrentUser(),
                      Server.getRemoteIp(),
                      "setTimes", src, null, stat);
            }
          } else {
            throw new FileNotFoundException("File " + src + " does not exist.");
          }
          DBConnector.commit();
          done = true;
        } catch (ClusterJException e) {
          tries--;
          DBConnector.safeRollback();
          FSNamesystem.LOG.error(e.getMessage(), e);
        }
      }
    } finally {
      DBConnector.safeRollback();
      writeUnlock();
    }
  }

  /**
   * Create a symbolic link.
   */
  void createSymlink(String target, String link,
      PermissionStatus dirPerms, boolean createParent) 
      throws IOException, UnresolvedLinkException {
    HdfsFileStatus resultingStat = null;
    writeLock();
    boolean done = false;
    int tries = DBConnector.RETRY_COUNT;
    try {
      while (!done && tries > 0) {
        try {
          DBConnector.beginTransaction();
          if (!createParent) {
            verifyParentDir(link);
          }
          createSymlinkInternal(target, link, dirPerms, createParent, true);
          DBConnector.commit();
          done = true;
          if (auditLog.isInfoEnabled() && isExternalInvocation()) {
            resultingStat = dir.getFileInfo(link, false);
          }
        } catch (ClusterJException e) {
          tries--;
          DBConnector.safeRollback();
          FSNamesystem.LOG.error(e.getMessage(), e);
        }
      }
    } finally {
      DBConnector.safeRollback();
      writeUnlock();
    }
    //getEditLog().logSync();
    if (auditLog.isInfoEnabled() && isExternalInvocation()) {
      logAuditEvent(UserGroupInformation.getCurrentUser(),
                    Server.getRemoteIp(),
                    "createSymlink", link, target, resultingStat);
    }
  }

  /**
   * Create a symbolic link.
   */
  private void createSymlinkInternal(String target, String link,
      PermissionStatus dirPerms, boolean createParent, boolean transactional)
      throws IOException, UnresolvedLinkException {
    assert hasWriteLock();
    if (NameNode.stateChangeLog.isDebugEnabled()) {
      NameNode.stateChangeLog.debug("DIR* NameSystem.createSymlink: target=" + 
        target + " link=" + link);
    }
    if (isInSafeMode()) {
      throw new SafeModeException("Cannot create symlink " + link, safeMode);
    }
    if (!DFSUtil.isValidName(link)) {
      throw new InvalidPathException("Invalid file name: " + link);
    }
    if (!dir.isValidToCreate(link)) {
      throw new IOException("failed to create link " + link 
          +" either because the filename is invalid or the file exists");
    }
    if (isPermissionEnabled) {
      checkAncestorAccess(link, FsAction.WRITE);
    }
    // validate that we have enough inodes.
    checkFsObjectLimit();

    // add symbolic link to namespace
    dir.addSymlink(link, target, dirPerms, createParent, transactional);
  }
  
  /**
   * Set replication for an existing file.
   * 
   * The NameNode sets new replication and schedules either replication of 
   * under-replicated data blocks or removal of the excessive block copies 
   * if the blocks are over-replicated.
   * 
   * @see ClientProtocol#setReplication(String, short)
   * @param src file name
   * @param replication new replication
   * @return true if successful; 
   *         false if file does not exist or is a directory
   */
  boolean setReplication(final String src, final short replication
      ) throws IOException {
    blockManager.verifyReplication(src, replication, null);
    
    boolean isFile = false;
    writeLock();
    boolean isDone = false;
    int tries = DBConnector.RETRY_COUNT;
    try {
                // Maybe, it is better to release the write lock and try to acquire it again after each failer.[Hooman]
        while (!isDone && tries > 0)
        {
            try {
              // the optimized place, to begin the transaction will be decided later.
              DBConnector.beginTransaction();
              
              if (isInSafeMode()) {
                throw new SafeModeException("Cannot set replication for " + src, safeMode);
              }
              if (isPermissionEnabled) {
                checkPathAccess(src, FsAction.WRITE);
              }

              final short[] oldReplication = new short[1];
              final List<BlockInfo> blocks = dir.setReplication(src, replication, oldReplication, true);
              isFile = blocks != null;
              if (isFile) {
                blockManager.setReplication(oldReplication[0], replication, src, blocks);
              }
              DBConnector.commit();
              isDone = true;
            }
            catch(ClusterJException ex)
            {
                DBConnector.safeRollback();
                tries--;
                //For now, the ClusterJException are just catched here.
                FSNamesystem.LOG.error(ex.getMessage(), ex);
            }
        }
    } finally {
        DBConnector.safeRollback();
        writeUnlock();
        //TODO[Hooman]: If all the tries failed then throw exception to the client.
    }
                  //getEditLog().logSync();
  if (isFile && auditLog.isInfoEnabled() && isExternalInvocation()) {
        logAuditEvent(UserGroupInformation.getCurrentUser(),
                      Server.getRemoteIp(),
                      "setReplication", src, null, null);
      }
    return isFile;
  }

  /**
   * Set replication for an existing file.
   * 
   * The NameNode sets new replication and schedules either replication of 
   * under-replicated data blocks or removal of the excessive block copies 
   * if the blocks are over-replicated.
   * 
   * @see ClientProtocol#setReplication(String, short)
   * @param src file name
   * @param replication new replication
   * @return true if successful; 
   *         false if file does not exist or is a directory
   */
  boolean setReplicationOld(final String src, final short replication
      ) throws IOException {
    blockManager.verifyReplication(src, replication, null);
    
    final boolean isFile;
    writeLock();
    try {
      if (isInSafeMode()) {
        throw new SafeModeException("Cannot set replication for " + src, safeMode);
      }
      if (isPermissionEnabled) {
        checkPathAccess(src, FsAction.WRITE);
      }

      final short[] oldReplication = new short[1];
      final List<BlockInfo> blocks = dir.setReplication(src, replication, oldReplication, false);
      isFile = blocks != null;
      if (isFile) {
        blockManager.setReplication(oldReplication[0], replication, src, blocks);
      }
    } finally {
      writeUnlock();
    }

    //getEditLog().logSync();
    if (isFile && auditLog.isInfoEnabled() && isExternalInvocation()) {
      logAuditEvent(UserGroupInformation.getCurrentUser(),
                    Server.getRemoteIp(),
                    "setReplication", src, null, null);
    }
    return isFile;
  }
    
  //TODO: kamal, tx
  long getPreferredBlockSize(String filename) 
      throws IOException, UnresolvedLinkException {
    readLock();
    try {
      if (isPermissionEnabled) {
        checkTraverse(filename);
      }
      return dir.getPreferredBlockSize(filename);
    } finally {
      readUnlock();
    }
  }

  /*
   * Verify that parent directory of src exists.
   */
  private void verifyParentDir(String src) throws FileNotFoundException,
      ParentNotDirectoryException, UnresolvedLinkException {
    assert hasReadOrWriteLock();
    Path parent = new Path(src).getParent();
    if (parent != null) {
      INode[] pathINodes = dir.getExistingPathINodes(parent.toString());
      INode parentNode = pathINodes[pathINodes.length - 1];
      if (parentNode == null) {
        throw new FileNotFoundException("Parent directory doesn't exist: "
            + parent.toString());
      } else if (!parentNode.isDirectory() && !parentNode.isLink()) {
        throw new ParentNotDirectoryException("Parent path is not a directory: "
            + parent.toString());
      }
    }
  }

  /**
   * Create a new file entry in the namespace.
   * 
   * For description of parameters and exceptions thrown see 
   * {@link ClientProtocol#create()}
   */
  void startFile(String src, PermissionStatus permissions, String holder,
      String clientMachine, EnumSet<CreateFlag> flag, boolean createParent,
      short replication, long blockSize) throws AccessControlException,
      SafeModeException, FileAlreadyExistsException, UnresolvedLinkException,
      FileNotFoundException, ParentNotDirectoryException, IOException {
    //      TODO:kamal, writing check
    writeLock();
    boolean isDone = false;
    int tries = DBConnector.RETRY_COUNT;
    try
    {
      while(!isDone && tries > 0)
      {
        try {
          DBConnector.beginTransaction();
          startFileInternal(src, permissions, holder, clientMachine, flag,
              createParent, replication, blockSize, true); 
          DBConnector.commit();
          isDone = true;
        }
        catch(IOException ioe) {
          //[W] An IOException does not mean that the writes should be rolled back in NDB
          //    e.g. RecoveryInProgressException, AlreadyBeingCreatedException
          DBConnector.commit();
          isDone = true;
          throw ioe;
        }
        catch(ClusterJException ex)
        {
          LOG.error(ex.getMessage(), ex);
          DBConnector.safeRollback();
          tries--;
        }
      }
    }
    finally {
      DBConnector.safeRollback();
      writeUnlock();
      if (isDone)
      {
        if (auditLog.isInfoEnabled() && isExternalInvocation()) {
          final HdfsFileStatus stat = dir.getFileInfo(src, false);
          logAuditEvent(UserGroupInformation.getCurrentUser(),
              Server.getRemoteIp(),
              "create", src, null, stat);
        }
      }
      //TODO[Hooman]: If all the tries failed then throw exception to the client.
    }
  }

  /**
   * Create new or open an existing file for append.<p>
   * 
   * In case of opening the file for append, the method returns the last
   * block of the file if this is a partial block, which can still be used
   * for writing more data. The client uses the returned block locations
   * to form the data pipeline for this block.<br>
   * The method returns null if the last block is full or if this is a 
   * new file. The client then allocates a new block with the next call
   * using {@link NameNode#addBlock()}.<p>
   *
   * For description of parameters and exceptions thrown see 
   * {@link ClientProtocol#create()}
   * 
   * @return the last block locations if the block is partial or null otherwise
   */
  private LocatedBlock startFileInternal(String src,
      PermissionStatus permissions, String holder, String clientMachine,
      EnumSet<CreateFlag> flag, boolean createParent, short replication,
      long blockSize, boolean isTransactional) throws SafeModeException, FileAlreadyExistsException,
      AccessControlException, UnresolvedLinkException, FileNotFoundException,
      ParentNotDirectoryException, IOException {
    assert isWritingNN();
    assert hasWriteLock();
    if (NameNode.stateChangeLog.isDebugEnabled()) {
      NameNode.stateChangeLog.debug("DIR* NameSystem.startFile: src=" + src
          + ", holder=" + holder
          + ", clientMachine=" + clientMachine
          + ", createParent=" + createParent
          + ", replication=" + replication
          + ", createFlag=" + flag.toString());
    }
    if (isInSafeMode()) {
      throw new SafeModeException("Cannot create file" + src, safeMode);
    }
    if (!DFSUtil.isValidName(src)) {
      throw new InvalidPathException(src);
    }

    // Verify that the destination does not exist as a directory already.
    boolean pathExists = dir.exists(src);
    if (pathExists && dir.isDir(src)) {
      throw new FileAlreadyExistsException("Cannot create file " + src
          + "; already exists as a directory.");
    }

    boolean overwrite = flag.contains(CreateFlag.OVERWRITE);
    boolean append = flag.contains(CreateFlag.APPEND);
    if (isPermissionEnabled) {
      if (append || (overwrite && pathExists)) {
        checkPathAccess(src, FsAction.WRITE);
      } else {
        checkAncestorAccess(src, FsAction.WRITE);
      }
    }

    if (!createParent) {
      verifyParentDir(src);
    }

    try {
      INode myFile = dir.getFileINode(src);
      recoverLeaseInternal(myFile, src, holder, clientMachine, false, isTransactional);
      
      try {
        blockManager.verifyReplication(src, replication, clientMachine);
      } catch(IOException e) {
        throw new IOException("failed to create "+e.getMessage());
      }
      boolean create = flag.contains(CreateFlag.CREATE);
      if (myFile == null) {
        if (!create) {
          throw new FileNotFoundException("failed to overwrite or append to non-existent file "
            + src + " on client " + clientMachine);
        }
      } else {
        // File exists - must be one of append or overwrite
        if (overwrite) {
          delete(src, true, isTransactional);
        } else if (!append) {
          throw new FileAlreadyExistsException("failed to create file " + src
              + " on client " + clientMachine
              + " because the file exists");
        }
      }

      final DatanodeDescriptor clientNode = 
          blockManager.getDatanodeManager().getDatanodeByHost(clientMachine);

      if (append && myFile != null) {
        //
        // Replace current node with a INodeUnderConstruction.
        // Recreate in-memory lease record.
        //
        INodeFile node = (INodeFile) myFile;
        INodeFileUnderConstruction cons = new INodeFileUnderConstruction(
                                        node.getLocalNameBytes(),
                                        node.getReplication(),
                                        node.getModificationTime(),
                                        node.getPreferredBlockSize(),
                                        node.getPermissionStatus(),
                                        holder,
                                        clientMachine,
                                        clientNode);
        
        cons.setLocalName(node.getLocalName());
        cons.setParentIDLocal(node.getParentIDLocal());
        cons.setID(node.getID());
        cons.setBlocks(node.getBlocks());
        for (BlockInfo blk : node.getBlocks()) {
          blk.setINode(cons);
        }
        dir.replaceNode(src, node, cons, isTransactional);
        leaseManager.addLease(cons.getClientName(), src, isTransactional);

        // convert last block to under-construction
        return blockManager.convertLastBlockToUnderConstruction(cons, isTransactional);
      } else {
       // Now we can add the name to the filesystem. This file has no
       // blocks associated with it.
       //
       checkFsObjectLimit(); //FIXME the flow shouldnt reach here for TestBLockRecovery
       
        // increment global generation stamp
        long genstamp = nextGenerationStamp();
        INodeFileUnderConstruction newNode = dir.addFile(src, permissions,
            replication, blockSize, holder, clientMachine, clientNode, genstamp, isTransactional);
        
        if (newNode == null) {
          throw new IOException("DIR* NameSystem.startFile: " +
                                "Unable to add file to namespace.");
        }
        leaseManager.addLease(newNode.getClientName(), src, isTransactional);
        if (NameNode.stateChangeLog.isDebugEnabled()) {
          NameNode.stateChangeLog.debug("DIR* NameSystem.startFile: "
                                     +"add "+src+" to namespace for "+holder);
        }
      }
    } catch (IOException ie) {
      NameNode.stateChangeLog.warn("DIR* NameSystem.startFile: "
                                   +ie.getMessage());
      throw ie;
    }
    return null;
  }

  /**
   * Recover lease;
   * Immediately revoke the lease of the current lease holder and start lease
   * recovery so that the file can be forced to be closed.
   * 
   * @param src the path of the file to start lease recovery
   * @param holder the lease holder's name
   * @param clientMachine the client machine's name
   * @return true if the file is already closed
   * @throws IOException
   */
  boolean recoverLease(String src, String holder, String clientMachine)
          throws IOException {
    if (!isWritingNN()) {
      throw new ImproperUsageException();
    }
    writeLock();
    try {
      if (isInSafeMode()) {
        throw new SafeModeException(
                "Cannot recover the lease of " + src, safeMode);
      }
      if (!DFSUtil.isValidName(src)) {
        throw new IOException("Invalid file name: " + src);
      }

      INode inode = dir.getFileINode(src);
      if (inode == null) {
        throw new FileNotFoundException("File not found " + src);
      }

      if (!inode.isUnderConstruction()) {
        return true;
      }
      if (isPermissionEnabled) {
        checkPathAccess(src, FsAction.WRITE);
      }

      boolean isDone = false;
      int tries = DBConnector.RETRY_COUNT;
      try {
        while (!isDone && tries > 0) {
          try {
            DBConnector.beginTransaction();
            recoverLeaseInternal(inode, src, holder, clientMachine, true, true);
            DBConnector.commit();
            isDone = true;
          } catch (ClusterJException ex) {
            if (!isDone) {
              DBConnector.safeRollback();
              tries--;
              FSNamesystem.LOG.error("recoverLease() :: failed to recover lease " + src + ". Exception: " + ex.getMessage(), ex);
            }
          }
        }
      } finally {
        if (!isDone) {
          DBConnector.safeRollback();
        }
      }

    } finally {
      writeUnlock();
    }
    return false;
  }

  private void recoverLeaseInternal(INode fileInode,
          String src, String holder, String clientMachine, boolean force, boolean isTransactional)
          throws IOException {
    assert isWritingNN();
    assert hasWriteLock();
    if (fileInode != null && fileInode.isUnderConstruction()) {
      INodeFileUnderConstruction pendingFile = (INodeFileUnderConstruction) fileInode;
      //
      // If the file is under construction , then it must be in our
      // leases. Find the appropriate lease record.
      //
      Lease lease = leaseManager.getLease(holder);
      //
      // We found the lease for this file. And surprisingly the original
      // holder is trying to recreate this file. This should never occur.
      //
      if (!force && lease != null) {
        Lease leaseFile = leaseManager.getLeaseByPath(src);
        if ((leaseFile != null && leaseFile.equals(lease))
                || lease.getHolder().equals(holder)) {
          throw new AlreadyBeingCreatedException(
                  "failed to create file " + src + " for " + holder
                  + " on client " + clientMachine
                  + " because current leaseholder is trying to recreate file.");
        }
      }
      //
      // Find the original holder.
      //
      lease = leaseManager.getLease(pendingFile.getClientName());
      if (lease == null) {
        throw new AlreadyBeingCreatedException(
                "failed to create file " + src + " for " + holder
                + " on client " + clientMachine
                + " because pendingCreates is non-null but no leases found.");
      }
      if (force) {
        // close now: no need to wait for soft lease expiration and 
        // close only the file src
        LOG.info("recoverLease: recover lease " + lease + ", src=" + src
                + " from client " + pendingFile.getClientName());
        internalReleaseLease(lease, src, holder, isTransactional);
      } else {
        assert lease.getHolder().equals(pendingFile.getClientName()) :
                "Current lease holder " + lease.getHolder()
                + " does not match file creator " + pendingFile.getClientName();
        //
        // If the original holder has not renewed in the last SOFTLIMIT 
        // period, then start lease recovery.
        //
        if (lease.expiredSoftLimit()) {
          LOG.info("startFile: recover lease " + lease + ", src=" + src
                  + " from client " + pendingFile.getClientName());
          boolean isClosed = internalReleaseLease(lease, src, null, isTransactional);
          if (!isClosed) {
            throw new RecoveryInProgressException(
                    "Failed to close file " + src
                    + ". Lease recovery is in progress. Try again later.");
          }
        } else {
          BlockInfo lastBlock = pendingFile.getLastBlock();
          if (lastBlock != null && lastBlock.getBlockUCState()
                  == BlockUCState.UNDER_RECOVERY) {
            throw new RecoveryInProgressException(
                    "Recovery in progress, file [" + src + "], "
                    + "lease owner [" + lease.getHolder() + "]");
          } else {
            throw new AlreadyBeingCreatedException(
                    "Failed to create file [" + src + "] for [" + holder
                    + "] on client [" + clientMachine
                    + "], because this file is already being created by ["
                    + pendingFile.getClientName() + "] on ["
                    + pendingFile.getClientMachine() + "]");
          }
        }
      }
    }

  }

  /**
   * Append to an existing file in the namespace.
   */
    LocatedBlock appendFile(String src, String holder, String clientMachine)
            throws AccessControlException, SafeModeException,
            FileAlreadyExistsException, FileNotFoundException,
            ParentNotDirectoryException, IOException {
        if (!isWritingNN()) {
            throw new ImproperUsageException();
        }
        if (supportAppends == false) {
            throw new UnsupportedOperationException("Append to hdfs not supported."
                    + " Please refer to dfs.support.append configuration parameter.");
        }
        LocatedBlock lb = null;
        writeLock();
        int tries = DBConnector.RETRY_COUNT;
        boolean isDone = false;
        try {
            while (!isDone && tries > 0) {
                try {
                    DBConnector.beginTransaction();
                    // Holds the db locks in 'startFileInternal ()' method
                    lb = startFileInternal(src, null, holder, clientMachine,
                            EnumSet.of(CreateFlag.APPEND),
                            false, blockManager.maxReplication, (long) 0, true);
                    DBConnector.commit();
                    isDone = true;
                } 
                catch(IOException ioe) {
                  //[W] An IOException does not mean that the writes should be rolled back in NDB
                  //    e.g. RecoveryInProgressException, AlreadyBeingCreatedException
                  DBConnector.commit();
                  isDone = true;
                  throw ioe;
                }
                catch (ClusterJException e) {
                    LOG.error(e.getMessage(), e);
                    tries--;
                    DBConnector.safeRollback();
                }
            }
        } finally {
            DBConnector.safeRollback();
            writeUnlock();
        }
        //getEditLog().logSync();
        if (lb != null) {
            if (NameNode.stateChangeLog.isDebugEnabled()) {
                NameNode.stateChangeLog.debug("DIR* NameSystem.appendFile: file "
                        + src + " for " + holder + " at " + clientMachine
                        + " block " + lb.getBlock()
                        + " block size " + lb.getBlock().getNumBytes());
            }
        }
        if (auditLog.isInfoEnabled() && isExternalInvocation()) {
            logAuditEvent(UserGroupInformation.getCurrentUser(),
                    Server.getRemoteIp(),
                    "append", src, null, null);
        }
        return lb;
    }

  ExtendedBlock getExtendedBlock(Block blk) {
    return new ExtendedBlock(blockPoolId, blk);
  }
  
  void setBlockPoolId(String bpid) {
	//[Wasif] Quick fix to keep the block pool consistent across namenodes
    //blockPoolId = bpid; //[thesis]
  }

  /**
   * The client would like to obtain an additional block for the indicated
   * filename (which is being written-to).  Return an array that consists
   * of the block, plus a set of machines.  The first on this list should
   * be where the client writes data.  Subsequent items in the list must
   * be provided in the connection to the first datanode.
   *
   * Make sure the previous blocks have been reported by datanodes and
   * are replicated.  Will return an empty 2-elt array if we want the
   * client to "try again later".
   */
  LocatedBlock getAdditionalBlockWithTransaction(String src,
                                         String clientName,
                                         ExtendedBlock previous,
                                        HashMap<Node, Node> excludedNodes)
      throws LeaseExpiredException, NotReplicatedYetException,
      QuotaExceededException, SafeModeException, UnresolvedLinkException,
                       IOException
  {
    writeLock();
    boolean isDone = false;
    int tries = DBConnector.RETRY_COUNT;
    LocatedBlock result = null;
    
    try
    {
        while (!isDone && tries > 0)
        {
            try
            {
                DBConnector.beginTransaction();
                result = getAdditionalBlock(src, clientName, previous, excludedNodes, true);
                DBConnector.commit();
                isDone = true;
            } 
            catch (ClusterJException e)
            {
                LOG.error(e.getMessage(), e);
                tries--;
                DBConnector.safeRollback();
            }
        }
    }
    finally
    {
        DBConnector.safeRollback();
        writeUnlock();
    }
    
    return result;
  }
  /**
   * The client would like to obtain an additional block for the indicated
   * filename (which is being written-to).  Return an array that consists
   * of the block, plus a set of machines.  The first on this list should
   * be where the client writes data.  Subsequent items in the list must
   * be provided in the connection to the first datanode.
   *
   * Make sure the previous blocks have been reported by datanodes and
   * are replicated.  Will return an empty 2-elt array if we want the
   * client to "try again later".
   */
  LocatedBlock getAdditionalBlock(String src,
                                         String clientName,
                                         ExtendedBlock previous,
                                        HashMap<Node, Node> excludedNodes, boolean isTransactional)
      throws LeaseExpiredException, NotReplicatedYetException,
      QuotaExceededException, SafeModeException, UnresolvedLinkException,
                       IOException
  {
    if (!isWritingNN())
        throw new ImproperUsageException();
    
    checkBlock(previous);
    long fileLength, blockSize;
    int replication;
    DatanodeDescriptor clientNode = null;
    Block newBlock = null;
    final DatanodeDescriptor targets[];

    if(NameNode.stateChangeLog.isDebugEnabled()) {
      NameNode.stateChangeLog.debug(
          "BLOCK* NameSystem.getAdditionalBlock: file "
          +src+" for "+clientName);
    }

    if (!isTransactional)
        writeLock();
    try{
        
      if (isInSafeMode()) {
        throw new SafeModeException("Cannot add block to " + src, safeMode);
      }

      // have we exceeded the configured limit of fs objects.
      checkFsObjectLimit();

      INodeFileUnderConstruction pendingFile  = checkLease(src, clientName);

      /*TODO[Hooman]: It seems that this operation is idempotent and can be done in a separate transaction. It can be committed
       * in the first writelock and release the lock and try to take them again.*/
      // commit the last block and complete it if it has minimum replicas
      commitOrCompleteLastBlock(pendingFile, ExtendedBlock.getLocalBlock(previous), isTransactional);

      //
      // If we fail this, bad things happen!
      //
      if (!checkFileProgress(pendingFile, false)) {
        throw new NotReplicatedYetException("Not replicated yet:" + src);
      }
      fileLength = pendingFile.computeContentSummary().getLength();
      blockSize = pendingFile.getPreferredBlockSize();
      clientNode = pendingFile.getClientNode();
      replication = (int)pendingFile.getReplication();
    /*} finally {
      writeUnlock();
    }*/

    // choose targets for the new block to be allocated.
    targets = blockManager.chooseTarget(
        src, replication, clientNode, excludedNodes, blockSize);

    // Allocate a new block and record it in the INode. 
    /*writeLock();
    try {*/
//      if (isInSafeMode()) {
//        throw new SafeModeException("Cannot add block to " + src, safeMode);
//      }
      INode[] pathINodes = dir.getExistingPathINodes(src);
      //[Hooman]: These checkings are not necessary when doing all in one writelock and one transaction.
      /*int inodesLen = pathINodes.length;
      checkLease(src, clientName, pathINodes[inodesLen-1]);
      INodeFileUnderConstruction pendingFile  = (INodeFileUnderConstruction) 
                                                pathINodes[inodesLen - 1];*/ 
                                                           
      //[Hooman]: -1 selectUsingIndex
//      if (!checkFileProgress(pendingFile, false)) {
//        throw new NotReplicatedYetException("Not replicated yet:" + src);
//      }

      // allocate new block record block locations in INode.
      newBlock = allocateBlock(src, pathINodes, targets, isTransactional);
      
      for (DatanodeDescriptor dn : targets) {
        dn.incBlocksScheduled();
      }
    } finally {
        if (!isTransactional)
            writeUnlock();
    }

    // Create next block
    LocatedBlock b = new LocatedBlock(getExtendedBlock(newBlock), targets, fileLength);
    blockManager.setBlockToken(b, BlockTokenSecretManager.AccessMode.WRITE);
    return b;
  }

  /** @see NameNode#getAdditionalDatanode(String, ExtendedBlock, DatanodeInfo[], DatanodeInfo[], int, String) */
  LocatedBlock getAdditionalDatanode(final String src, final ExtendedBlock blk,
      final DatanodeInfo[] existings,  final HashMap<Node, Node> excludes,
      final int numAdditionalNodes, final String clientName
      ) throws IOException {
    //check if the feature is enabled
    dtpReplaceDatanodeOnFailure.checkEnabled();

    final DatanodeDescriptor clientnode;
    final long preferredblocksize;
    final List<DatanodeDescriptor> chosen;
    readLock();
    try {
      //check safe mode
      if (isInSafeMode()) {
        throw new SafeModeException("Cannot add datanode; src=" + src
            + ", blk=" + blk, safeMode);
      }

      //check lease
      final INodeFileUnderConstruction file = checkLease(src, clientName);
      clientnode = file.getClientNode();
      preferredblocksize = file.getPreferredBlockSize();

      //find datanode descriptors
      chosen = new ArrayList<DatanodeDescriptor>();
      for(DatanodeInfo d : existings) {
        final DatanodeDescriptor descriptor = blockManager.getDatanodeManager(
            ).getDatanode(d);
        if (descriptor != null) {
          chosen.add(descriptor);
        }
      }
    } finally {
      readUnlock();
    }

    // choose new datanodes.
    final DatanodeInfo[] targets = blockManager.getBlockPlacementPolicy(
        ).chooseTarget(src, numAdditionalNodes, clientnode, chosen, true,
        excludes, preferredblocksize);
    final LocatedBlock lb = new LocatedBlock(blk, targets);
    blockManager.setBlockToken(lb, AccessMode.COPY);
    return lb;
  }

  /**
   * The client would like to let go of the given block
   */
  boolean abandonBlock(ExtendedBlock b, String src, String holder)
      throws LeaseExpiredException, FileNotFoundException,
                       UnresolvedLinkException, IOException
        {
    writeLock();
                try
                {
      //
      // Remove the block from the pending creates list
      //
                        if (NameNode.stateChangeLog.isDebugEnabled())
                        {
        NameNode.stateChangeLog.debug("BLOCK* NameSystem.abandonBlock: "
                                                              + b + "of file " + src);
      }
                        if (isInSafeMode())
                        {
                                throw new SafeModeException("Cannot abandon block " + b
                                                            + " for fle" + src, safeMode);
      }
                        
                        boolean isDone = false;
                        int tries = DBConnector.RETRY_COUNT;
                        try
                        {
                                while (!isDone && tries > 0)
                                {
                                        try
                                        {
                                                DBConnector.beginTransaction();
      INodeFileUnderConstruction file = checkLease(src, holder);
                                                dir.removeBlock(src, file, ExtendedBlock.getLocalBlock(b),true);

                                                DBConnector.commit();
                                                isDone = true;
                                        }
                                        catch(ClusterJException ex)
                                        {
                                                if(!isDone)
                                                {
                                                        DBConnector.safeRollback();
                                                        tries--;
                                                        FSNamesystem.LOG.error("abandonBlock() :: failed to abandon block from source: "+src+". Exception: "+ex.getMessage(), ex);
                                                }
                                        }
                                }
                                        
                        }
                        finally
                        {
                                if(!isDone)
                                {
                                        DBConnector.safeRollback();
                                }
                        }
                        
                        if (NameNode.stateChangeLog.isDebugEnabled())
                        {
        NameNode.stateChangeLog.debug("BLOCK* NameSystem.abandonBlock: "
                                      + b + " is removed from pendingCreates");
      }
      return true;
                }
                finally
                {
      writeUnlock();
    }
  }
  
  // make sure that we still have the lease on this file.
  private INodeFileUnderConstruction checkLease(String src, String holder) 
      throws LeaseExpiredException, UnresolvedLinkException {
    assert hasReadOrWriteLock();
    INodeFile file = dir.getFileINode(src);
    checkLease(src, holder, file);
    return (INodeFileUnderConstruction)file;
  }

  private void checkLease(String src, String holder, INode file)
      throws LeaseExpiredException {
    assert isWritingNN();
    assert hasReadOrWriteLock();
    if (file == null || file.isDirectory()) {
      Lease lease = leaseManager.getLease(holder);
      throw new LeaseExpiredException("No lease on " + src +
                                      " File does not exist. " +
                                      (lease != null ? lease.toString() :
                                       "Holder " + holder + 
                                       " does not have any open files."));
    }
    
    if (!file.isUnderConstruction()) {
      Lease lease = leaseManager.getLease(holder);
      throw new LeaseExpiredException("No lease on " + src + 
                                      " File is not open for writing. " +
                                      (lease != null ? lease.toString() :
                                       "Holder " + holder + 
                                       " does not have any open files."));
    }
    INodeFileUnderConstruction pendingFile = (INodeFileUnderConstruction)file;
    if (holder != null && !pendingFile.getClientName().equals(holder)) {
      throw new LeaseExpiredException("Lease mismatch on " + src + " owned by "
          + pendingFile.getClientName() + " but is accessed by " + holder);
    }
  }
 
  /**
   * Complete in-progress write to the given file.
   * @return true if successful, false if the client should continue to retry
   *         (e.g if not all blocks have reached minimum replication yet)
   * @throws IOException on error (eg lease mismatch, file not open, file deleted)
   */
  boolean completeFileOld(String src, String holder, ExtendedBlock last) 
    throws SafeModeException, UnresolvedLinkException, IOException {
    checkBlock(last);
    boolean success = false;
    writeLock();
    try {
      success = completeFileInternal(src, holder, 
        ExtendedBlock.getLocalBlock(last), false);
    } finally {
      writeUnlock();
    }
    return success;
  }

    /**
   * Complete in-progress write to the given file.
   * @return true if successful, false if the client should continue to retry
   *         (e.g if not all blocks have reached minimum replication yet)
   * @throws IOException on error (eg lease mismatch, file not open, file deleted)
   */
  boolean completeFile(String src, String holder, ExtendedBlock last) 
    throws SafeModeException, UnresolvedLinkException, IOException {
    assert isWritingNN();
      checkBlock(last);
    boolean success = false;
   
    writeLock();
    boolean isDone = false;
    int tries = DBConnector.RETRY_COUNT;    
    try {
        // Maybe, it is better to release the write lock and try to acquire it again after each failer.[Hooman]
        while (!isDone && tries > 0)
        {
            try {
                DBConnector.beginTransaction();
                success = completeFileInternal(src, holder,
                        ExtendedBlock.getLocalBlock(last), true);
                DBConnector.commit();
                isDone = true;
                if (success)
                    NameNode.stateChangeLog.info("DIR* NameSystem.completeFile: file " + src
                                      + " is closed by " + holder);
            }
            catch(ClusterJException ex)
            {
                DBConnector.safeRollback();
                tries--;
                success = false;
                //For now, the ClusterJException are just catched here.
                FSNamesystem.LOG.error(ex.getMessage(), ex);
            }
        }
    } finally {
      DBConnector.safeRollback();
      writeUnlock();
    }
    return success;
  }
  
  private boolean completeFileInternal(String src, 
      String holder, Block last, boolean isTransactional) throws SafeModeException,
      UnresolvedLinkException, IOException {
    assert hasWriteLock();
    if (NameNode.stateChangeLog.isDebugEnabled()) {
      NameNode.stateChangeLog.debug("DIR* NameSystem.completeFile: " +
          src + " for " + holder);
    }
    if (isInSafeMode()) {
      throw new SafeModeException("Cannot complete file " + src, safeMode);
    }

    INodeFileUnderConstruction pendingFile = checkLease(src, holder);
    // commit the last block and complete it if it has minimum replicas
    commitOrCompleteLastBlock(pendingFile, last, isTransactional);

    if (!checkFileProgress(pendingFile, true)) {
      return false;
    }
    
    finalizeINodeFileUnderConstruction(src, pendingFile, isTransactional);

    //[Hooman] moved this log to the caller method completeFile
//    NameNode.stateChangeLog.info("DIR* NameSystem.completeFile: file " + src
//                                  + " is closed by " + holder);
    return true;
  }

  /** 
   * Check all blocks of a file. If any blocks are lower than their intended
   * replication factor, then insert them into neededReplication
   * @throws IOException 
   */
  private void checkReplicationFactor(INodeFile file) throws IOException {

    int numExpectedReplicas = file.getReplication();
    List<BlockInfo> pendingBlocks = file.getBlocks();
    for (BlockInfo blockInfo : pendingBlocks) {
      blockManager.checkReplication(blockInfo, numExpectedReplicas);
    }
  }
    
  /**
   * Allocate a block at the given pending filename
   * 
   * @param src path to the file
   * @param inodes INode representing each of the components of src. 
   *        <code>inodes[inodes.length-1]</code> is the INode for the file.
   * @throws IOException 
   */
  private Block allocateBlock(String src, INode[] inodes,
      DatanodeDescriptor targets[], boolean isTransactional) throws IOException {
    assert hasWriteLock();
    Block b = new Block(DFSUtil.getRandom().nextLong(), 0, 0); 
    while(isValidBlock(b)) {
      b.setBlockId(DFSUtil.getRandom().nextLong());
    }
    b.setGenerationStamp(getGenerationStamp());
    b = dir.addBlock(src, inodes, b, targets, isTransactional);
    NameNode.stateChangeLog.info("BLOCK* NameSystem.allocateBlock: "
                                 +src+ ". " + blockPoolId + " "+ b);
    return b;
  }

  /**
   * Check that the indicated file's blocks are present and
   * replicated.  If not, return false. If checkall is true, then check
   * all blocks, otherwise check only penultimate block.
   * @throws IOException 
   */
  boolean checkFileProgress(INodeFile v, boolean checkall) throws IOException {
    readLock();
    try {
      if (checkall) {
        //
        // check all blocks of the file.
        //
        for (BlockInfo block: v.getBlocks()) {
          if (!block.isComplete()) {
            LOG.info("BLOCK* NameSystem.checkFileProgress: "
                + "block " + block + " has not reached minimal replication "
                + blockManager.minReplication);
            return false;
          }
        }
      } else {
        //
        // check the penultimate block of this file
        //
        BlockInfo b = v.getPenultimateBlock();
        if (b != null && !b.isComplete()) {
          LOG.info("BLOCK* NameSystem.checkFileProgress: "
              + "block " + b + " has not reached minimal replication "
              + blockManager.minReplication);
          return false;
        }
      }
      return true;
    } finally {
      readUnlock();
    }
  }

  ////////////////////////////////////////////////////////////////
  // Here's how to handle block-copy failure during client write:
  // -- As usual, the client's write should result in a streaming
  // backup write to a k-machine sequence.
  // -- If one of the backup machines fails, no worries.  Fail silently.
  // -- Before client is allowed to close and finalize file, make sure
  // that the blocks are backed up.  Namenode may have to issue specific backup
  // commands to make up for earlier datanode failures.  Once all copies
  // are made, edit namespace and return to client.
  ////////////////////////////////////////////////////////////////

  /** 
   * Change the indicated filename. 
   * @deprecated Use {@link #renameTo(String, String, Options.Rename...)} instead.
   */
  @Deprecated
  boolean renameTo(String src, String dst) 
    throws IOException, UnresolvedLinkException, ImproperUsageException {
    if (!isWritingNN())
        throw new ImproperUsageException();
    boolean status = false;
    HdfsFileStatus resultingStat = null;
    if (NameNode.stateChangeLog.isDebugEnabled()) {
      NameNode.stateChangeLog.debug("DIR* NameSystem.renameTo: " + src +
          " to " + dst);
    }
    writeLock();
    try {
      status = renameToInternal(src, dst);
      if (status && auditLog.isInfoEnabled() && isExternalInvocation()) {
        resultingStat = dir.getFileInfo(dst, false);
      }
    } finally {
      writeUnlock();
    }
    //getEditLog().logSync();
    if (status && auditLog.isInfoEnabled() && isExternalInvocation()) {
      logAuditEvent(UserGroupInformation.getCurrentUser(),
                    Server.getRemoteIp(),
                    "rename", src, dst, resultingStat);
    }
    return status;
  }

  /** @deprecated See {@link #renameTo(String, String)} */
  @Deprecated
  private boolean renameToInternal(String src, String dst)
          throws IOException, UnresolvedLinkException {
    assert isWritingNN();
    assert hasWriteLock();
    if (isInSafeMode()) {
      throw new SafeModeException("Cannot rename " + src, safeMode);
    }
    if (!DFSUtil.isValidName(dst)) {
      throw new IOException("Invalid name: " + dst);
    }
    if (isPermissionEnabled) {
      //We should not be doing this.  This is move() not renameTo().
      //but for now,
      String actualdst = dir.isDir(dst)
              ? dst + Path.SEPARATOR + new Path(src).getName() : dst;
      checkParentAccess(src, FsAction.WRITE);
      checkAncestorAccess(actualdst, FsAction.WRITE);
    }

    HdfsFileStatus dinfo = dir.getFileInfo(dst, false);

    // Starting the DB transaction
    boolean isDone = false;
    boolean isRenameDone = false;
    int tries = DBConnector.RETRY_COUNT;
    try {
      while (!isDone && tries > 0) {
        try {
          DBConnector.beginTransaction();
          if (dir.renameTo(src, dst, true)) {
            unprotectedChangeLease(src, dst, dinfo, true);     // update lease with new filename
            DBConnector.commit();
            isDone = true;
            isRenameDone = true;
          } else {
            isRenameDone = false;
          }
        } catch (ClusterJException ex) {
          if (!isDone) {
            DBConnector.safeRollback();
            tries--;
            FSNamesystem.LOG.error("renameToInternal() :: failed to rename " + src + " to " + dst + ". Exception: " + ex.getMessage(), ex);
          }
        }
      }
    } finally {
      if (!isDone) {
        DBConnector.safeRollback();
      }
    }
    return isRenameDone;
  }
  

  /** Rename src to dst */
  void renameTo(String src, String dst, Options.Rename... options)
      throws IOException, UnresolvedLinkException {
    HdfsFileStatus resultingStat = null;
    if (NameNode.stateChangeLog.isDebugEnabled()) {
      NameNode.stateChangeLog.debug("DIR* NameSystem.renameTo: with options - "
          + src + " to " + dst);
    }
    writeLock();
    boolean done = false;
    int tries = DBConnector.RETRY_COUNT;
    try {
      while (!done && tries > 0)
      {
        try {
          DBConnector.beginTransaction();
          renameToInternal(src, dst, true, options);
          DBConnector.commit();
          done = true;
          if (auditLog.isInfoEnabled() && isExternalInvocation()) {
            resultingStat = dir.getFileInfo(dst, false);
          }
        } catch (ClusterJException e) {
          tries--;
          DBConnector.safeRollback();
          FSNamesystem.LOG.error(e.getMessage(), e);
        }
      }
    } finally {
      DBConnector.safeRollback();
      writeUnlock();
    }
    
    if (!done)
       throw new IOException("rename from " + src + " to " + dst + " failed.");
    
    //getEditLog().logSync();
    if (auditLog.isInfoEnabled() && isExternalInvocation()) {
      StringBuilder cmd = new StringBuilder("rename options=");
      for (Rename option : options) {
        cmd.append(option.value()).append(" ");
      }
      logAuditEvent(UserGroupInformation.getCurrentUser(), Server.getRemoteIp(),
                    cmd.toString(), src, dst, resultingStat);
    }
  }

  private void renameToInternal(String src, String dst, 
          boolean transactional, Options.Rename... options) throws IOException {
    assert isWritingNN();
    assert hasWriteLock();
    if (isInSafeMode()) {
      throw new SafeModeException("Cannot rename " + src, safeMode);
    }
    if (!DFSUtil.isValidName(dst)) {
      throw new InvalidPathException("Invalid name: " + dst);
    }
    if (isPermissionEnabled) {
      checkParentAccess(src, FsAction.WRITE);
      checkAncestorAccess(dst, FsAction.WRITE);
    }

    HdfsFileStatus dinfo = dir.getFileInfo(dst, false);
    
    dir.renameTo(src, dst, transactional, options);
    unprotectedChangeLease(src, dst, dinfo, false); // update lease with new filename
  }
  
  /**
   * Remove the indicated file from namespace.
   * 
   * @see ClientProtocol#delete(String, boolean) for detailed descriptoin and 
   * description of exceptions
   */
    boolean deleteWithTransaction(String src, boolean recursive)
        throws AccessControlException, SafeModeException,
               UnresolvedLinkException, IOException {
      boolean status = false;
      writeLock();
      try
      {
          boolean isDone = false;
          int tries = DBConnector.RETRY_COUNT;
          while(!isDone && tries > 0)
          {
              try
              {
                  DBConnector.beginTransaction();
                  status = delete(src, recursive, true);
                  DBConnector.commit();
                  isDone = true;
              }
              catch (ClusterJException e)
              {
                  tries--;
                  DBConnector.safeRollback();
                  LOG.error(e.getMessage(), e);
                  status = false;
              }
          }
      }
      finally
      {
        DBConnector.safeRollback();
        writeUnlock();
      }
      return status;
    }
  
  /**
   * Remove the indicated file from namespace.
   * 
   * @see ClientProtocol#delete(String, boolean) for detailed descriptoin and 
   * description of exceptions
   */
    boolean delete(String src, boolean recursive, boolean isTransactional)
        throws AccessControlException, SafeModeException,
               UnresolvedLinkException, IOException {
      if (NameNode.stateChangeLog.isDebugEnabled()) {
        NameNode.stateChangeLog.debug("DIR* NameSystem.delete: " + src);
      }
      boolean status = deleteInternal(src, recursive, true, isTransactional);
      if (status && auditLog.isInfoEnabled() && isExternalInvocation()) {
        logAuditEvent(UserGroupInformation.getCurrentUser(),
                      Server.getRemoteIp(),
                      "delete", src, null, null);
      }
      return status;
    }
    
  /**
   * Remove a file/directory from the namespace.
   * <p>
   * For large directories, deletion is incremental. The blocks under
   * the directory are collected and deleted a small number at a time holding
   * the {@link FSNamesystem} lock.
   * <p>
   * For small directory or file the deletion is done in one shot.
   * 
   * @see ClientProtocol#delete(String, boolean) for description of exceptions
   */
  private boolean deleteInternal(String src, boolean recursive,
      boolean enforcePermission, boolean isTransactional)
      throws AccessControlException, SafeModeException, UnresolvedLinkException,
             IOException {
    boolean deleteNow = false;
    ArrayList<Block> collectedBlocks = new ArrayList<Block>();
    
    if (!isTransactional)
        writeLock();
    try {
      if (isInSafeMode()) {
        throw new SafeModeException("Cannot delete " + src, safeMode);
      }
      if (!recursive && !dir.isDirEmpty(src)) {
        throw new IOException(src + " is non empty");
      }
      if (enforcePermission && isPermissionEnabled) {
        checkPermission(src, false, null, FsAction.WRITE, null, FsAction.ALL);
      }
      // Unlink the target directory from directory tree
      
      if (!dir.delete(src, collectedBlocks, isTransactional)) { //[thesis] only the inode is deleted at this point, the blocks are still there
    	  return false;
      }
      deleteNow = collectedBlocks.size() <= BLOCK_DELETION_INCREMENT;
      if (deleteNow) { // Perform small deletes right away
      	removeBlocks(collectedBlocks, isTransactional);
      }
      //TODO[Hooman]: For now, the writelock optimization is commented and the whole transaction is being done with one writelock.
  /*  } finally {
      writeUnlock();
    }

    //getEditLog().logSync();

    writeLock();
    try { */
      if (!deleteNow) {
        removeBlocks(collectedBlocks, isTransactional); // Incremental deletion of blocks
      }
    } finally {
      if (!isTransactional)
        writeUnlock();
    }
    collectedBlocks.clear();
    if (NameNode.stateChangeLog.isDebugEnabled()) {
      NameNode.stateChangeLog.debug("DIR* Namesystem.delete: "
        + src +" is removed");
    }
    return true;
  }

  /** From the given list, incrementally remove the blocks from blockManager 
   * @throws IOException */
  private void removeBlocks(List<Block> blocks, boolean isTransactional) throws IOException {
    assert hasWriteLock();
    int start = 0;
    int end = 0;
    LOG.debug("Inside removeBlocks with size " + blocks.size());
    while (start < blocks.size()) {
      end = BLOCK_DELETION_INCREMENT + start;
      end = end > blocks.size() ? blocks.size() : end;
      for (int i=start; i<end; i++) {
        blockManager.removeBlock(blocks.get(i), isTransactional);
      }
      start = end;
    }
  }
  
  void removePathAndBlocks(String src, List<Block> blocks, boolean isTransactional) throws IOException {
    assert isWritingNN();
      assert hasWriteLock();
    leaseManager.removeLeaseWithPrefixPath(src, isTransactional);
    if (blocks == null) {
      return;
    }
    for(Block b : blocks) {
      blockManager.removeBlock(b, isTransactional);
    }
  }

  /** Get the file info for a specific file.
   * @param src The string representation of the path to the file
   * @param resolveLink whether to throw UnresolvedLinkException 
   *        if src refers to a symlinks
   *
   * @throws AccessControlException if access is denied
   * @throws UnresolvedLinkException if a symlink is encountered.
   *
   * @return object containing information regarding the file
   *         or null if file not found
   */
  HdfsFileStatus getFileInfo(String src, boolean resolveLink) 
    throws AccessControlException, UnresolvedLinkException {
    readLock();
    try {
      
      if (!DFSUtil.isValidName(src)) {
        throw new InvalidPathException("Invalid file name: " + src);
      }
      if (isPermissionEnabled) {
        checkTraverse(src);
      }

      return dir.getFileInfo(src, resolveLink);
    } finally {
      readUnlock();
    }
  }

  /**
   * Create all the necessary directories
   */
  boolean mkdirs(String src, PermissionStatus permissions,
      boolean createParent) throws IOException, UnresolvedLinkException
      {
    boolean status = false;
    if (NameNode.stateChangeLog.isDebugEnabled())
    {
      NameNode.stateChangeLog.debug("DIR* NameSystem.mkdirs: " + src);
    }
    writeLock();
    try
    {
      boolean isDone = false;
      int tries = DBConnector.RETRY_COUNT;
      try
      {
        while (!isDone && tries > 0)
        {
          try
          {
            DBConnector.beginTransaction();
            status = mkdirsInternal(src, permissions, createParent, true);

            DBConnector.commit();
            isDone = true;
          }
          catch(ClusterJException ex)
          {
            if(!isDone)
            {
              DBConnector.safeRollback();
              tries--;
              FSNamesystem.LOG.error("mkdirs() :: failed to make a directory "+src+". Exception: "+ex.getMessage(), ex);
            }
          }
        }
      }
      finally
      {
        if(!isDone)
        {
          DBConnector.safeRollback();
        }
      }
    }
    finally
    {
      writeUnlock();
    }
    //getEditLog().logSync();
    if (status && auditLog.isInfoEnabled() && isExternalInvocation())
    {
      final HdfsFileStatus stat = dir.getFileInfo(src, false);
      logAuditEvent(UserGroupInformation.getCurrentUser(),
          Server.getRemoteIp(),
          "mkdirs", src, null, stat);
    }
    return status;
      }

  /**
   * Create all the necessary directories
   */
  private boolean mkdirsInternal(String src,
      PermissionStatus permissions, boolean createParent, boolean isTransactional) 
      throws IOException, UnresolvedLinkException {
    assert hasWriteLock();
    if (isInSafeMode()) {
      throw new SafeModeException("Cannot create directory " + src, safeMode);
    }
    if (isPermissionEnabled) {
      checkTraverse(src);
    }
    if (dir.isDir(src)) {
      // all the users of mkdirs() are used to expect 'true' even if
      // a new directory is not created.
      return true;
    }
    if (!DFSUtil.isValidName(src)) {
      throw new InvalidPathException(src);
    }
    if (isPermissionEnabled) {
      checkAncestorAccess(src, FsAction.WRITE);
    }
    if (!createParent) {
      verifyParentDir(src);
    }

    // validate that we have enough inodes. This is, at best, a 
    // heuristic because the mkdirs() operation migth need to 
    // create multiple inodes.
    checkFsObjectLimit();

    if (!dir.mkdirs(src, permissions, false, now(), isTransactional)) {
      throw new IOException("Failed to create directory: " + src);
    }
    return true;
  }

  ContentSummary getContentSummary(String src) throws AccessControlException,
      FileNotFoundException, UnresolvedLinkException {
    readLock();
    try {
      if (isPermissionEnabled) {
        checkPermission(src, false, null, null, null, FsAction.READ_EXECUTE);
      }
      return dir.getContentSummary(src);
    } finally {
      readUnlock();
    }
  }

    /**
     * Set the namespace quota and diskspace quota for a directory. See {@link ClientProtocol#setQuota(String, long, long)}
     * for the contract.
     */
    void setQuota(String path, long nsQuota, long dsQuota)
            throws IOException, UnresolvedLinkException {
        writeLock();
        boolean isDone = false;
        int tries = DBConnector.RETRY_COUNT;
        try {
            // Maybe, it is better to release the write lock and try to acquire it again after each failer.[Hooman]
            while (!isDone && tries > 0) {
                try {
                    
                    DBConnector.beginTransaction();
                    if (isInSafeMode()) {
                        throw new SafeModeException("Cannot set quota on " + path, safeMode);
                    }
                    if (isPermissionEnabled) {
                        checkSuperuserPrivilege();
                    }
                    dir.setQuota(path, nsQuota, dsQuota, true);
                    DBConnector.commit();
                    isDone = true;
                } catch (ClusterJException e) {
                    DBConnector.safeRollback();
                    tries--;
                    FSNamesystem.LOG.error(e.getMessage(), e);
                }
            }
        } finally {
            DBConnector.safeRollback();
            writeUnlock();
        }
        //getEditLog().logSync();
    }
  
  /** Persist all metadata about this file.
   * @param src The string representation of the path
   * @param clientName The string representation of the client
   * @throws IOException if path does not exist
   */
  void fsync(String src, String clientName) 
      throws IOException, UnresolvedLinkException {
    NameNode.stateChangeLog.info("BLOCK* NameSystem.fsync: file "
                                  + src + " for " + clientName);
    writeLock();
    try {
      if (isInSafeMode()) {
        throw new SafeModeException("Cannot fsync file " + src, safeMode);
      }
      INodeFileUnderConstruction pendingFile  = checkLease(src, clientName);
      dir.persistBlocks(src, pendingFile);
    } finally {
      writeUnlock();
    }
    //getEditLog().logSync();
  }

  /**
   * Move a file that is being written to be immutable.
   * @param src The filename
   * @param lease The lease for the client creating the file
   * @param recoveryLeaseHolder reassign lease to this holder if the last block
   *        needs recovery; keep current holder if null.
   * @throws AlreadyBeingCreatedException if file is waiting to achieve minimal
   *         replication;<br>
   *         RecoveryInProgressException if lease recovery is in progress.<br>
   *         IOException in case of an error.
   * @return true  if file has been successfully finalized and closed or 
   *         false if block recovery has been initiated
   */
  // KTHFS: Check for atomicity if required, currenlty this function is running without atomicity (i.e. separate transactions)
  boolean internalReleaseLease(Lease lease, String src, 
      String recoveryLeaseHolder, boolean isTransactional) throws AlreadyBeingCreatedException, 
      IOException, UnresolvedLinkException, ImproperUsageException {
    LOG.info("Recovering lease=" + lease + ", src=" + src);
    if (!isWritingNN())
        throw new ImproperUsageException();
        
    assert !isInSafeMode();
    assert hasWriteLock();
    INodeFile iFile = dir.getFileINode(src);
    if (iFile == null) {
      final String message = "DIR* NameSystem.internalReleaseLease: "
        + "attempt to release a create lock on "
        + src + " file does not exist.";
      NameNode.stateChangeLog.warn(message);
      throw new IOException(message);
    }
    if (!iFile.isUnderConstruction()) {
      final String message = "DIR* NameSystem.internalReleaseLease: "
        + "attempt to release a create lock on "
        + src + " but file is already closed.";
      NameNode.stateChangeLog.warn(message);
      throw new IOException(message);
    }

    INodeFileUnderConstruction pendingFile = (INodeFileUnderConstruction) iFile;
    int nrBlocks = pendingFile.getBlocks().size();

    int nrCompleteBlocks;
    BlockInfo curBlock = null;
    for(nrCompleteBlocks = 0; nrCompleteBlocks < nrBlocks; nrCompleteBlocks++) {
      curBlock = pendingFile.getBlocks().get(nrCompleteBlocks);
      if(!curBlock.isComplete())
        break;
      assert blockManager.checkMinReplication(curBlock) :
              "A COMPLETE block is not minimally replicated in " + src;
    }

    // If there are no incomplete blocks associated with this file,
    // then reap lease immediately and close the file.
    if(nrCompleteBlocks == nrBlocks) {
      finalizeINodeFileUnderConstruction(src, pendingFile, isTransactional);
      NameNode.stateChangeLog.warn("BLOCK*"
        + " internalReleaseLease: All existing blocks are COMPLETE,"
        + " lease removed, file closed.");
      return true;  // closed!
    }

    // Only the last and the penultimate blocks may be in non COMPLETE state.
    // If the penultimate block is not COMPLETE, then it must be COMMITTED.
    if(nrCompleteBlocks < nrBlocks - 2 ||
       nrCompleteBlocks == nrBlocks - 2 &&
         curBlock.getBlockUCState() != BlockUCState.COMMITTED) {
      final String message = "DIR* NameSystem.internalReleaseLease: "
        + "attempt to release a create lock on "
        + src + " but file is already closed.";
      NameNode.stateChangeLog.warn(message);
      throw new IOException(message);
    }

    // no we know that the last block is not COMPLETE, and
    // that the penultimate block if exists is either COMPLETE or COMMITTED
    BlockInfoUnderConstruction lastBlock = (BlockInfoUnderConstruction) pendingFile.getLastBlock();
    BlockUCState lastBlockState = lastBlock.getBlockUCState();
    BlockInfo penultimateBlock = pendingFile.getPenultimateBlock();
    boolean penultimateBlockMinReplication;
    BlockUCState penultimateBlockState;
    if (penultimateBlock == null) {
      penultimateBlockState = BlockUCState.COMPLETE;
      // If penultimate block doesn't exist then its minReplication is met
      penultimateBlockMinReplication = true;
    } else {
      penultimateBlockState = BlockUCState.COMMITTED;
      penultimateBlockMinReplication = 
        blockManager.checkMinReplication(penultimateBlock);
    }
    assert penultimateBlockState == BlockUCState.COMPLETE ||
           penultimateBlockState == BlockUCState.COMMITTED :
           "Unexpected state of penultimate block in " + src;

    switch(lastBlockState) {
    case COMPLETE:
      assert false : "Already checked that the last block is incomplete";
      break;
    case COMMITTED:
      // Close file if committed blocks are minimally replicated
      if(penultimateBlockMinReplication &&
          blockManager.checkMinReplication(lastBlock)) {
        finalizeINodeFileUnderConstruction(src, pendingFile, isTransactional);
        NameNode.stateChangeLog.warn("BLOCK*"
          + " internalReleaseLease: Committed blocks are minimally replicated,"
          + " lease removed, file closed.");
        return true;  // closed!
      }
      // Cannot close file right now, since some blocks 
      // are not yet minimally replicated.
      // This may potentially cause infinite loop in lease recovery
      // if there are no valid replicas on data-nodes.
      String message = "DIR* NameSystem.internalReleaseLease: " +
          "Failed to release lease for file " + src +
          ". Committed blocks are waiting to be minimally replicated." +
          " Try again later.";
      NameNode.stateChangeLog.warn(message);
      throw new AlreadyBeingCreatedException(message);
    case UNDER_CONSTRUCTION:
    case UNDER_RECOVERY:
      // setup the last block locations from the blockManager if not known
      if(lastBlock.getNumExpectedLocations() == 0)
        lastBlock.setExpectedLocations(blockManager.getNodes(lastBlock), isTransactional);
      // start recovery of the last block for this file
      long blockRecoveryId = nextGenerationStamp();
      lease = reassignLease(lease, src, recoveryLeaseHolder, pendingFile, isTransactional);
      lastBlock.initializeBlockRecovery(blockRecoveryId, getBlockManager().getDatanodeManager(), isTransactional);
      em.persist(lastBlock);
      leaseManager.renewLease(lease, isTransactional);
      // Cannot close file right now, since the last block requires recovery.
      // This may potentially cause infinite loop in lease recovery
      // if there are no valid replicas on data-nodes.
      NameNode.stateChangeLog.warn(
                "DIR* NameSystem.internalReleaseLease: " +
                "File " + src + " has not been closed." +
               " Lease recovery is in progress. " +
                "RecoveryId = " + blockRecoveryId + " for block " + lastBlock);
      break;
    }
    return false;
  }

  private Lease reassignLease(Lease lease, String src, String newHolder,
      INodeFileUnderConstruction pendingFile, boolean isTransactional) throws IOException {
    assert isWritingNN();
    assert hasWriteLock();
    if(newHolder == null)
      return lease;
    logReassignLease(lease.getHolder(), src, newHolder); //FIXME remove
    return reassignLeaseInternal(lease, src, newHolder, pendingFile, isTransactional);
  }
  
  Lease reassignLeaseInternal(Lease lease, String src, String newHolder,
      INodeFileUnderConstruction pendingFile, boolean isTransactional) throws IOException {
    assert isWritingNN();
    assert hasWriteLock();
    //pendingFile.setClientName(newHolder); //FIXME
    INodeHelper.updateClientName(pendingFile.getID(), newHolder, isTransactional);
    return leaseManager.reassignLease(lease, src, newHolder, isTransactional);
  }

  private void commitOrCompleteLastBlock(final INodeFileUnderConstruction fileINode,
      final Block commitBlock, boolean isTransactional) throws IOException {
    assert isWritingNN();
    assert hasWriteLock();
    if (!blockManager.commitOrCompleteLastBlock(fileINode, commitBlock, isTransactional)) {
      return;
    }

    // Adjust disk space consumption if required
    final long diff = fileINode.getPreferredBlockSize() - commitBlock.getNumBytes();    
    if (diff > 0) {
      try {
        String path = leaseManager.findPath(fileINode);
        dir.updateSpaceConsumed(path, 0, -diff * fileINode.getReplication(), isTransactional);
      } catch (IOException e) {
        LOG.warn("Unexpected exception while updating disk space.", e);
      }
    }
  }

  private void finalizeINodeFileUnderConstruction(String src, 
      INodeFileUnderConstruction pendingFile, boolean isTransactional) 
      throws IOException, UnresolvedLinkException {
    assert isWritingNN();
    assert hasWriteLock();
    leaseManager.removeLease(pendingFile.getClientName(), src, isTransactional);

    // The file is no longer pending.
    // Create permanent INode, update blocks
    INodeFile newFile = pendingFile.convertToInodeFile();
    dir.replaceNode(src, pendingFile, newFile, isTransactional);
    
    //FIXME[Hooman]: Is this closeFile method necessary anymore? it only updates
    //modification time which is modified in replaceNode().
    // close file and persist block allocations for this file
    dir.closeFile(src, newFile, isTransactional);
    
    checkReplicationFactor(newFile);
  }

  void commitBlockSynchronization(ExtendedBlock lastblock,
          long newgenerationstamp, long newlength,
          boolean closeFile, boolean deleteblock, DatanodeID[] newtargets)
          throws IOException, UnresolvedLinkException {
    if (!isWritingNN()) {
      throw new ImproperUsageException();
    }
    String src = "";
    writeLock();

    boolean done = false;
    int tries = DBConnector.RETRY_COUNT;
    try {
      while (!done && tries > 0) {
        try {
          DBConnector.beginTransaction();

          if (isInSafeMode()) {
            throw new SafeModeException(
                    "Cannot commitBlockSynchronization while in safe mode",
                    safeMode);
          }
          LOG.info("commitBlockSynchronization(lastblock=" + lastblock
                  + ", newgenerationstamp=" + newgenerationstamp
                  + ", newlength=" + newlength
                  + ", newtargets=" + Arrays.asList(newtargets)
                  + ", closeFile=" + closeFile
                  + ", deleteBlock=" + deleteblock
                  + ")");
          final BlockInfo storedBlock = blockManager.getStoredBlock(ExtendedBlock.getLocalBlock(lastblock));
          if (storedBlock == null) {
            throw new IOException("Block (=" + lastblock + ") not found");
          }
          INodeFile iFile = storedBlock.getINode();
          if (!iFile.isUnderConstruction() || storedBlock.isComplete()) {
            throw new IOException("Unexpected block (=" + lastblock
                    + ") since the file (=" + iFile.getLocalName()
                    + ") is not under construction");
          }

          long recoveryId =
                  ((BlockInfoUnderConstruction) storedBlock).getBlockRecoveryId();
          if (recoveryId != newgenerationstamp) { //FIXME: [thesis] this exception fill be fixed once recoveryID is stored in DB
            throw new IOException("The recovery id " + newgenerationstamp
                    + " does not match current recovery id "
                    + recoveryId + " for block " + lastblock);
          }

          INodeFileUnderConstruction pendingFile = (INodeFileUnderConstruction) iFile;

          if (deleteblock) {
            blockManager.removeBlockFromMap(storedBlock, true);
          } else {
            // update last block
            storedBlock.setGenerationStamp(newgenerationstamp);
            storedBlock.setNumBytes(newlength);
            em.persist(storedBlock);

            // find the DatanodeDescriptor objects
            // There should be no locations in the blockManager till now because the
            // file is underConstruction
            DatanodeDescriptor[] descriptors = null;
            if (newtargets.length > 0) {
              descriptors = new DatanodeDescriptor[newtargets.length];
              for (int i = 0; i < newtargets.length; i++) {
                descriptors[i] = blockManager.getDatanodeManager().getDatanode(
                        newtargets[i]);
              }
            }
            if (closeFile) {
              // the file is getting closed. Insert block locations into blockManager.
              // Otherwise fsck will report these blocks as MISSING, especially if the
              // blocksReceived from Datanodes take a long time to arrive.
              for (int i = 0; i < descriptors.length; i++) {
                //[Hooman]TODO: add isTransactional whenever you reach this method from the callers.
                IndexedReplica replica = storedBlock.addReplica(descriptors[i]);
                if (replica != null)
                  em.persist(replica);
              }
            }
            // add pipeline locations into the INodeUnderConstruction
            pendingFile.setLastBlock(storedBlock, descriptors, true);
            em.persist(storedBlock);
          }

          src = leaseManager.findPath(pendingFile);
          if (closeFile) {
            // commit the last block and complete it if it has minimum replicas
            //[Hooman]TODO: add isTransactional whenever you reach this method from the callers.
            commitOrCompleteLastBlock(pendingFile, storedBlock, true);

            //remove lease, close file
            //[Hooman]TODO: add isTransactional whenever you reach this method from the callers.
            finalizeINodeFileUnderConstruction(src, pendingFile, true);
          } else if (supportAppends) {
            // If this commit does not want to close the file, persist
            // blocks only if append is supported 
            dir.persistBlocks(src, pendingFile);
          }

          DBConnector.commit();
          done = true;
        } catch (ClusterJException e) {
          tries--;
          DBConnector.safeRollback();
          FSNamesystem.LOG.error(e.getMessage(), e);
        }
      }
    } finally {
      writeUnlock();
      DBConnector.safeRollback();
    }

    //getEditLog().logSync();
    if (closeFile) {
      LOG.info("commitBlockSynchronization(newblock=" + lastblock
              + ", file=" + src
              + ", newgenerationstamp=" + newgenerationstamp
              + ", newlength=" + newlength
              + ", newtargets=" + Arrays.asList(newtargets) + ") successful");
    } else {
      LOG.info("commitBlockSynchronization(" + lastblock + ") successful");
    }
  }


  /**
   * Renew the lease(s) held by the given client
   */
  void renewLease(String holder) throws ImproperUsageException, IOException {
    if (!isWritingNN()) {
      throw new ImproperUsageException();
    }
    writeLock();
    boolean done = false;
    int tries = DBConnector.RETRY_COUNT;
    try {
      while (!done && tries > 0) {
        try
        {
          DBConnector.beginTransaction();
          if (isInSafeMode()) {
            throw new SafeModeException("Cannot renew lease for " + holder, safeMode);
          }
          leaseManager.renewLease(holder, true);
          DBConnector.commit();
          done = true;
        }
        catch (ClusterJException e)
        {
          tries--;
          DBConnector.safeRollback();
          FSNamesystem.LOG.error(e.getMessage(), e);
        }
      }
    } finally {
      writeUnlock();
      DBConnector.safeRollback();
    }
  }

 
  /**
   * Get a partial listing of the indicated directory
   *
   * @param src the directory name
   * @param startAfter the name to start after
   * @param needLocation if blockLocations need to be returned
   * @return a partial listing starting after startAfter
   * 
   * @throws AccessControlException if access is denied
   * @throws UnresolvedLinkException if symbolic link is encountered
   * @throws IOException if other I/O error occurred
   */
  
  DirectoryListing getListing(String src, byte[] startAfter,
          boolean needLocation)
          throws AccessControlException, UnresolvedLinkException, IOException {
    DirectoryListing dl = null;
    readLock();

    int tries = DBConnector.RETRY_COUNT;
    boolean isDone = false;
    try {
      while (!isDone && tries > 0) {
        try {
          DBConnector.beginTransaction();
          if (isPermissionEnabled) {
            if (dir.isDir(src)) {
              checkPathAccess(src, FsAction.READ_EXECUTE);
            } else {
              checkTraverse(src);
            }
          }

          if (auditLog.isInfoEnabled() && isExternalInvocation()) {
            logAuditEvent(UserGroupInformation.getCurrentUser(),
                    Server.getRemoteIp(),
                    "listStatus", src, null, null);
          }
          dl = dir.getListing(src, startAfter, needLocation);
          DBConnector.commit();
          isDone = true;
          return dl;
        } catch (ClusterJException e) {
          LOG.error(e.getMessage(), e);
          DBConnector.safeRollback();
          tries--;
        }
      }
    } finally {
      readUnlock();
      DBConnector.safeRollback();
    }
    return dl;

  }
  


  /////////////////////////////////////////////////////////
  //
  // These methods are called by datanodes
  //
  /////////////////////////////////////////////////////////
  /**
   * Register Datanode.
   * <p>
   * The purpose of registration is to identify whether the new datanode
   * serves a new data storage, and will report new data block copies,
   * which the namenode was not aware of; or the datanode is a replacement
   * node for the data storage that was previously served by a different
   * or the same (in terms of host:port) datanode.
   * The data storages are distinguished by their storageIDs. When a new
   * data storage is reported the namenode issues a new unique storageID.
   * <p>
   * Finally, the namenode returns its namespaceID as the registrationID
   * for the datanodes. 
   * namespaceID is a persistent attribute of the name space.
   * The registrationID is checked every time the datanode is communicating
   * with the namenode. 
   * Datanodes with inappropriate registrationID are rejected.
   * If the namenode stops, and then restarts it can restore its 
   * namespaceID and will continue serving the datanodes that has previously
   * registered with the namenode without restarting the whole cluster.
   * 
   * @see org.apache.hadoop.hdfs.server.datanode.DataNode
   */
  void registerDatanode(DatanodeRegistration nodeReg) throws IOException {
    writeLock();
    int tries = DBConnector.RETRY_COUNT;
    boolean done = false;
    try {
      while (!done && tries > 0) {
        try {
          DBConnector.beginTransaction();
          getBlockManager().getDatanodeManager().registerDatanode(nodeReg, true);
          checkSafeMode();
          DBConnector.commit();
          done = true;
        } catch (ClusterJException e) {
          tries--;
          DBConnector.safeRollback();
          FSNamesystem.LOG.error(e.getMessage(), e);
        }
      }
    } finally {
      DBConnector.safeRollback();
      writeUnlock();
    }
    
    //TODO[H]: This exception should be more informative.
    if (!done)
      throw new IOException("Registration failed for the datanode " + nodeReg.name);
  }
  
  /**
   * Get registrationID for datanodes based on the namespaceID.
   * 
   * @see #registerDatanode(DatanodeRegistration)
   * @return registration ID
   */
  String getRegistrationID() {
    return Storage.getRegistrationID(dir.fsImage.getStorage());
  }

  /**
   * The given node has reported in.  This method should:
   * 1) Record the heartbeat, so the datanode isn't timed out
   * 2) Adjust usage stats for future block allocation
   * 
   * If a substantial amount of time passed since the last datanode 
   * heartbeat then request an immediate block report.  
   * 
   * @return an array of datanode commands 
   * @throws IOException
   */
  DatanodeCommand[] handleHeartbeat(DatanodeRegistration nodeReg,
      long capacity, long dfsUsed, long remaining, long blockPoolUsed,
      int xceiverCount, int xmitsInProgress, int failedVolumes) 
        throws IOException {
    readLock();
    try {
      final int maxTransfer = blockManager.getMaxReplicationStreams()
          - xmitsInProgress;
      DatanodeCommand[] cmds = blockManager.getDatanodeManager().handleHeartbeat(
          nodeReg, blockPoolId, capacity, dfsUsed, remaining, blockPoolUsed,
          xceiverCount, maxTransfer, failedVolumes);
      if (cmds != null) {
        return cmds;
      }

      //check distributed upgrade
      DatanodeCommand cmd = upgradeManager.getBroadcastCommand();
      if (cmd != null) {
        return new DatanodeCommand[] {cmd};
      }
      return null;
    } finally {
      readUnlock();
    }
  }
// TODO:kamal, resource monitor
//  /**
//   * Returns whether or not there were available resources at the last check of
//   * resources.
//   *
//   * @return true if there were sufficient resources available, false otherwise.
//   */
//  private boolean nameNodeHasResourcesAvailable() {
//    return hasResourcesAvailable;
//  }
//
//  /**
//   * Perform resource checks and cache the results.
//   * @throws IOException
//   */
//  private void checkAvailableResources() throws IOException {
//    hasResourcesAvailable = nnResourceChecker.hasAvailableDiskSpace();
//  }


//  /**
//   * Periodically calls hasAvailableResources of NameNodeResourceChecker, and if
//   * there are found to be insufficient resources available, causes the NN to
//   * enter safe mode. If resources are later found to have returned to
//   * acceptable levels, this daemon will cause the NN to exit safe mode.
//   */
//  class NameNodeResourceMonitor implements Runnable  {
//    @Override
//    public void run () {
//      try {
//        while (fsRunning) {
//          checkAvailableResources();
//          if(!nameNodeHasResourcesAvailable()) {
//            String lowResourcesMsg = "NameNode low on available disk space. ";
//            if (!isInSafeMode()) {
//              FSNamesystem.LOG.warn(lowResourcesMsg + "Entering safe mode.");
//            } else {
//              FSNamesystem.LOG.warn(lowResourcesMsg + "Already in safe mode.");
//            }
//            enterSafeMode(true);
//          }
//          try {
//            Thread.sleep(resourceRecheckInterval);
//          } catch (InterruptedException ie) {
//            // Deliberately ignore
//          }
//        }
//      } catch (Exception e) {
//        FSNamesystem.LOG.error("Exception in NameNodeResourceMonitor: ", e);
//      }
//    }
//  }

  FSImage getFSImage() {
    return dir.fsImage;
  }

  //FSEditLog getEditLog() {
//    return getFSImage().getEditLog();
//  }    

  private void checkBlock(ExtendedBlock block) throws IOException {
    if (block != null && !this.blockPoolId.equals(block.getBlockPoolId())) {
      throw new IOException("Unexpected BlockPoolId " + block.getBlockPoolId()
          + " - expected " + blockPoolId);
    }
  }

  @Metric({"MissingBlocks", "Number of missing blocks"})
  public long getMissingBlocksCount() {
    // not locking
    if (!isWritingNN())
        return -1;
    return blockManager.getMissingBlocksCount();
  }
  
  /** Increment expired heartbeat counter. */
  public void incrExpiredHeartbeats() {
    expiredHeartbeats.incr();
  }

  /** @see ClientProtocol#getStats() */
  long[] getStats() {
    final long[] stats = datanodeStatistics.getStats();
    stats[ClientProtocol.GET_STATS_UNDER_REPLICATED_IDX] = getUnderReplicatedBlocks();
    stats[ClientProtocol.GET_STATS_CORRUPT_BLOCKS_IDX] = getCorruptReplicaBlocks();
    stats[ClientProtocol.GET_STATS_MISSING_BLOCKS_IDX] = getMissingBlocksCount();
    return stats;
  }

  /**
   * Total raw bytes including non-dfs used space.
   */
  @Override // FSNamesystemMBean
  public long getCapacityTotal() {
    return datanodeStatistics.getCapacityTotal();
  }

  @Metric
  public float getCapacityTotalGB() {
    return isWritingNN()? DFSUtil.roundBytesToGB(getCapacityTotal()) : -1;
  }

  /**
   * Total used space by data nodes
   */
  @Override // FSNamesystemMBean
  public long getCapacityUsed() {
    return datanodeStatistics.getCapacityUsed();
  }

  @Metric
  public float getCapacityUsedGB() {
    return isWritingNN()? DFSUtil.roundBytesToGB(getCapacityUsed()) : -1;
  }

  @Override
  public long getCapacityRemaining() {
    return datanodeStatistics.getCapacityRemaining();
  }

  @Metric
  public float getCapacityRemainingGB() {
    return isWritingNN()? DFSUtil.roundBytesToGB(getCapacityRemaining()) : -1;
  }

  /**
   * Total number of connections.
   */
  @Override // FSNamesystemMBean
  @Metric
  public int getTotalLoad() {
    return isWritingNN()? datanodeStatistics.getXceiverCount() : -1;
  }

  int getNumberOfDatanodes(DatanodeReportType type) {
    readLock();
    try {
      return getBlockManager().getDatanodeManager().getDatanodeListForReport(
          type).size(); 
    } finally {
      readUnlock();
    }
  }

  DatanodeInfo[] datanodeReport(final DatanodeReportType type
      ) throws AccessControlException {
    checkSuperuserPrivilege();
    readLock();
    try {
      final DatanodeManager dm = getBlockManager().getDatanodeManager();      
      final List<DatanodeDescriptor> results = dm.getDatanodeListForReport(type);

      DatanodeInfo[] arr = new DatanodeInfo[results.size()];
      for (int i=0; i<arr.length; i++) {
        arr[i] = new DatanodeInfo(results.get(i));
      }
      return arr;
    } finally {
      readUnlock();
    }
  }

  /**
   * Save namespace image.
   * This will save current namespace into fsimage file and empty edits file.
   * Requires superuser privilege and safe mode.
   * 
   * @throws AccessControlException if superuser privilege is violated.
   * @throws IOException if 
   */
  void saveNamespace() throws AccessControlException, IOException {
    readLock();
    try {
      checkSuperuserPrivilege();
      if (!isInSafeMode()) {
        throw new IOException("Safe mode should be turned ON " +
                              "in order to create namespace image.");
      }
      getFSImage().saveNamespace();
      LOG.info("New namespace image has been created.");
    } finally {
      readUnlock();
    }
  }
  
  /**
   * Enables/Disables/Checks restoring failed storage replicas if the storage becomes available again.
   * Requires superuser privilege.
   * 
   * @throws AccessControlException if superuser privilege is violated.
   */
  boolean restoreFailedStorage(String arg) throws AccessControlException {
    writeLock();
    try {
      checkSuperuserPrivilege();
      
      // if it is disabled - enable it and vice versa.
      if(arg.equals("check"))
        return getFSImage().getStorage().getRestoreFailedStorage();
      
      boolean val = arg.equals("true");  // false if not
      getFSImage().getStorage().setRestoreFailedStorage(val);
      
      return val;
    } finally {
      writeUnlock();
    }
  }

  Date getStartTime() {
    return new Date(systemStart); 
  }
    
  void finalizeUpgrade() throws IOException {
    checkSuperuserPrivilege();
    getFSImage().finalizeUpgrade();
  }

  /**
   * SafeModeInfo contains information related to the safe mode.
   * <p>
   * An instance of {@link SafeModeInfo} is created when the name node
   * enters safe mode.
   * <p>
   * During name node startup {@link SafeModeInfo} counts the number of
   * <em>safe blocks</em>, those that have at least the minimal number of
   * replicas, and calculates the ratio of safe blocks to the total number
   * of blocks in the system, which is the size of blocks in
   * {@link FSNamesystem#blockManager}. When the ratio reaches the
   * {@link #threshold} it starts the {@link SafeModeMonitor} daemon in order
   * to monitor whether the safe mode {@link #extension} is passed.
   * Then it leaves safe mode and destroys itself.
   * <p>
   * If safe mode is turned on manually then the number of safe blocks is
   * not tracked because the name node is not intended to leave safe mode
   * automatically in the case.
   *
   * @see ClientProtocol#setSafeMode(HdfsConstants.SafeModeAction)
   * @see SafeModeMonitor
   */
  class SafeModeInfo {
    // configuration fields
    /** Safe mode threshold condition %.*/
    private double threshold;
    /** Safe mode minimum number of datanodes alive */
    private int datanodeThreshold;
    /** Safe mode extension after the threshold. */
    private int extension;
    /** Min replication required by safe mode. */
    private int safeReplication;
    /** threshold for populating needed replication queues */
    private double replQueueThreshold;
      
    // internal fields
    /** Time when threshold was reached.
     * 
     * <br>-1 safe mode is off
     * <br> 0 safe mode is on, but threshold is not reached yet 
     */
    private long reached = -1;  
    /** Total number of blocks. */
    int blockTotal; 
    /** Number of safe blocks. */
    private int blockSafe;
    /** Number of blocks needed to satisfy safe mode threshold condition */
    private int blockThreshold;
    /** Number of blocks needed before populating replication queues */
    private int blockReplQueueThreshold;
    /** time of the last status printout */
    private long lastStatusReport = 0;
    /** flag indicating whether replication queues have been initialized */
    private boolean initializedReplQueues = false;
    /** Was safemode entered automatically because available resources were low. */
    private boolean resourcesLow = false;
    
    /**
     * Creates SafeModeInfo when the name node enters
     * automatic safe mode at startup.
     *  
     * @param conf configuration
     */
    private SafeModeInfo(Configuration conf) {
      this.threshold = conf.getFloat(DFS_NAMENODE_SAFEMODE_THRESHOLD_PCT_KEY,
          DFS_NAMENODE_SAFEMODE_THRESHOLD_PCT_DEFAULT);
      this.datanodeThreshold = conf.getInt(
        DFS_NAMENODE_SAFEMODE_MIN_DATANODES_KEY,
        DFS_NAMENODE_SAFEMODE_MIN_DATANODES_DEFAULT);
      this.extension = conf.getInt(DFS_NAMENODE_SAFEMODE_EXTENSION_KEY, 0);
      this.safeReplication = conf.getInt(DFS_NAMENODE_REPLICATION_MIN_KEY, 
                                         DFS_NAMENODE_REPLICATION_MIN_DEFAULT);
      // default to safe mode threshold (i.e., don't populate queues before leaving safe mode)
      this.replQueueThreshold = 
        conf.getFloat(DFS_NAMENODE_REPL_QUEUE_THRESHOLD_PCT_KEY,
                      (float) threshold);
      this.blockTotal = 0; 
      this.blockSafe = 0;
    }

    /**
     * Creates SafeModeInfo when safe mode is entered manually, or because
     * available resources are low.
     *
     * The {@link #threshold} is set to 1.5 so that it could never be reached.
     * {@link #blockTotal} is set to -1 to indicate that safe mode is manual.
     * 
     * @see SafeModeInfo
     */
    private SafeModeInfo(boolean resourcesLow) {
      this.threshold = 1.5f;  // this threshold can never be reached
      this.datanodeThreshold = Integer.MAX_VALUE;
      this.extension = Integer.MAX_VALUE;
      this.safeReplication = Short.MAX_VALUE + 1; // more than maxReplication
      this.replQueueThreshold = 1.5f; // can never be reached
      this.blockTotal = -1;
      this.blockSafe = -1;
      this.reached = -1;
      this.resourcesLow = resourcesLow;
      enter();
      reportStatus("STATE* Safe mode is ON.", true);
    }
      
    /**
     * Check if safe mode is on.
     * @return true if in safe mode
     */
    private synchronized boolean isOn() {
      try {
        assert isConsistent() : " SafeMode: Inconsistent filesystem state: "
          + "Total num of blocks, active blocks, or "
          + "total safe blocks don't match.";
      } catch(IOException e) {
        System.err.print(StringUtils.stringifyException(e));
      }
      return this.reached >= 0;
    }
      
    /**
     * Check if we are populating replication queues.
     */
    private synchronized boolean isPopulatingReplQueues() {
      return initializedReplQueues;
    }

    /**
     * Enter safe mode.
     */
    private void enter() {
      this.reached = 0;
    }
      
    /**
     * Leave safe mode.
     * <p>
     * Switch to manual safe mode if distributed upgrade is required.<br>
     * Check for invalid, under- & over-replicated blocks in the end of startup.
     * @throws IOException 
     */
    private synchronized void leave(boolean checkForUpgrades) throws IOException {
      if(checkForUpgrades) {
        // verify whether a distributed upgrade needs to be started
        boolean needUpgrade = false;
        try {
          needUpgrade = upgradeManager.startUpgrade();
        } catch(IOException e) {
          FSNamesystem.LOG.error("IOException in startDistributedUpgradeIfNeeded", e);
        }
        if(needUpgrade) {
          // switch to manual safe mode
          safeMode = new SafeModeInfo(false);
          return;
        }
      }
      // if not done yet, initialize replication queues
      if (!isPopulatingReplQueues()) {
        initializeReplQueues();
      }
      long timeInSafemode = now() - systemStart;
      NameNode.stateChangeLog.info("STATE* Leaving safe mode after " 
                                    + timeInSafemode/1000 + " secs.");
      NameNode.getNameNodeMetrics().setSafeModeTime((int) timeInSafemode);
      
      if (reached >= 0) {
        NameNode.stateChangeLog.info("STATE* Safe mode is OFF."); 
      }
      reached = -1;
      safeMode = null;
      final NetworkTopology nt = blockManager.getDatanodeManager().getNetworkTopology();
      NameNode.stateChangeLog.info("STATE* Network topology has "
          + nt.getNumOfRacks() + " racks and "
          + nt.getNumOfLeaves() + " datanodes");
      NameNode.stateChangeLog.info("STATE* UnderReplicatedBlocks has "
          + blockManager.numOfUnderReplicatedBlocks() + " blocks");
    }

    /**
     * Initialize replication queues.
     * @throws IOException 
     */
    private synchronized void initializeReplQueues() throws IOException {
      LOG.info("initializing replication queues");
      if (isPopulatingReplQueues()) {
        LOG.warn("Replication queues already initialized.");
      }
      long startTimeMisReplicatedScan = now();
      blockManager.processMisReplicatedBlocks();
      initializedReplQueues = true;
      NameNode.stateChangeLog.info("STATE* Replication Queue initialization "
          + "scan for invalid, over- and under-replicated blocks "
          + "completed in " + (now() - startTimeMisReplicatedScan)
          + " msec");
    }

    /**
     * Check whether we have reached the threshold for 
     * initializing replication queues.
     */
    private synchronized boolean canInitializeReplQueues() {
      return blockSafe >= blockReplQueueThreshold;
    }
      
    /** 
     * Safe mode can be turned off iff 
     * the threshold is reached and 
     * the extension time have passed.
     * @return true if can leave or false otherwise.
     */
    private synchronized boolean canLeave() {
      if (reached == 0)
        return false;
      if (now() - reached < extension) {
        reportStatus("STATE* Safe mode ON.", false);
        return false;
      }
      return !needEnter();
    }
      
    /** 
     * There is no need to enter safe mode 
     * if DFS is empty or {@link #threshold} == 0
     */
    private boolean needEnter() {
      return (threshold != 0 && blockSafe < blockThreshold) ||
        (getNumLiveDataNodes() < datanodeThreshold) 
//              TODO:kamal, resource monitor
//              || (!nameNodeHasResourcesAvailable())
              ;
    }
      
    /**
     * Check and trigger safe mode if needed. 
     * @throws IOException 
     */
    private void checkMode() throws IOException {
      if (needEnter()) {
        enter();
        // check if we are ready to initialize replication queues
        if (canInitializeReplQueues() && !isPopulatingReplQueues()) {
          initializeReplQueues();
        }
        reportStatus("STATE* Safe mode ON.", false);
        return;
      }
      // the threshold is reached


      if (!isOn() ||                           // safe mode is off
          extension <= 0 || threshold <= 0) {  // don't need to wait
        this.leave(true); // leave safe mode
        return;
      }
      if (reached > 0) {  // threshold has already been reached before
        reportStatus("STATE* Safe mode ON.", false);
        return;
      }
      // start monitor
      reached = now();
      smmthread = new Daemon(new SafeModeMonitor());
      smmthread.start();
      reportStatus("STATE* Safe mode extension entered.", true);

      // check if we are ready to initialize replication queues
      if (canInitializeReplQueues() && !isPopulatingReplQueues()) {
        initializeReplQueues();
      }
    }
      
    /**
     * Set total number of blocks.
     * @throws IOException 
     */
    private synchronized void setBlockTotal(int total) throws IOException {
      this.blockTotal = total;
      this.blockThreshold = (int) (blockTotal * threshold);
      this.blockReplQueueThreshold = 
        (int) (((double) blockTotal) * replQueueThreshold);
      checkMode();
    }
      
    /**
     * Increment number of safe blocks if current block has 
     * reached minimal replication.
     * @param replication current replication 
     * @throws IOException 
     */
    private synchronized void incrementSafeBlockCount(short replication) throws IOException {
      /*
       * [JUDE] This is changed because in traditional HDFS, when the NN
       * restarts, its blockMap is empty. 'blockMap' is filled each time the DN
       * registers with the NN (via addStoredBlock method) and hence at once, on
       * the first DN registration, this DN can report to the NN to have this
       * block This would have minimum 1 replication. If 'safeReplication == 1'
       * this check will pass and 'blockSafe' variable will increment to 1
       *
       * In our case, the blockMap is not recreated if the NN restarts. When
       * finding total replica for a block, we get this value from the
       * 'triplets' table Hence, the condition 'replication == safeReplication'
       * can never be exactly equal, since after restart, we can have many
       * replica (depending on replication factor) This is just fetched from the
       * db. But in the original HDFS, after restart of NN, the actual replicas
       * are reported when all DNs have registered and reported their block
       * info. So we need to modify the condition for 'replication >=
       * safeReplication'
       */
      if ((int)replication >= safeReplication)
        this.blockSafe++;
      checkMode();
    }
      
    /**
     * Decrement number of safe blocks if current block has 
     * fallen below minimal replication.
     * @param replication current replication 
     * @throws IOException 
     */
    private synchronized void decrementSafeBlockCount(short replication) throws IOException {
      if (replication == safeReplication-1)
        this.blockSafe--;
      checkMode();
    }

    /**
     * Check if safe mode was entered manually or automatically (at startup, or
     * when disk space is low).
     */
    private boolean isManual() {
      return extension == Integer.MAX_VALUE && !resourcesLow;
    }

    /**
     * Set manual safe mode.
     */
    private synchronized void setManual() {
      extension = Integer.MAX_VALUE;
    }

    /**
     * Check if safe mode was entered due to resources being low.
     */
    private boolean areResourcesLow() {
      return resourcesLow;
    }

    /**
     * Set that resources are low for this instance of safe mode.
     */
    private void setResourcesLow() {
      resourcesLow = true;
    }

    /**
     * A tip on how safe mode is to be turned off: manually or automatically.
     */
    String getTurnOffTip() {
      if(reached < 0)
        return "Safe mode is OFF.";
      String leaveMsg = "";
      if (areResourcesLow()) {
        leaveMsg = "Resources are low on NN. Safe mode must be turned off manually";
      } else {
        leaveMsg = "Safe mode will be turned off automatically";
      }
      if(isManual()) {
//          TODO: kamal, upgrade manager
//        if(upgradeManager.getUpgradeState())
//          return leaveMsg + " upon completion of " + 
//            "the distributed upgrade: upgrade progress = " + 
//            upgradeManager.getUpgradeStatus() + "%";
        leaveMsg = "Use \"hdfs dfsadmin -safemode leave\" to turn safe mode off";
      }

      if(blockTotal < 0)
        return leaveMsg + ".";

      int numLive = getNumLiveDataNodes();
      String msg = "";
      if (reached == 0) {
        if (blockSafe < blockThreshold) {
          msg += String.format(
            "The reported blocks %d needs additional %d"
            + " blocks to reach the threshold %.4f of total blocks %d.",
            blockSafe, (blockThreshold - blockSafe), threshold, blockTotal);
        }
        if (numLive < datanodeThreshold) {
          if (!"".equals(msg)) {
            msg += "\n";
          }
          msg += String.format(
            "The number of live datanodes %d needs an additional %d live "
            + "datanodes to reach the minimum number %d.",
            numLive, datanodeThreshold - numLive, datanodeThreshold);
        }
        msg += " " + leaveMsg;
      } else {
        msg = String.format("The reported blocks %d has reached the threshold"
            + " %.4f of total blocks %d.", blockSafe, threshold, 
            blockTotal);

        if (datanodeThreshold > 0) {
          msg += String.format(" The number of live datanodes %d has reached "
                               + "the minimum number %d.",
                               numLive, datanodeThreshold);
        }
        msg += " " + leaveMsg;
      }
      if(reached == 0 || isManual()) {  // threshold is not reached or manual       
        return msg + ".";
      }
      // extension period is in progress
      return msg + " in " + Math.abs(reached + extension - now()) / 1000
          + " seconds.";
    }

    /**
     * Print status every 20 seconds.
     */
    private void reportStatus(String msg, boolean rightNow) {
      long curTime = now();
      if(!rightNow && (curTime - lastStatusReport < 20 * 1000))
        return;
      NameNode.stateChangeLog.info(msg + " \n" + getTurnOffTip());
      lastStatusReport = curTime;
    }

    @Override
    public String toString() {
      String resText = "Current safe blocks = " 
        + blockSafe 
        + ". Target blocks = " + blockThreshold + " for threshold = %" + threshold
        + ". Minimal replication = " + safeReplication + ".";
      if (reached > 0) 
        resText += " Threshold was reached " + new Date(reached) + ".";
      return resText;
    }
      
    /**
     * Checks consistency of the class state.
     * This is costly and currently called only in assert.
     */
    private boolean isConsistent() throws IOException {
      if (!isWritingNN())
          return true;
      
      if (blockTotal == -1 && blockSafe == -1) {
        return true; // manual safe mode
      }
      int activeBlocks = blockManager.getActiveBlockCount();
      
      LOG.debug("safeBlocks: "+blockSafe+", blockTotal: "+blockTotal+", blocksActive: "+activeBlocks);
      return (blockTotal == activeBlocks) ||
        (blockSafe >= 0 && blockSafe <= blockTotal);
    }
  }
    
  /**
   * Periodically check whether it is time to leave safe mode.
   * This thread starts when the threshold level is reached.
   *
   */
  class SafeModeMonitor implements Runnable {
    /** interval in msec for checking safe mode: {@value} */
    private static final long recheckInterval = 1000;
      
    /**
     */
    public void run() {
      while (fsRunning && (safeMode != null && !safeMode.canLeave())) {
        try {
          Thread.sleep(recheckInterval);
        } catch (InterruptedException ie) {
        }
      }
      if (!fsRunning) {
        LOG.info("NameNode is being shutdown, exit SafeModeMonitor thread. ");
      } else {
        // leave safe mode and stop the monitor
        try {
          leaveSafeMode(true);
        } catch(SafeModeException es) { // should never happen
          String msg = "SafeModeMonitor may not run during distributed upgrade.";
          assert false : msg;
          throw new RuntimeException(msg, es);
        } catch (IOException e) {
          e.printStackTrace();
        }
      }
      smmthread = null;
    }
  }
    
  boolean setSafeMode(SafeModeAction action) throws IOException {
    if (action != SafeModeAction.SAFEMODE_GET) {
      checkSuperuserPrivilege();
      switch(action) {
      case SAFEMODE_LEAVE: // leave safe mode
        leaveSafeMode(false);
        break;
      case SAFEMODE_ENTER: // enter safe mode
        enterSafeMode(false);
        break;
      }
    }
    return isInSafeMode();
  }

  @Override
  public void checkSafeMode() throws IOException {
    // safeMode is volatile, and may be set to null at any time
    SafeModeInfo safeMode = this.safeMode;
    if (safeMode != null) {
      safeMode.checkMode();
    }
  }

  @Override
  public boolean isInSafeMode() {
    // safeMode is volatile, and may be set to null at any time
    SafeModeInfo safeMode = this.safeMode;
    if (safeMode == null)
      return false;
    return safeMode.isOn();
  }

  @Override
  public boolean isInStartupSafeMode() {
    // safeMode is volatile, and may be set to null at any time
    SafeModeInfo safeMode = this.safeMode;
    if (safeMode == null)
      return false;
    return !safeMode.isManual() && safeMode.isOn();
  }

  @Override
  public boolean isPopulatingReplQueues() {
    // safeMode is volatile, and may be set to null at any time
    SafeModeInfo safeMode = this.safeMode;
    if (safeMode == null)
      return true;
    return safeMode.isPopulatingReplQueues();
  }
    
  @Override
  public void incrementSafeBlockCount(int replication) throws IOException {
    // safeMode is volatile, and may be set to null at any time
    SafeModeInfo safeMode = this.safeMode;
    if (safeMode == null)
      return;
    safeMode.incrementSafeBlockCount((short)replication);
  }

  @Override
  public void decrementSafeBlockCount(Block b) throws IOException {
    // safeMode is volatile, and may be set to null at any time
    SafeModeInfo safeMode = this.safeMode;
    if (safeMode == null) // mostly true
      return;
    safeMode.decrementSafeBlockCount((short)blockManager.countNodes(b).liveReplicas());
  }

  /**
   * Set the total number of blocks in the system. 
   * @throws IOException 
   */
  private void setBlockTotal() throws IOException {
    // safeMode is volatile, and may be set to null at any time
    SafeModeInfo safeMode = this.safeMode;
    if (safeMode == null)
      return;
    safeMode.setBlockTotal((int)getCompleteBlocksTotal());
  }

  /**
   * Get the total number of blocks in the system. 
   */
  @Override // FSNamesystemMBean
  @Metric
  public long getBlocksTotal() {
    return blockManager.getTotalBlocks();
  }

  /**
   * Get the total number of COMPLETE blocks in the system.
   * For safe mode only complete blocks are counted.
   * @throws IOException 
   */
  private long getCompleteBlocksTotal() throws IOException {
    // Calculate number of blocks under construction
    long numUCBlocks = 0;
    readLock();
    try {
      for (Lease lease : leaseManager.getSortedLeases()) {
        for (String path : lease.getPaths()) {
          INode node;
          try {
            node = dir.getFileINode(path);
          } catch (UnresolvedLinkException e) {
            throw new AssertionError("Lease files should reside on this FS");
          }
          assert node != null : "Found a lease for nonexisting file.";
          assert node.isUnderConstruction() :
            "Found a lease for file that is not under construction.";
          INodeFileUnderConstruction cons = (INodeFileUnderConstruction) node;
          if(cons.getBlocks().isEmpty())
            continue;
          for(BlockInfo b : cons.getBlocks()) {
            if(!b.isComplete())
              numUCBlocks++;
          }
        }
      }
      LOG.info("Number of blocks under construction: " + numUCBlocks);
      
      return getBlocksTotal() - numUCBlocks;
      // FIXME: We should remove all files 'under construction' on restart of NN
      //                 As per HDFS semantics, the file is lost when it was opened and NN crashed/restarted
      //return getBlocksTotal();
      
    } finally {
      readUnlock();
    }
  }

  /**
   * Enter safe mode manually.
   * @throws IOException
   */
  void enterSafeMode(boolean resourcesLow) throws IOException {
    writeLock();
    try {
    // Ensure that any concurrent operations have been fully synced
    // before entering safe mode. This ensures that the FSImage
    // is entirely stable on disk as soon as we're in safe mode.
    //getEditLog().logSyncAll();
    if (!isInSafeMode()) {
      safeMode = new SafeModeInfo(resourcesLow);
      return;
    }
    if (resourcesLow) {
      safeMode.setResourcesLow();
    }
    safeMode.setManual();
    //getEditLog().logSyncAll();
    NameNode.stateChangeLog.info("STATE* Safe mode is ON. " 
                                + safeMode.getTurnOffTip());
    } finally {
      writeUnlock();
    }
  }

  /**
   * Leave safe mode.
   * @throws IOException
   */
  void leaveSafeMode(boolean checkForUpgrades) throws IOException {
    writeLock();
    try {
      if (!isInSafeMode()) {
        NameNode.stateChangeLog.info("STATE* Safe mode is already OFF."); 
        return;
      }
      if(upgradeManager.getUpgradeState())
        throw new SafeModeException("Distributed upgrade is in progress",
                                    safeMode);
      safeMode.leave(checkForUpgrades);
    } finally {
      writeUnlock();
    }
  }
    
  String getSafeModeTip() {
    readLock();
    try {
      if (!isInSafeMode()) {
        return "";
      }
      return safeMode.getTurnOffTip();
    } finally {
      readUnlock();
    }
  }

  /**
   * Returns whether the given block is one pointed-to by a file.
   * @throws IOException 
   */
  private boolean isValidBlock(Block b) throws IOException {
    return (blockManager.getINode(b) != null);
  }

  final UpgradeManagerNamenode upgradeManager = new UpgradeManagerNamenode(this);

  UpgradeStatusReport distributedUpgradeProgress(UpgradeAction action 
                                                 ) throws IOException {
    return upgradeManager.distributedUpgradeProgress(action);
  }

  UpgradeCommand processDistributedUpgradeCommand(UpgradeCommand comm) throws IOException {
    return upgradeManager.processUpgradeCommand(comm);
  }

  PermissionStatus createFsOwnerPermissions(FsPermission permission) {
    return new PermissionStatus(fsOwner.getShortUserName(), supergroup, permission);
  }

  private FSPermissionChecker checkOwner(String path
      ) throws AccessControlException, UnresolvedLinkException {
    return checkPermission(path, true, null, null, null, null);
  }

  private FSPermissionChecker checkPathAccess(String path, FsAction access
      ) throws AccessControlException, UnresolvedLinkException {
    return checkPermission(path, false, null, null, access, null);
  }

  private FSPermissionChecker checkParentAccess(String path, FsAction access
      ) throws AccessControlException, UnresolvedLinkException {
    return checkPermission(path, false, null, access, null, null);
  }

  private FSPermissionChecker checkAncestorAccess(String path, FsAction access
      ) throws AccessControlException, UnresolvedLinkException {
    return checkPermission(path, false, access, null, null, null);
  }

  private FSPermissionChecker checkTraverse(String path
      ) throws AccessControlException, UnresolvedLinkException {
    return checkPermission(path, false, null, null, null, null);
  }

  @Override
  public void checkSuperuserPrivilege() throws AccessControlException {
    if (isPermissionEnabled) {
      FSPermissionChecker.checkSuperuserPrivilege(fsOwner, supergroup);
    }
  }

  /**
   * Check whether current user have permissions to access the path.
   * For more details of the parameters, see
   * {@link FSPermissionChecker#checkPermission(String, INodeDirectory, boolean, FsAction, FsAction, FsAction, FsAction)}.
   */
  private FSPermissionChecker checkPermission(String path, boolean doCheckOwner,
      FsAction ancestorAccess, FsAction parentAccess, FsAction access,
      FsAction subAccess) throws AccessControlException, UnresolvedLinkException {
    FSPermissionChecker pc = new FSPermissionChecker(
        fsOwner.getShortUserName(), supergroup);
    if (!pc.isSuper) { 
      dir.waitForReady();
      readLock();
      try {
        pc.checkPermission(path, dir.rootDir, doCheckOwner,
            ancestorAccess, parentAccess, access, subAccess);
      } finally {
        readUnlock();
      } 
    }
    return pc;
  }

  /**
   * Check to see if we have exceeded the limit on the number
   * of inodes.
   */
  void checkFsObjectLimit() throws IOException {
    if (maxFsObjects != 0 &&
        maxFsObjects <= dir.totalInodes() + getBlocksTotal()) {
      throw new IOException("Exceeded the configured number of objects " +
                             maxFsObjects + " in the filesystem.");
    }
  }

  /**
   * Get the total number of objects in the system. 
   */
  long getMaxObjects() {
    return maxFsObjects;
  }

  @Override // FSNamesystemMBean
  @Metric
  public long getFilesTotal() {
    if (!isWritingNN())
        return -1;
    readLock();
    try {
      return this.dir.totalInodes();
    } finally {
      readUnlock();
    }
  }

  @Override // FSNamesystemMBean
  @Metric
  public long getPendingReplicationBlocks() {
    return isWritingNN() ? blockManager.getPendingReplicationBlocksCount() : -1;
  }

  @Override // FSNamesystemMBean
  @Metric
  public long getUnderReplicatedBlocks() {
    return isWritingNN() ? blockManager.getUnderReplicatedBlocksCount() : -1;
  }

  /** Returns number of blocks with corrupt replicas */
  @Metric({"CorruptBlocks", "Number of blocks with corrupt replicas"})
  public long getCorruptReplicaBlocks() {
    return isWritingNN() ? blockManager.getCorruptReplicaBlocksCount() : -1;
  }

  @Override // FSNamesystemMBean
  @Metric
  public long getScheduledReplicationBlocks() {
    return isWritingNN() ? blockManager.getScheduledReplicationBlocksCount() : -1;
  }

  @Metric
  public long getPendingDeletionBlocks() {
    return isWritingNN() ? blockManager.getPendingDeletionBlocksCount() : -1;
  }

  @Metric
  public long getExcessBlocks() {
    return isWritingNN() ? blockManager.getExcessBlocksCount() : -1;
  }
  
  @Metric
  public int getBlockCapacity() {
    return Integer.MAX_VALUE;
  }

  @Override // FSNamesystemMBean
  public String getFSState() {
    return isInSafeMode() ? "safeMode" : "Operational";
  }
  
  private ObjectName mbeanName;
  /**
   * Register the FSNamesystem MBean using the name
   *        "hadoop:service=NameNode,name=FSNamesystemState"
   */
  private void registerMBean() {
    // We can only implement one MXBean interface, so we keep the old one.
    try {
      StandardMBean bean = new StandardMBean(this, FSNamesystemMBean.class);
      mbeanName = MBeans.register("NameNode", "FSNamesystemState", bean);
    } catch (NotCompliantMBeanException e) {
      throw new RuntimeException("Bad MBean setup", e);
    }

    LOG.info("Registered FSNamesystemState MBean");
  }

  /**
   * shutdown FSNamesystem
   */
  void shutdown() {
    if (mbeanName != null)
      MBeans.unregister(mbeanName);
  }
  

  @Override // FSNamesystemMBean
  public int getNumLiveDataNodes() {
    return getBlockManager().getDatanodeManager().getNumLiveDataNodes();
  }

  @Override // FSNamesystemMBean
  public int getNumDeadDataNodes() {
    return getBlockManager().getDatanodeManager().getNumDeadDataNodes();
  }

  /**
   * Sets the generation stamp for this filesystem
   */
  void setGenerationStamp(long stamp) {
    generationStamp.setStamp(stamp);
  }

  /**
   * Gets the generation stamp for this filesystem
   */
  long getGenerationStamp() {
    return generationStamp.getStamp();
  }

  /**
   * Increments, logs and then returns the stamp
   */
  private long nextGenerationStamp() throws SafeModeException {
    assert hasWriteLock();
    if (isInSafeMode()) {
      throw new SafeModeException(
          "Cannot get next generation stamp", safeMode);
    }
    long gs = generationStamp.nextStamp();
    //getEditLog().logGenerationStamp(gs);
    // NB: callers sync the log
    return gs;
  }

  private INodeFileUnderConstruction checkUCBlock(ExtendedBlock block,
      String clientName) throws IOException {
    assert hasWriteLock();
    if (isInSafeMode()) {
      throw new SafeModeException("Cannot get a new generation stamp and an " +
                                "access token for block " + block, safeMode);
    }
    
    // check stored block state
    BlockInfo storedBlock = blockManager.getStoredBlock(ExtendedBlock.getLocalBlock(block));
    if (storedBlock == null || 
        storedBlock.getBlockUCState() != BlockUCState.UNDER_CONSTRUCTION) {
        throw new IOException(block + 
            " does not exist or is not under Construction" + storedBlock);
    }
    
    // check file inode
    INodeFile file = storedBlock.getINode();
    if (file==null || !file.isUnderConstruction()) {
      throw new IOException("The file " + storedBlock + 
          " belonged to does not exist or it is not under construction.");
    }
    
    // check lease
    INodeFileUnderConstruction pendingFile = (INodeFileUnderConstruction)file;
    if (clientName == null || !clientName.equals(pendingFile.getClientName())) {
      throw new LeaseExpiredException("Lease mismatch: " + block + 
          " is accessed by a non lease holder " + clientName); 
    }

    return pendingFile;
  }
  
  /**
   * Get a new generation stamp together with an access token for 
   * a block under construction
   * 
   * This method is called for recovering a failed pipeline or setting up
   * a pipeline to append to a block.
   * 
   * @param block a block
   * @param clientName the name of a client
   * @return a located block with a new generation stamp and an access token
   * @throws IOException if any error occurs
   */
  LocatedBlock updateBlockForPipeline(ExtendedBlock block, 
      String clientName) throws IOException {
    LocatedBlock locatedBlock;
    writeLock();
    try {
      // check vadility of parameters
      checkUCBlock(block, clientName);
  
      // get a new generation stamp and an access token
      block.setGenerationStamp(nextGenerationStamp());
      locatedBlock = new LocatedBlock(block, new DatanodeInfo[0]);
      blockManager.setBlockToken(locatedBlock, AccessMode.WRITE);
    } finally {
      writeUnlock();
    }
    // Ensure we record the new generation stamp
    //getEditLog().logSync();
    return locatedBlock;
  }
  
  /**
   * Update a pipeline for a block under construction
   * 
   * @param clientName the name of the client
   * @param oldblock and old block
   * @param newBlock a new block with a new generation stamp and length
   * @param newNodes datanodes in the pipeline
   * @throws IOException if any error occurs
   */
  void updatePipeline(String clientName, ExtendedBlock oldBlock, 
      ExtendedBlock newBlock, DatanodeID[] newNodes)
      throws IOException, ImproperUsageException {
    if(!isWritingNN())
        throw new ImproperUsageException();
    writeLock();
    try {
      if (isInSafeMode()) {
        throw new SafeModeException("Pipeline not updated", safeMode);
      }
      assert newBlock.getBlockId()==oldBlock.getBlockId() : newBlock + " and "
        + oldBlock + " has different block identifier";
      LOG.info("updatePipeline(block=" + oldBlock
               + ", newGenerationStamp=" + newBlock.getGenerationStamp()
               + ", newLength=" + newBlock.getNumBytes()
               + ", newNodes=" + Arrays.asList(newNodes)
               + ", clientName=" + clientName
               + ")");
      updatePipelineInternal(clientName, oldBlock, newBlock, newNodes);
    } finally {
      writeUnlock();
    }
    if (supportAppends) {
      //getEditLog().logSync();
    }
    LOG.info("updatePipeline(" + oldBlock + ") successfully to " + newBlock);
  }

  /** @see updatePipeline(String, ExtendedBlock, ExtendedBlock, DatanodeID[]) */
  private void updatePipelineInternal(String clientName, ExtendedBlock oldBlock, 
      ExtendedBlock newBlock, DatanodeID[] newNodes)
      throws IOException {
    assert isWritingNN();
    assert hasWriteLock();
    // check the vadility of the block and lease holder name
    final INodeFileUnderConstruction pendingFile = 
      checkUCBlock(oldBlock, clientName);
    final BlockInfoUnderConstruction blockinfo = (BlockInfoUnderConstruction) pendingFile.getLastBlock();

    // check new GS & length: this is not expected
    if (newBlock.getGenerationStamp() <= blockinfo.getGenerationStamp() ||
        newBlock.getNumBytes() < blockinfo.getNumBytes()) {
      String msg = "Update " + oldBlock + " (len = " + 
        blockinfo.getNumBytes() + ") to an older state: " + newBlock + 
        " (len = " + newBlock.getNumBytes() +")";
      LOG.warn(msg);
      throw new IOException(msg);
    }

    // Update old block with the new generation stamp and new length
    blockinfo.setGenerationStamp(newBlock.getGenerationStamp());
    blockinfo.setNumBytes(newBlock.getNumBytes());

    // find the DatanodeDescriptor objects
    final DatanodeManager dm = getBlockManager().getDatanodeManager();
    DatanodeDescriptor[] descriptors = null;
    if (newNodes.length > 0) {
      descriptors = new DatanodeDescriptor[newNodes.length];
      for(int i = 0; i < newNodes.length; i++) {
        descriptors[i] = dm.getDatanode(newNodes[i]);
      }
    }
    blockinfo.setExpectedLocations(descriptors, false);

    // persist blocks only if append is supported
    String src = leaseManager.findPath(pendingFile);
    if (supportAppends) {
      dir.persistBlocks(src, pendingFile);
    }
  }

  // rename was successful. If any part of the renamed subtree had
  // files that were being written to, update with new filename.
  void unprotectedChangeLease(String src, String dst, HdfsFileStatus dinfo, boolean isTransactional) 
          throws ImproperUsageException{
    if (!isWritingNN())
        throw new ImproperUsageException();
    
    String overwrite;
    String replaceBy;
    assert hasWriteLock();

    boolean destinationExisted = true;
    if (dinfo == null) {
      destinationExisted = false;
    }

    if (destinationExisted && dinfo.isDir()) {
      Path spath = new Path(src);
      overwrite = spath.getParent().toString() + Path.SEPARATOR;
      replaceBy = dst + Path.SEPARATOR;
    } else {
      overwrite = src;
      replaceBy = dst;
    }

    leaseManager.changeLease(src, dst, overwrite, replaceBy, isTransactional);
  }
           
  /**
   * Serializes leases. 
   */
  void saveFilesUnderConstruction(DataOutputStream out) throws ImproperUsageException, IOException {
    // This is run by an inferior thread of saveNamespace, which holds a read
    // lock on our behalf. If we took the read lock here, we could block
    // for fairness if a writer is waiting on the lock.
      
    if (!isWritingNN())
        throw new ImproperUsageException();
    
    synchronized (leaseManager) {
      out.writeInt(leaseManager.countPath()); // write the size

      for (Lease lease : leaseManager.getSortedLeases()) {
        for(String path : lease.getPaths()) {
          // verify that path exists in namespace
          INode node;
          try {
            node = dir.getFileINode(path);
          } catch (UnresolvedLinkException e) {
            throw new AssertionError("Lease files should reside on this FS");
          }
          if (node == null) {
            throw new IOException("saveLeases found path " + path +
                                  " but no matching entry in namespace.");
          }
          if (!node.isUnderConstruction()) {
            throw new IOException("saveLeases found path " + path +
                                  " but is not under construction.");
          }
          INodeFileUnderConstruction cons = (INodeFileUnderConstruction) node;
          FSImageSerialization.writeINodeUnderConstruction(out, cons, path);
        }
      }
    }
  }

//  TODO:Kamal, backup role removal
//  /**
//   * Register a Backup name-node, verifying that it belongs
//   * to the correct namespace, and adding it to the set of
//   * active journals if necessary.
//   * 
//   * @param bnReg registration of the new BackupNode
//   * @param nnReg registration of this NameNode
//   * @throws IOException if the namespace IDs do not match
//   */
//  void registerBackupNode(NamenodeRegistration bnReg,
//      NamenodeRegistration nnReg) throws IOException {
//    writeLock();
//    try {
//      if(getFSImage().getStorage().getNamespaceID() 
//         != bnReg.getNamespaceID())
//        throw new IOException("Incompatible namespaceIDs: "
//            + " Namenode namespaceID = "
//            + getFSImage().getStorage().getNamespaceID() + "; "
//            + bnReg.getRole() +
//            " node namespaceID = " + bnReg.getNamespaceID());
//      if (bnReg.getRole() == NamenodeRole.BACKUP) {
//        
//      }
//    } finally {
//      writeUnlock();
//    }
//  }
        
//  TODO:Kamal, back-up role removal
//  /**
//   * Release (unregister) backup node.
//   * <p>
//   * Find and remove the backup stream corresponding to the node.
//   * @param registration
//   * @throws IOException
//   */
//  void releaseBackupNode(NamenodeRegistration registration)
//    throws IOException {
//    writeLock();
//    try {
//      if(getFSImage().getStorage().getNamespaceID()
//         != registration.getNamespaceID())
//        throw new IOException("Incompatible namespaceIDs: "
//            + " Namenode namespaceID = "
//            + getFSImage().getStorage().getNamespaceID() + "; "
//            + registration.getRole() +
//            " node namespaceID = " + registration.getNamespaceID());
//      //getEditLog().releaseBackupStream(registration);
//    } finally {
//      writeUnlock();
//    }
//  }

  static class CorruptFileBlockInfo {
    String path;
    Block block;
    
    public CorruptFileBlockInfo(String p, Block b) {
      path = p;
      block = b;
    }
    
    public String toString() {
      return block.getBlockName() + "\t" + path;
    }
  }
  /**
   * @param path Restrict corrupt files to this portion of namespace.
   * @param startBlockAfter Support for continuation; the set of files we return
   *  back is ordered by blockid; startBlockAfter tells where to start from
   * @return a list in which each entry describes a corrupt file/block
   * @throws AccessControlException
   * @throws IOException
   */
  Collection<CorruptFileBlockInfo> listCorruptFileBlocks(String path,
      String startBlockAfter) throws IOException {

    readLock();
    try {
      if (!isPopulatingReplQueues()) {
        throw new IOException("Cannot run listCorruptFileBlocks because " +
                              "replication queues have not been initialized.");
      }
      checkSuperuserPrivilege();
      long startBlockId = 0;
      // print a limited # of corrupt files per call
      int count = 0;
      ArrayList<CorruptFileBlockInfo> corruptFiles = new ArrayList<CorruptFileBlockInfo>();
      
      if (startBlockAfter != null) {
        startBlockId = Block.filename2id(startBlockAfter);
      }

      final Iterator<Block> blkIterator = blockManager.getCorruptReplicaBlockIterator();
      while (blkIterator.hasNext()) {
        Block blk = blkIterator.next();
        INode inode = blockManager.getINode(blk);
        if (inode != null && blockManager.countNodes(blk).liveReplicas() == 0) {
          String src = inode.getFullPathName();
          if (((startBlockAfter == null) || (blk.getBlockId() > startBlockId))
              && (src.startsWith(path))) {
            corruptFiles.add(new CorruptFileBlockInfo(src, blk));
            count++;
            if (count >= DEFAULT_MAX_CORRUPT_FILEBLOCKS_RETURNED)
              break;
          }
        }
      }
      LOG.info("list corrupt file blocks returned: " + count);
      return corruptFiles;
    } finally {
      readUnlock();
    }
  }
  
  /**
   * Create delegation token secret manager
   */
  private DelegationTokenSecretManager createDelegationTokenSecretManager(
      Configuration conf) {
    return new DelegationTokenSecretManager(conf.getLong(
        DFS_NAMENODE_DELEGATION_KEY_UPDATE_INTERVAL_KEY,
        DFS_NAMENODE_DELEGATION_KEY_UPDATE_INTERVAL_DEFAULT),
        conf.getLong(DFS_NAMENODE_DELEGATION_TOKEN_MAX_LIFETIME_KEY,
            DFS_NAMENODE_DELEGATION_TOKEN_MAX_LIFETIME_DEFAULT),
        conf.getLong(DFS_NAMENODE_DELEGATION_TOKEN_RENEW_INTERVAL_KEY,
            DFS_NAMENODE_DELEGATION_TOKEN_RENEW_INTERVAL_DEFAULT),
        DELEGATION_TOKEN_REMOVER_SCAN_INTERVAL, this);
  }

  /**
   * Returns the DelegationTokenSecretManager instance in the namesystem.
   * @return delegation token secret manager object
   */
  DelegationTokenSecretManager getDelegationTokenSecretManager() {
    return dtSecretManager;
  }

  /**
   * @param renewer
   * @return Token<DelegationTokenIdentifier>
   * @throws IOException
   */
  Token<DelegationTokenIdentifier> getDelegationToken(Text renewer)
      throws IOException {
    Token<DelegationTokenIdentifier> token;
    writeLock();
    try {
      if (isInSafeMode()) {
        throw new SafeModeException("Cannot issue delegation token", safeMode);
      }
      if (!isAllowedDelegationTokenOp()) {
        throw new IOException(
          "Delegation Token can be issued only with kerberos or web authentication");
      }
      if (dtSecretManager == null || !dtSecretManager.isRunning()) {
        LOG.warn("trying to get DT with no secret manager running");
        return null;
      }

      UserGroupInformation ugi = UserGroupInformation.getCurrentUser();
      String user = ugi.getUserName();
      Text owner = new Text(user);
      Text realUser = null;
      if (ugi.getRealUser() != null) {
        realUser = new Text(ugi.getRealUser().getUserName());
      }
      DelegationTokenIdentifier dtId = new DelegationTokenIdentifier(owner,
        renewer, realUser);
      token = new Token<DelegationTokenIdentifier>(
        dtId, dtSecretManager);
      long expiryTime = dtSecretManager.getTokenExpiryTime(dtId);
      //getEditLog().logGetDelegationToken(dtId, expiryTime);
    } finally {
      writeUnlock();
    }
    //getEditLog().logSync();
    return token;
  }

  /**
   * 
   * @param token
   * @return New expiryTime of the token
   * @throws InvalidToken
   * @throws IOException
   */
  long renewDelegationToken(Token<DelegationTokenIdentifier> token)
      throws InvalidToken, IOException {
    long expiryTime;
    writeLock();
    try {
      if (isInSafeMode()) {
        throw new SafeModeException("Cannot renew delegation token", safeMode);
      }
      if (!isAllowedDelegationTokenOp()) {
        throw new IOException(
            "Delegation Token can be renewed only with kerberos or web authentication");
      }
      String renewer = UserGroupInformation.getCurrentUser().getShortUserName();
      expiryTime = dtSecretManager.renewToken(token, renewer);
      DelegationTokenIdentifier id = new DelegationTokenIdentifier();
      ByteArrayInputStream buf = new ByteArrayInputStream(token.getIdentifier());
      DataInputStream in = new DataInputStream(buf);
      id.readFields(in);
      //getEditLog().logRenewDelegationToken(id, expiryTime);
    } finally {
      writeUnlock();
    }
    //getEditLog().logSync();
    return expiryTime;
  }

  /**
   * 
   * @param token
   * @throws IOException
   */
  void cancelDelegationToken(Token<DelegationTokenIdentifier> token)
      throws IOException {
    writeLock();
    try {
      if (isInSafeMode()) {
        throw new SafeModeException("Cannot cancel delegation token", safeMode);
      }
      String canceller = UserGroupInformation.getCurrentUser().getUserName();
      DelegationTokenIdentifier id = dtSecretManager
        .cancelToken(token, canceller);
      //getEditLog().logCancelDelegationToken(id);
    } finally {
      writeUnlock();
    }
    //getEditLog().logSync();
  }
  
  /**
   * @param out save state of the secret manager
   */
  void saveSecretManagerState(DataOutputStream out) throws IOException {
    dtSecretManager.saveSecretManagerState(out);
  }

  /**
   * @param in load the state of secret manager from input stream
   */
  void loadSecretManagerState(DataInputStream in) throws IOException {
    dtSecretManager.loadSecretManagerState(in);
  }

  /**
   * Log the updateMasterKey operation to edit logs
   * 
   * @param key new delegation key.
   */
  public void logUpdateMasterKey(DelegationKey key) throws IOException {
    writeLock();
    try {
      if (isInSafeMode()) {
        throw new SafeModeException(
          "Cannot log master key update in safe mode", safeMode);
      }
      //getEditLog().logUpdateMasterKey(key);
    } finally {
      writeUnlock();
    }
    //getEditLog().logSync();
  }
  
  private void logReassignLease(String leaseHolder, String src,
      String newHolder) throws IOException {
    writeLock();
    try {
      //getEditLog().logReassignLease(leaseHolder, src, newHolder);
    } finally {
      writeUnlock();
    }
    //getEditLog().logSync();
  }
  
  /**
   * 
   * @return true if delegation token operation is allowed
   */
  private boolean isAllowedDelegationTokenOp() throws IOException {
    AuthenticationMethod authMethod = getConnectionAuthenticationMethod();
    if (UserGroupInformation.isSecurityEnabled()
        && (authMethod != AuthenticationMethod.KERBEROS)
        && (authMethod != AuthenticationMethod.KERBEROS_SSL)
        && (authMethod != AuthenticationMethod.CERTIFICATE)) {
      return false;
    }
    return true;
  }
  
  /**
   * Returns authentication method used to establish the connection
   * @return AuthenticationMethod used to establish connection
   * @throws IOException
   */
  private AuthenticationMethod getConnectionAuthenticationMethod()
      throws IOException {
    UserGroupInformation ugi = UserGroupInformation.getCurrentUser();
    AuthenticationMethod authMethod = ugi.getAuthenticationMethod();
    if (authMethod == AuthenticationMethod.PROXY) {
      authMethod = ugi.getRealUser().getAuthenticationMethod();
    }
    return authMethod;
  }
  
  /**
   * Client invoked methods are invoked over RPC and will be in 
   * RPC call context even if the client exits.
   */
  private boolean isExternalInvocation() {
    return Server.isRpcInvocation();
  }
  
  /**
   * Log fsck event in the audit log 
   */
  void logFsckEvent(String src, InetAddress remoteAddress) throws IOException {
    if (auditLog.isInfoEnabled()) {
      logAuditEvent(UserGroupInformation.getCurrentUser(),
                    remoteAddress,
                    "fsck", src, null, null);
    }
  }
  /**
   * Register NameNodeMXBean
   */
  private void registerMXBean() {
    MBeans.register("NameNode", "NameNodeInfo", this);
  }

  /**
   * Class representing Namenode information for JMX interfaces
   */
  @Override // NameNodeMXBean
  public String getVersion() {
    return VersionInfo.getVersion();
  }

  @Override // NameNodeMXBean
  public long getUsed() {
    return this.getCapacityUsed();
  }

  @Override // NameNodeMXBean
  public long getFree() {
    return this.getCapacityRemaining();
  }

  @Override // NameNodeMXBean
  public long getTotal() {
    return this.getCapacityTotal();
  }

  @Override // NameNodeMXBean
  public String getSafemode() {
    if (!this.isInSafeMode())
      return "";
    return "Safe mode is ON." + this.getSafeModeTip();
  }

  @Override // NameNodeMXBean
  public boolean isUpgradeFinalized() {
    return this.getFSImage().isUpgradeFinalized();
  }

  @Override // NameNodeMXBean
  public long getNonDfsUsedSpace() {
    return datanodeStatistics.getCapacityUsedNonDFS();
  }

  @Override // NameNodeMXBean
  public float getPercentUsed() {
    return datanodeStatistics.getCapacityUsedPercent();
  }

  @Override // NameNodeMXBean
  public long getBlockPoolUsedSpace() {
    return datanodeStatistics.getBlockPoolUsed();
  }

  @Override // NameNodeMXBean
  public float getPercentBlockPoolUsed() {
    return datanodeStatistics.getPercentBlockPoolUsed();
  }

  @Override // NameNodeMXBean
  public float getPercentRemaining() {
    return datanodeStatistics.getCapacityRemainingPercent();
  }

  @Override // NameNodeMXBean
  public long getTotalBlocks() {
    return getBlocksTotal();
  }

  @Override // NameNodeMXBean
  @Metric
  public long getTotalFiles() {
    return isWritingNN() ? getFilesTotal() : -1;
  }

  @Override // NameNodeMXBean
  public long getNumberOfMissingBlocks() {
    return getMissingBlocksCount();
  }
  
  @Override // NameNodeMXBean
  public int getThreads() {
    return ManagementFactory.getThreadMXBean().getThreadCount();
  }

  /**
   * Returned information is a JSON representation of map with host name as the
   * key and value is a map of live node attribute keys to its values
   */
  @Override // NameNodeMXBean
  public String getLiveNodes() {
    final Map<String, Map<String,Object>> info = 
      new HashMap<String, Map<String,Object>>();
    final List<DatanodeDescriptor> live = new ArrayList<DatanodeDescriptor>();
    blockManager.getDatanodeManager().fetchDatanodes(live, null, true);
    for (DatanodeDescriptor node : live) {
      final Map<String, Object> innerinfo = new HashMap<String, Object>();
      innerinfo.put("lastContact", getLastContact(node));
      innerinfo.put("usedSpace", getDfsUsed(node));
      innerinfo.put("adminState", node.getAdminState().toString());
      info.put(node.getHostName(), innerinfo);
    }
    return JSON.toString(info);
  }

  /**
   * Returned information is a JSON representation of map with host name as the
   * key and value is a map of dead node attribute keys to its values
   */
  @Override // NameNodeMXBean
  public String getDeadNodes() {
    final Map<String, Map<String, Object>> info = 
      new HashMap<String, Map<String, Object>>();
    final List<DatanodeDescriptor> dead = new ArrayList<DatanodeDescriptor>();
    blockManager.getDatanodeManager().fetchDatanodes(null, dead, true);
    for (DatanodeDescriptor node : dead) {
      final Map<String, Object> innerinfo = new HashMap<String, Object>();
      innerinfo.put("lastContact", getLastContact(node));
      innerinfo.put("decommissioned", node.isDecommissioned());
      info.put(node.getHostName(), innerinfo);
    }
    return JSON.toString(info);
  }

  /**
   * Returned information is a JSON representation of map with host name as the
   * key and value is a map of decomisioning node attribute keys to its values
   */
  @Override // NameNodeMXBean
  public String getDecomNodes() {
    final Map<String, Map<String, Object>> info = 
      new HashMap<String, Map<String, Object>>();
    final List<DatanodeDescriptor> decomNodeList = blockManager.getDatanodeManager(
        ).getDecommissioningNodes();
    for (DatanodeDescriptor node : decomNodeList) {
      final Map<String, Object> innerinfo = new HashMap<String, Object>();
      innerinfo.put("underReplicatedBlocks", node.decommissioningStatus
          .getUnderReplicatedBlocks());
      innerinfo.put("decommissionOnlyReplicas", node.decommissioningStatus
          .getDecommissionOnlyReplicas());
      innerinfo.put("underReplicateInOpenFiles", node.decommissioningStatus
          .getUnderReplicatedInOpenFiles());
      info.put(node.getHostName(), innerinfo);
    }
    return JSON.toString(info);
  }

  private long getLastContact(DatanodeDescriptor alivenode) {
    return (System.currentTimeMillis() - alivenode.getLastUpdate())/1000;
  }

  private long getDfsUsed(DatanodeDescriptor alivenode) {
    return alivenode.getDfsUsed();
  }

  @Override  // NameNodeMXBean
  public String getClusterId() {
    return dir.fsImage.getStorage().getClusterID();
  }
  
  @Override  // NameNodeMXBean
  public String getBlockPoolId() {
    //return blockPoolId; //[thesis]
	//[Wasif] Quick fix to keep the block pool consistent across namenodes
	return "h4ck3d-810ck-p001"; 
  }

  /** @return the block manager. */
  public BlockManager getBlockManager() {
    return blockManager;
  }
}
<|MERGE_RESOLUTION|>--- conflicted
+++ resolved
@@ -794,7 +794,6 @@
    * @see ClientProtocol#getBlockLocations(String, long, long)
    */
   LocatedBlocks getBlockLocations(String clientMachine, String src,
-<<<<<<< HEAD
           long offset, long length) throws AccessControlException,
           FileNotFoundException, UnresolvedLinkException, IOException {
     int tries = DBConnector.RETRY_COUNT;
@@ -818,23 +817,6 @@
       DBConnector.safeRollback();
     }
     return null;
-=======
-      long offset, long length) throws AccessControlException,
-      FileNotFoundException, UnresolvedLinkException, IOException {
-    try
-    {
-      DBConnector.beginTransaction();
-      LocatedBlocks blocks = getBlockLocations(src, offset, length, true, true);
-      DBConnector.commit();
-      return blocks;
-    } finally {
-      DBConnector.safeRollback();
-    }
-//    if (blocks != null) {
-//      blockManager.getDatanodeManager().sortLocatedBlocks(
-//          clientMachine, blocks.getLocatedBlocks());
-//    }
->>>>>>> a5bb057b
   }
 
   /**
