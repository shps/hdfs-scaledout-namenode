--- conflicted
+++ resolved
@@ -793,15 +793,10 @@
    * Then change lease period and wait for lease recovery.
    * Finally, read the block directly from each Datanode and verify the content.
    */
-<<<<<<< HEAD
-  public void testLeaseExpireHardLimit() throws Exception {
-    LOG.info("testLeaseExpireHardLimit start");
-=======
   public void xxxtestLeaseExpireHardLimit() throws Exception {
       //FIXME[Hooman]: expected locations should be persisted in the database in order
       // to make the recovery of the last block work.
-    System.out.println("testLeaseExpireHardLimit start");
->>>>>>> a2514b08
+    LOG.info("testLeaseExpireHardLimit start");
     final long leasePeriod = 1000;
     final int DATANODE_NUM = 3;
 
