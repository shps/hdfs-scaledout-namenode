--- conflicted
+++ resolved
@@ -108,12 +108,7 @@
       }
       
       // find out a non-excess node
-<<<<<<< HEAD
-      List<DatanodeDescriptor> dataNodes = bm.getDatanodes((BlockInfo) block.getLocalBlock());
-=======
-      //final Iterator<DatanodeDescriptor> iter = bm.blocksMap.nodeIterator(block.getLocalBlock());
-      final Iterator<DatanodeDescriptor> iter = bm.blocksMap.nodeIterator(block); // Modification in changes to the bug [1]
->>>>>>> 9b30583c
+      List<DatanodeDescriptor> dataNodes = bm.getDatanodes(bm.getStoredBlock(block));
       DatanodeDescriptor nonExcessDN = null;
       for (DatanodeDescriptor dn : dataNodes) {
         Collection<Block> blocks = bm.excessReplicateMap.get(dn.getStorageID());
